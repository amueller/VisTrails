--- conflicted
+++ resolved
@@ -33,10 +33,6 @@
 ##
 ###############################################################################
 """Main file for the VisTrails distribution."""
-<<<<<<< HEAD
-import os, os.path
-import sys
-=======
 
 import os
 import sys
@@ -61,7 +57,6 @@
         sys.stderr.write("Couldn't import VISTRAILS_USERPACKAGES_DIR (%s), "
                          "continuing\n" % userpackages_dir)
 
->>>>>>> a08fb0d6
 def disable_lion_restore():
     """ Prevent Mac OS 10.7 to restore windows state since it would
     make Qt 4.7.3 unstable due to its lack of handling Cocoa's Main
