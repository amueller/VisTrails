###############################################################################
##
## Copyright (C) 2006-2011, University of Utah. 
## All rights reserved.
## Contact: contact@vistrails.org
##
## This file is part of VisTrails.
##
## "Redistribution and use in source and binary forms, with or without 
## modification, are permitted provided that the following conditions are met:
##
##  - Redistributions of source code must retain the above copyright notice, 
##    this list of conditions and the following disclaimer.
##  - Redistributions in binary form must reproduce the above copyright 
##    notice, this list of conditions and the following disclaimer in the 
##    documentation and/or other materials provided with the distribution.
##  - Neither the name of the University of Utah nor the names of its 
##    contributors may be used to endorse or promote products derived from 
##    this software without specific prior written permission.
##
## THIS SOFTWARE IS PROVIDED BY THE COPYRIGHT HOLDERS AND CONTRIBUTORS "AS IS" 
## AND ANY EXPRESS OR IMPLIED WARRANTIES, INCLUDING, BUT NOT LIMITED TO, 
## THE IMPLIED WARRANTIES OF MERCHANTABILITY AND FITNESS FOR A PARTICULAR 
## PURPOSE ARE DISCLAIMED. IN NO EVENT SHALL THE COPYRIGHT HOLDER OR 
## CONTRIBUTORS BE LIABLE FOR ANY DIRECT, INDIRECT, INCIDENTAL, SPECIAL, 
## EXEMPLARY, OR CONSEQUENTIAL DAMAGES (INCLUDING, BUT NOT LIMITED TO, 
## PROCUREMENT OF SUBSTITUTE GOODS OR SERVICES; LOSS OF USE, DATA, OR PROFITS; 
## OR BUSINESS INTERRUPTION) HOWEVER CAUSED AND ON ANY THEORY OF LIABILITY, 
## WHETHER IN CONTRACT, STRICT LIABILITY, OR TORT (INCLUDING NEGLIGENCE OR 
## OTHERWISE) ARISING IN ANY WAY OUT OF THE USE OF THIS SOFTWARE, EVEN IF 
## ADVISED OF THE POSSIBILITY OF SUCH DAMAGE."
##
###############################################################################
"""Main file for the VisTrails distribution."""

if __name__ == '__main__':
<<<<<<< HEAD
    import core.requirements
    #core.requirements.check_pyqt4()
=======
    import gui.requirements
    gui.requirements.check_pyqt4()
>>>>>>> cb72eabb

    from PyQt4 import QtGui
    import gui.application
    import sys
    import os
    try:
        v = gui.application.start_application()
        if v != 0:
            app = gui.application.get_vistrails_application()
            if app:
                app.finishSession()
            sys.exit(v)
        app = gui.application.get_vistrails_application()()
    except SystemExit, e:
        app = gui.application.get_vistrails_application()
        if app:
            app.finishSession()
        sys.exit(e)
    except Exception, e:
        app = gui.application.get_vistrails_application()
        if app:
            app.finishSession()
        print "Uncaught exception on initialization: %s" % e
        import traceback
        traceback.print_exc()
        sys.exit(255)
    if (app.temp_configuration.interactiveMode and
        not app.temp_configuration.check('spreadsheetDumpCells')): 
        v = app.exec_()
        
    gui.application.stop_application()
    sys.exit(v)<|MERGE_RESOLUTION|>--- conflicted
+++ resolved
@@ -34,13 +34,8 @@
 """Main file for the VisTrails distribution."""
 
 if __name__ == '__main__':
-<<<<<<< HEAD
-    import core.requirements
-    #core.requirements.check_pyqt4()
-=======
     import gui.requirements
     gui.requirements.check_pyqt4()
->>>>>>> cb72eabb
 
     from PyQt4 import QtGui
     import gui.application
