###############################################################################
##
## Copyright (C) 2011-2014, NYU-Poly.
## Copyright (C) 2006-2011, University of Utah. 
## All rights reserved.
## Contact: contact@vistrails.org
##
## This file is part of VisTrails.
##
## "Redistribution and use in source and binary forms, with or without 
## modification, are permitted provided that the following conditions are met:
##
##  - Redistributions of source code must retain the above copyright notice, 
##    this list of conditions and the following disclaimer.
##  - Redistributions in binary form must reproduce the above copyright 
##    notice, this list of conditions and the following disclaimer in the 
##    documentation and/or other materials provided with the distribution.
##  - Neither the name of the University of Utah nor the names of its 
##    contributors may be used to endorse or promote products derived from 
##    this software without specific prior written permission.
##
## THIS SOFTWARE IS PROVIDED BY THE COPYRIGHT HOLDERS AND CONTRIBUTORS "AS IS" 
## AND ANY EXPRESS OR IMPLIED WARRANTIES, INCLUDING, BUT NOT LIMITED TO, 
## THE IMPLIED WARRANTIES OF MERCHANTABILITY AND FITNESS FOR A PARTICULAR 
## PURPOSE ARE DISCLAIMED. IN NO EVENT SHALL THE COPYRIGHT HOLDER OR 
## CONTRIBUTORS BE LIABLE FOR ANY DIRECT, INDIRECT, INCIDENTAL, SPECIAL, 
## EXEMPLARY, OR CONSEQUENTIAL DAMAGES (INCLUDING, BUT NOT LIMITED TO, 
## PROCUREMENT OF SUBSTITUTE GOODS OR SERVICES; LOSS OF USE, DATA, OR PROFITS; 
## OR BUSINESS INTERRUPTION) HOWEVER CAUSED AND ON ANY THEORY OF LIABILITY, 
## WHETHER IN CONTRACT, STRICT LIABILITY, OR TORT (INCLUDING NEGLIGENCE OR 
## OTHERWISE) ARISING IN ANY WAY OUT OF THE USE OF THIS SOFTWARE, EVEN IF 
## ADVISED OF THE POSSIBILITY OF SUCH DAMAGE."
##
###############################################################################

"""The package manager takes care of everything that has got to do
with handling packages, from setting paths to adding new packages
to checking dependencies to initializing them."""
from __future__ import division

import copy
import inspect
import itertools
import os
import sys
import warnings

from vistrails.core import debug, get_vistrails_application, system
from vistrails.core.configuration import ConfigurationObject
import vistrails.core.data_structures.graph
import vistrails.core.db.io
from vistrails.core.modules.module_registry import ModuleRegistry, \
                                         MissingPackage, MissingPackageVersion
from vistrails.core.modules.package import Package
from vistrails.core.requirements import MissingRequirement
from vistrails.core.utils import VistrailsInternalError, InstanceObject, \
    versions_increasing, VistrailsDeprecation
import vistrails.packages

##############################################################################


global _package_manager
_package_manager = None

class PackageManager(object):
    # # add_package_menu_signal is emitted with a tuple containing the package
    # # identifier, package name and the menu item
    # add_package_menu_signal = QtCore.SIGNAL("add_package_menu")
    # # remove_package_menu_signal is emitted with the package identifier
    # remove_package_menu_signal = QtCore.SIGNAL("remove_package_menu")
    # # package_error_message_signal is emitted with the package identifier,
    # # package name and the error message
    # package_error_message_signal = QtCore.SIGNAL("package_error_message_signal")
    # # reloading_package_signal is emitted when a package reload has disabled
    # # the packages, but has not yet enabled them
    # reloading_package_signal = QtCore.SIGNAL("reloading_package_signal")

    class DependencyCycle(Exception):
        def __init__(self, p1, p2):
            self._package_1 = p1
            self._package_2 = p2
        def __str__(self):
            return ("Packages '%s' and '%s' have cyclic dependencies" %
                    (self._package_1,
                     self._package_2))

    class PackageInternalError(Exception):
        def __init__(self, n, d):
            self._package_name = n
            self._description = d
        def __str__(self):
            return "Package '%s' has a bug: %s" % (self._package_name,
                                                   self._description)

    def import_packages_module(self):
        """Imports the packages module using path trickery to find it
        in the right place.

        """
        if self._packages is not None:
            return self._packages
        # Imports standard packages directory
        conf = self._startup.temp_configuration
        old_sys_path = copy.copy(sys.path)
        if conf.check('packageDirectory'):
            sys.path.insert(0, conf.packageDirectory)
        try:
            import vistrails.packages
        except ImportError:
            debug.critical('ImportError: "packages" sys.path: %s' % sys.path)
            raise
        finally:
            sys.path = old_sys_path
        self._packages = vistrails.packages
        return vistrails.packages

    def import_user_packages_module(self):
        """Imports the packages module using path trickery to find it
        in the right place.

        """
        if self._userpackages is not None:
            return self._userpackages
        # Imports user packages directory
        conf = self._startup.temp_configuration
        old_sys_path = copy.copy(sys.path)
        userPackageDir = system.get_vistrails_directory('userPackageDir')
        if userPackageDir is not None:
            sys.path.insert(0, os.path.join(userPackageDir, os.path.pardir))
            try:
                import userpackages
            except ImportError:
                debug.critical('ImportError: "userpackages" sys.path: %s' % 
                               sys.path)
                raise
            finally:
                sys.path = old_sys_path
            os.environ['VISTRAILS_USERPACKAGES_DIR'] = userPackageDir
            self._userpackages = userpackages
            return userpackages
        # possible that we don't have userPackageDir set!
        return None

    def __init__(self, registry, startup):
        """__init__(configuration: ConfigurationObject) -> PackageManager
        configuration is the persistent configuration object of the application.
        
        """
        global _package_manager
        if _package_manager:
            m = "Package manager can only be constructed once."
            raise VistrailsInternalError(m)
        _package_manager = self

        self._registry = registry
        self._startup = startup

        # Contains packages that have not yet been enabled, but exist on the
        # filesystem
        self._available_packages = {} # codepath: str -> Package
        # These other lists contain enabled packages
        self._package_list = {} # codepath: str -> Package
        self._package_versions = {} # identifier: str -> version -> Package
        self._old_identifier_map = {} # old_id: str -> new_id: str
        self._dependency_graph = vistrails.core.data_structures.graph.Graph()
        self._default_prefix_dict = \
                                {'basic_modules': 'vistrails.core.modules.',
                                 'abstraction': 'vistrails.core.modules.'}

        # self._registry = None
        self._userpackages = None
        self._packages = None
        self._abstraction_pkg = None
        self._currently_importing_package = None

        # Setup a global __import__ hook that calls Package#import_override()
        # for all imports executed from that package
        import __builtin__
        self._orig_import = __builtin__.__import__
        __builtin__.__import__ = self._import_override

        for pkg in self._startup.enabled_packages.itervalues():
            self.add_package(pkg.name, prefix=pkg.prefix)

    def _import_override(self,
                         name, globals={}, locals={}, fromlist=[], level=-1):
        # Get the caller module, using globals (like the original __import
        # does)
        try:
            if globals is None:
                raise KeyError
            module = globals['__name__']
        except KeyError:
            # Another method of getting the caller module, using the stack
            caller = inspect.currentframe().f_back
            module = inspect.getmodule(caller)
            # Some frames might not be associated to a module, because of the
            # use of exec for instance; we just skip these until we reach a
            # valid one
            while module is None:
                caller = caller.f_back
                if caller is None:
                    break
                module = inspect.getmodule(caller)
            if module:
                module = module.__name__

        # Get the Package from the module name
        if module:
            importing_pkg = None
            current = self._currently_importing_package
            if (current is not None and
                    current.prefix and
                    module.startswith(current.prefix + current.codepath)):
                importing_pkg = current
            else:
                for pkg in itertools.chain(
                        self._package_list.itervalues(),
                        self._available_packages.itervalues()):
                    if (pkg.prefix is not None and
                            module.startswith(pkg.prefix + pkg.codepath)):
                        importing_pkg = pkg
                        break

            # If we are importing directly from a package
            if importing_pkg is not None:
                old_current = self._currently_importing_package
                self._currently_importing_package = importing_pkg
                result = importing_pkg.import_override(
                        self._orig_import,
                        name, globals, locals, fromlist, level,
                        package_importing_directly=True)
                self._currently_importing_package = old_current
                return result
            # If we are doing it indirectly (from other stuff imported from a
            # package)
            elif self._currently_importing_package is not None:
                return self._currently_importing_package.import_override(
                        self._orig_import,
                        name, globals, locals, fromlist, level,
                        package_importing_directly=False)

        # Else, this is not from a package
        return self._orig_import(name, globals, locals, fromlist, level)

    def finalize_packages(self):
        """Finalizes all installed packages. Call this only prior to exiting
        VisTrails.

        """
        for package in self._package_list.itervalues():
            package.finalize()
        self._package_list = {}
        self._package_versions = {}
        self._old_identifier_map = {}
        global _package_manager
        _package_manager = None

    def get_available_package(self, codepath):
        try:
            pkg = self._available_packages[codepath]
        except KeyError:
            pkg = self._registry.create_package(codepath)
            self._available_packages[codepath] = pkg
        pkg.persistent_configuration = \
                                self._startup.get_pkg_configuration(codepath)
        return pkg

    def add_package(self, codepath, add_to_package_list=True, prefix=None):
        """Adds a new package to the manager. This does not initialize it.  To
        do so, call initialize_packages()

        """
        package = self.get_available_package(codepath)
        if add_to_package_list:
            self.add_to_package_list(codepath, package, prefix)
        return package

    def add_to_package_list(self, codepath, package, prefix=None):
        self._available_packages[codepath] = package
        self._package_list[codepath] = package
        if prefix is not None:
            self._default_prefix_dict[codepath] = prefix

    def remove_old_identifiers(self, identifier):
        # remove refs in old_identifier_map
        old_ids = []
        for old_id, cur_id in self._old_identifier_map.iteritems():
            if cur_id == identifier:
                old_ids.append(old_id)
        for old_id in old_ids:
            del self._old_identifier_map[old_id]

    def remove_package(self, codepath):
        """remove_package(name): Removes a package from the system."""
        pkg = self._package_list[codepath]

        from vistrails.core.interpreter.cached import CachedInterpreter
        CachedInterpreter.clear_package(pkg.identifier)

        self._dependency_graph.delete_vertex(pkg.identifier)
        del self._package_versions[pkg.identifier][pkg.version]
        if len(self._package_versions[pkg.identifier]) == 0:
            del self._package_versions[pkg.identifier]
        self.remove_old_identifiers(pkg.identifier)
        self.remove_menu_items(pkg)
        pkg.finalize()
        del self._package_list[codepath]
        self._registry.remove_package(pkg)
        app = get_vistrails_application()
        app.send_notification("package_removed", codepath)

    def has_package(self, identifier, version=None):
        """has_package(identifer: string) -> Boolean.  
        Returns true if given package identifier is present.

        """

        # check if it's an old identifier
        identifier = self._old_identifier_map.get(identifier, identifier)
        if identifier in self._package_versions:
            return (version is None or 
                    version in self._package_versions[identifier])
        return False

    def look_at_available_package(self, codepath):
        """look_at_available_package(codepath: string) -> Package

        Returns a Package object for an uninstalled package. This does
        NOT install a package.
        """
        return self.get_available_package(codepath)

    def get_package(self, identifier, version=None):
        # check if it's an old identifier
        identifier = self._old_identifier_map.get(identifier, identifier)
        try:
            package_versions = self._package_versions[identifier]
            if version is not None:
                return package_versions[version]
        except KeyError:
            # dynamic packages are only registered in the registry
            try:
                return self._registry.get_package_by_name(identifier, version)
            except MissingPackageVersion:
                return self._registry.get_package_by_name(identifier)
            

        max_version = '0'
        max_pkg = None
        for version, pkg in package_versions.iteritems():
            if versions_increasing(max_version, version):
                max_version = version
                max_pkg = pkg
        return max_pkg

    def get_package_by_codepath(self, codepath):
        """get_package_by_codepath(codepath: string) -> Package.
        Returns a package with given codepath if it is enabled,
        otherwise throws exception
        """
        if codepath not in self._package_list:
            raise MissingPackage(codepath)
        else:
            return self._package_list[codepath]

    def get_package_by_identifier(self, identifier):
        """get_package_by_identifier(identifier: string) -> Package.
        Deprecated, use get_package() instead.
        """
        warnings.warn(
                "You should use get_package instead of "
                "get_package_by_identifier",
                VistrailsDeprecation,
                stacklevel=2)
        return self.get_package(identifier)

    def get_package_configuration(self, codepath):
        """get_package_configuration(codepath: string) ->
        ConfigurationObject or None

        Returns the configuration object for the package, if existing,
        or None. Throws MissingPackage if package doesn't exist.
        """

        pkg = self.get_package_by_codepath(codepath)

        if not hasattr(pkg.module, 'configuration'):
            return None
        else:
            c = pkg.module.configuration
            if not isinstance(c, ConfigurationObject):
                d = "'configuration' attribute should be a ConfigurationObject"
                raise self.PackageInternalError(codepath, d)
            return c

    def check_dependencies(self, package, deps):
        # want to check that necessary version also exists, if specified
        missing_deps = []
        for dep in deps:
            min_version = None
            max_version = None
            if isinstance(dep, tuple):
                identifier = dep[0]
                if len(dep) > 1:
                    min_version = dep[1]
                    if len(dep) > 2:
                        max_version = dep[2]
            else:
                identifier = dep

            # check if it's an old identifier
            identifier = self._old_identifier_map.get(identifier, identifier)
            if identifier not in self._package_versions:
                missing_deps.append((identifier, None, None))
            else:
                if min_version is None and max_version is None:
                    continue
                found_version = False
                for version, pkg in \
                        self._package_versions[identifier].iteritems():
                    if ((min_version is None or
                         versions_increasing(min_version, version)) and
                        (max_version is None or
                         versions_increasing(version, max_version))):
                        found_version = True
                if not found_version:
                    missing_deps.append((identifier, min_version, max_version))

        if len(missing_deps) > 0:
            raise Package.MissingDependency(package, missing_deps)
        return True

    def add_dependencies(self, package):
        """add_dependencies(package) -> None.  Register all
        dependencies a package contains by calling the appropriate
        callback.

        Does not add multiple dependencies - if a dependency is already there,
        add_dependencies ignores it.
        """
        deps = package.dependencies()
        # FIXME don't hardcode this
        from vistrails.core.modules.basic_modules import identifier as basic_pkg
        if package.identifier != basic_pkg:
            deps.append(basic_pkg)

        self.check_dependencies(package, deps)

        for dep in deps:
            if isinstance(dep, tuple):
                dep_name = dep[0]
            else:
                dep_name = dep
            dep_name = self.get_package(dep_name).identifier

            if not self._dependency_graph.has_edge(package.identifier,
                                                   dep_name):
                self._dependency_graph.add_edge(package.identifier, dep_name)

    def late_enable_package(self, codepath, prefix_dictionary={},
                            needs_add=True):
        """late_enable_package enables a package 'late', that is,
        after VisTrails initialization. All dependencies need to be
        already enabled.
        """
        if needs_add:
            if codepath in self._package_list:
                msg = 'duplicate package identifier: %s' % codepath
                raise VistrailsInternalError(msg)
            self.add_package(codepath)
        app = get_vistrails_application()
        pkg = self.get_package_by_codepath(codepath)
        try:
            pkg.load(prefix_dictionary.get(pkg.codepath, None))
            # pkg.create_startup_package_node()
        except Exception, e:
            # invert self.add_package
            del self._package_list[codepath]
            raise
        self._dependency_graph.add_vertex(pkg.identifier)
        if pkg.identifier not in self._package_versions:
            self._package_versions[pkg.identifier] = {}
        self._package_versions[pkg.identifier][pkg.version] = pkg
        for old_id in pkg.old_identifiers:
            self._old_identifier_map[old_id] = pkg.identifier
        try:
            self.add_dependencies(pkg)
            #check_requirements is now called in pkg.initialize()
            #pkg.check_requirements()
            self._registry.initialize_package(pkg)
            self._registry.signals.emit_new_package(pkg.identifier, True)
            app.send_notification("package_added", codepath)
            self.add_menu_items(pkg)
            self._startup.set_package_to_enabled(codepath)
        except Exception, e:
            del self._package_versions[pkg.identifier][pkg.version]
            if len(self._package_versions[pkg.identifier]) == 0:
                del self._package_versions[pkg.identifier]
            self.remove_old_identifiers(pkg.identifier)
            self._dependency_graph.delete_vertex(pkg.identifier)
            # invert self.add_package
            del self._package_list[codepath]
            # if we adding the package to the registry, make sure we
            # remove it if initialization fails
            try:
                self._registry.remove_package(pkg)
            except MissingPackage:
                pass
            raise e
        self._startup.save_persisted_startup()

    def late_disable_package(self, codepath):
        """late_disable_package disables a package 'late', that is,
        after VisTrails initialization. All reverse dependencies need to be
        already disabled.
        """
        pkg = self.get_package_by_codepath(codepath)
        self.remove_package(codepath)
        app = get_vistrails_application()
        self._startup.set_package_to_disabled(codepath)
        self._startup.save_persisted_startup()

    def reload_package_disable(self, codepath):
        # for all reverse dependencies, disable them
        prefix_dictionary = {}
        pkg = self.get_package_by_codepath(codepath)
        reverse_deps = []
        for dep_id in self.all_reverse_dependencies(pkg.identifier):
            reverse_deps.append(self.get_package(dep_id))

        for dep_pkg in reverse_deps:
            prefix_dictionary[dep_pkg.codepath] = dep_pkg.prefix
            self.late_disable_package(dep_pkg.codepath)

        # Queue the re-enabling of the packages so event loop can free
        # any QObjects whose deleteLater() method is invoked
        app = get_vistrails_application()
        app.send_notification("pm_reloading_package", codepath,
                              reverse_deps, prefix_dictionary)
        # self.emit(self.reloading_package_signal,
        #           codepath,
        #           reverse_deps,
        #           prefix_dictionary)

    def reload_package_enable(self, reverse_deps, prefix_dictionary):
        # for all reverse dependencies, enable them
        for dep_pkg in reversed(reverse_deps):
            self.late_enable_package(dep_pkg.codepath, prefix_dictionary)

    def initialize_packages(self, prefix_dictionary={},
                            report_missing_dependencies=True):
        """initialize_packages(prefix_dictionary={}): None

        Initializes all installed packages. If prefix_dictionary is
        not {}, then it should be a dictionary from package names to
        the prefix such that prefix + package_name is a valid python
        import."""

        packages = self.import_packages_module()
        userpackages = self.import_user_packages_module()

        failed = []
        # import the modules
        app = get_vistrails_application()
        for package in self._package_list.itervalues():
            # print '+ initializing', package.codepath, id(package)
            if package.initialized():
                # print '- already initialized'
                continue
            try:
                prefix = prefix_dictionary.get(package.codepath)
                if prefix is None:
                    prefix = self._default_prefix_dict.get(package.codepath)
                package.load(prefix)
            except Package.LoadFailed, e:
                debug.critical("Package %s failed to load and will be "
                               "disabled" % package.name, e)
                # We disable the package manually to skip over things
                # we know will not be necessary - the only thing needed is
                # the reference in the package list
                self._startup.set_package_to_disabled(package.codepath)
                failed.append(package)
            except MissingRequirement, e:
                debug.critical("Package <codepath %s> is missing a "
                               "requirement: %s" % (
                                   package.codepath, e.requirement),
                               e)
            except Package.InitializationFailed, e:
                debug.critical("Initialization of package <codepath %s> "
                               "failed and will be disabled" %
                               package.codepath,
                               e)
                # We disable the package manually to skip over things
                # we know will not be necessary - the only thing needed is
                # the reference in the package list
                self._startup.set_package_to_disabled(package.codepath)
                failed.append(package)
            else:
                if package.identifier not in self._package_versions:
                    self._package_versions[package.identifier] = {}
                    self._dependency_graph.add_vertex(package.identifier)
                elif package.version in \
                        self._package_versions[package.identifier]:
                    raise VistrailsInternalError("Duplicate package version: "
                                                 "'%s' (version %s) in %s" % \
                                                     (package.identifier, 
                                                      package.version, 
                                                      package.codepath))
                else:
                    debug.warning('Duplicate package identifier: %s' % \
                                      package.identifier)
                self._package_versions[package.identifier][package.version] = \
                    package
                for old_id in package.old_identifiers:
                    self._old_identifier_map[old_id] = package.identifier

        for pkg in failed:
            del self._package_list[pkg.codepath]
        failed = []

        # determine dependencies
        for package in self._package_list.itervalues():
            try:
                self.add_dependencies(package)
            except Package.MissingDependency, e:
                if report_missing_dependencies:
                    debug.critical("Dependencies of package %s are missing "
                                   "so it will be disabled" % package.name,
                                   e)
            except Exception, e:
                if report_missing_dependencies:
                    debug.critical("Got an exception while getting dependencies "
                                   "of %s so it will be disabled" % package.name,
                                   e)
            else:
                continue
            self._startup.set_package_to_disabled(package.codepath)
            self._dependency_graph.delete_vertex(package.identifier)
            del self._package_versions[package.identifier][package.version]
            if len(self._package_versions[package.identifier]) == 0:
                del self._package_versions[package.identifier]
            self.remove_old_identifiers(package.identifier)
            failed.append(package)

        for pkg in failed:
            del self._package_list[pkg.codepath]

        # perform actual initialization
        try:
            g = self._dependency_graph.inverse_immutable()
            sorted_packages = g.vertices_topological_sort()
        except vistrails.core.data_structures.graph.Graph.GraphContainsCycles, e:
            raise self.DependencyCycle(e.back_edge[0],
                                       e.back_edge[1])

        for name in sorted_packages:
            pkg = self.get_package(name)
            if not pkg.initialized():
                #check_requirements is now called in pkg.initialize()
                #pkg.check_requirements()
                try:
                    self._registry.initialize_package(pkg)
                except MissingRequirement, e:
                    if report_missing_dependencies:
                        debug.critical("Package <codepath %s> is missing a "
<<<<<<< HEAD
                                       "requirement and will be disabled" %
                                       pkg.codepath, unicode(e))
=======
                                       "requirement: %s" % (
                                           pkg.codepath, e.requirement),
                                       e)
>>>>>>> 00d91525
                    self.late_disable_package(pkg.codepath)
                except Package.InitializationFailed, e:
                    debug.critical("Initialization of package <codepath %s> "
                                   "failed and will be disabled" %
                                   pkg.codepath,
                                   e)
                    # We disable the package manually to skip over things
                    # we know will not be necessary - the only thing needed is
                    # the reference in the package list
                    self.late_disable_package(pkg.codepath)
                else:
                    self.add_menu_items(pkg)
                    app = get_vistrails_application()
                    app.send_notification("package_added", pkg.codepath)

        self._startup.save_persisted_startup()

    def add_menu_items(self, pkg):
        """add_menu_items(pkg: Package) -> None
        If the package implemented the function menu_items(),
        the package manager will emit a signal with the menu items to
        be added to the builder window """
        items = pkg.menu_items()
        if items:
            app = get_vistrails_application()
            app.send_notification("pm_add_package_menu", pkg.identifier,
                                  pkg.name, items)
            # self.emit(self.add_package_menu_signal,
            #           pkg.identifier,
            #           pkg.name,
            #           items)

    def remove_menu_items(self, pkg):
        """remove_menu_items(pkg: Package) -> None
        Send a signal with the pkg identifier. The builder window should
        catch this signal and remove the package menu items"""
        if pkg.menu_items():
            app = get_vistrails_application()
            app.send_notification("pm_remove_package_menu",
                                   pkg.identifier)
            # self.emit(self.remove_package_menu_signal,
            #           pkg.identifier)

    def show_error_message(self, pkg, msg):
        """show_error_message(pkg: Package, msg: str) -> None
        Print a message to standard error output and emit a signal to the
        builder so if it is possible, a message box is also shown """

        debug.critical("Package %s (%s) says: %s"%(pkg.name,
                                                   pkg.identifier,
                                                   msg))
        app = get_vistrails_application()
        app.send_notification("pm_package_error_message", pkg.identifier,
                              pkg.name, msg)
        # self.emit(self.package_error_message_signal,
        #           pkg.identifier,
        #           pkg.name,
        #           msg)

    def enabled_package_list(self):
        """package_list() -> returns list of all enabled packages."""
        return self._package_list.values()

    def identifier_is_available(self, identifier):
        """identifier_is_available(identifier: str) -> Pkg

        returns true if there exists a package with the given
        identifier in the list of available (ie, disabled) packages.

        If true, returns succesfully loaded, uninitialized package."""
        for codepath in self.available_package_names_list():
            pkg = self.get_available_package(codepath)
            try:
                pkg.load()
                if pkg.identifier == identifier:
                    return pkg
                elif identifier in pkg.old_identifiers:
                    return pkg
                if (hasattr(pkg._module, "can_handle_identifier") and
                        pkg._module.can_handle_identifier(identifier)):
                    return pkg
            except (pkg.LoadFailed, pkg.InitializationFailed,
                    MissingRequirement):
                pass
            except Exception, e:
                pass
        return None

    def available_package_names_list(self):
        """available_package_names_list() -> returns list with code-paths of all
        available packages, by looking at the appropriate directories.

        The distinction between package names, identifiers and
        code-paths is described in doc/package_system.txt
        """

        pkg_name_set = set()

        def is_vistrails_package(path):
            return ((path.endswith('.py') and
                     not path.endswith('__init__.py') and
                     os.path.isfile(path)) or
                    os.path.isdir(path) and \
                        os.path.isfile(os.path.join(path, '__init__.py')))

        def search(dirname):
            for name in os.listdir(dirname):
                if is_vistrails_package(os.path.join(dirname, name)):
                    if name.endswith('.py'):
                        name = name[:-3]
                    pkg_name_set.add(name)

        # Finds standard packages
        packages = self.import_packages_module()
        search(os.path.dirname(packages.__file__))
        userpackages = self.import_user_packages_module()
        if userpackages is not None:
            search(os.path.dirname(userpackages.__file__))

        pkg_name_set.update(self._package_list)
        return list(pkg_name_set)

    def dependency_graph(self):
        """dependency_graph() -> Graph.  Returns a graph with package
        dependencies, where u -> v if u depends on v.  Vertices are
        strings representing package names."""
        return self._dependency_graph

    def can_be_disabled(self, identifier):
        """Returns whether has no reverse dependencies (other
        packages that depend on it."""
        return self._dependency_graph.in_degree(identifier) == 0

    def reverse_dependencies(self, identifier):
        lst = [x[0] for x in
               self._dependency_graph.inverse_adjacency_list[identifier]]
        return lst

    # use this call if we're not necessarily loading
    def build_dependency_graph(self, pkg_identifiers):
        dep_graph = vistrails.core.data_structures.graph.Graph()

        def process_dependencies(identifier):
            dep_graph.add_vertex(identifier)
            pkg = self.identifier_is_available(identifier)
            if pkg:
                deps = pkg.dependencies()
                for dep in deps:
                    if isinstance(dep, tuple):
                        dep_name = dep[0]
                    else:
                        dep_name = dep

                    if dep_name not in self._dependency_graph.vertices and \
                            not dep_graph.has_edge(identifier, dep_name):
                        dep_graph.add_edge(identifier, dep_name)
                        process_dependencies(dep_name)
        
        for pkg_identifier in pkg_identifiers:
            process_dependencies(pkg_identifier)

        return dep_graph

    def get_ordered_dependencies(self, dep_graph, identifiers=None):
        try:
            sorted_packages = dep_graph.vertices_topological_sort(identifiers)
        except vistrails.core.data_structures.graph.Graph.GraphContainsCycles, e:
            raise self.DependencyCycle(e.back_edge[0],
                                       e.back_edge[1])
        return list(reversed(sorted_packages))
        
    def get_all_dependencies(self, identifier, reverse=False, dep_graph=None):
        if dep_graph is None:
            dep_graph = self._dependency_graph

        if reverse:
            adj_list = dep_graph.inverse_adjacency_list
        else:
            adj_list = dep_graph.adjacency_list
            
        all = [identifier]
        last_adds = [identifier]
        while len(last_adds) != 0:
            adds = [x[0] for y in last_adds for x in adj_list[y]]
            all.extend(adds)
            last_adds = adds
        
        seen = set()
        order = []
        for pkg in reversed(all):
            if pkg not in seen:
                order.append(pkg)
                seen.add(pkg)
        return order        

    def all_dependencies(self, identifier, dep_graph=None):
        return self.get_all_dependencies(identifier, False, dep_graph)

    def all_reverse_dependencies(self, identifier, dep_graph=None):
        return self.get_all_dependencies(identifier, True, dep_graph)

def get_package_manager():
    global _package_manager
    if not _package_manager:
        raise VistrailsInternalError("package manager not constructed yet.")
    return _package_manager

##############################################################################

import unittest


class TestImports(unittest.TestCase):
    def test_package(self):
        from vistrails.tests.utils import MockLogHandler

        # Hacks PackageManager so that it temporarily uses our test package
        # instead of userpackages
        pm = get_package_manager()
        from vistrails.tests.resources import import_pkg
        def fake_userpkg_mod():
            pm._userpackages = import_pkg
            return import_pkg
        old_userpackages = pm._userpackages
        old_import_userpackages = pm.import_user_packages_module
        pm._userpackages = import_pkg
        pm.import_user_packages_module = fake_userpkg_mod

        old_fix_names = list(Package.FIX_PACKAGE_NAMES)
        Package.FIX_PACKAGE_NAMES.append('tests.resources.import_targets')

        try:
            # Check the package is in the list
            available_pkg_names = pm.available_package_names_list()
            self.assertIn('test_import_pkg', available_pkg_names)

            # Import __init__ and check metadata
            pkg = pm.look_at_available_package('test_import_pkg')
            with MockLogHandler(debug.DebugPrint.getInstance().logger) as log:
                pkg.load('vistrails.tests.resources.import_pkg.')
            self.assertEqual(len(log.messages['warning']), 1)
            self.assertEqual(pkg.identifier,
                             'org.vistrails.tests.test_import_pkg')
            self.assertEqual(pkg.version,
                             '0.42')
            for n in ['vistrails.tests.resources.import_targets.test1',
                      'vistrails.tests.resources.import_targets.test2']:
                self.assertIn(n, sys.modules, "%s not in sys.modules" % n)

            # Import init.py
            pm.late_enable_package(
                    'test_import_pkg',
                    {'test_import_pkg':
                     'vistrails.tests.resources.import_pkg.'})
            pkg = pm.get_package_by_codepath('test_import_pkg')
            for n in ['vistrails.tests.resources.import_targets.test3',
                      'vistrails.tests.resources.import_targets.test4',
                      'vistrails.tests.resources.import_targets.test5']:
                self.assertIn(n, sys.modules, "%s not in sys.modules" % n)

            # Check dependencies
            deps = pkg.get_py_deps()
            for dep in ['vistrails.tests.resources.import_pkg.test_import_pkg',
                        'vistrails.tests.resources.import_pkg.test_import_pkg.init',
                        'vistrails.tests.resources.import_pkg.test_import_pkg.module1',
                        'vistrails.tests.resources.import_pkg.test_import_pkg.module2',
                        'vistrails.tests.resources.import_targets',
                        'vistrails.tests.resources.import_targets.test1',
                        'vistrails.tests.resources.import_targets.test2',
                        'vistrails.tests.resources.import_targets.test3',
                        'vistrails.tests.resources.import_targets.test4',
                        'vistrails.tests.resources.import_targets.test5',
                        'vistrails.tests.resources.import_targets.test6']:
                self.assertIn(dep, deps)
        finally:
            pm._userpackages = old_userpackages
            pm.import_user_packages_module = old_import_userpackages
            Package.FIX_PACKAGE_NAMES = old_fix_names
            try:
                pm.late_disable_package('test_import_pkg')
            except MissingPackage:
                pass<|MERGE_RESOLUTION|>--- conflicted
+++ resolved
@@ -665,14 +665,9 @@
                 except MissingRequirement, e:
                     if report_missing_dependencies:
                         debug.critical("Package <codepath %s> is missing a "
-<<<<<<< HEAD
-                                       "requirement and will be disabled" %
-                                       pkg.codepath, unicode(e))
-=======
                                        "requirement: %s" % (
                                            pkg.codepath, e.requirement),
                                        e)
->>>>>>> 00d91525
                     self.late_disable_package(pkg.codepath)
                 except Package.InitializationFailed, e:
                     debug.critical("Initialization of package <codepath %s> "
