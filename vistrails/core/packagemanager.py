--- conflicted
+++ resolved
@@ -54,21 +54,6 @@
 global _package_manager
 _package_manager = None
 
-<<<<<<< HEAD
-class PackageManager():
-#class PackageManager(QtCore.QObject):
-    # add_package_menu_signal is emitted with a tuple containing the package
-    # identifier, package name and the menu item
-    # / add_package_menu_signal = QtCore.SIGNAL("add_package_menu")
-    # remove_package_menu_signal is emitted with the package identifier
-    # / remove_package_menu_signal = QtCore.SIGNAL("remove_package_menu")
-    # package_error_message_signal is emitted with the package identifier,
-    # package name and the error message
-    # / package_error_message_signal = QtCore.SIGNAL("package_error_message_signal")
-    # reloading_package_signal is emitted when a package reload has disabled
-    # the packages, but has not yet enabled them
-    # / reloading_package_signal = QtCore.SIGNAL("reloading_package_signal")
-=======
 class PackageManager(object):
     # # add_package_menu_signal is emitted with a tuple containing the package
     # # identifier, package name and the menu item
@@ -81,7 +66,6 @@
     # # reloading_package_signal is emitted when a package reload has disabled
     # # the packages, but has not yet enabled them
     # reloading_package_signal = QtCore.SIGNAL("reloading_package_signal")
->>>>>>> cb72eabb
 
     class DependencyCycle(Exception):
         def __init__(self, p1, p2):
@@ -435,12 +419,6 @@
 
         # Queue the re-enabling of the packages so event loop can free
         # any QObjects whose deleteLater() method is invoked
-<<<<<<< HEAD
-        #self.emit(self.reloading_package_signal,
-        #          package_codepath,
-        #          reverse_deps,
-        #          prefix_dictionary)
-=======
         app = get_vistrails_application()
         app.send_notification("pm_reloading_package", package_codepath,
                               reverse_deps, prefix_dictionary)
@@ -448,7 +426,6 @@
         #           package_codepath,
         #           reverse_deps,
         #           prefix_dictionary)
->>>>>>> cb72eabb
 
     def reload_package_enable(self, reverse_deps, prefix_dictionary):
         # for all reverse dependencies, enable them
@@ -572,13 +549,6 @@
         be added to the builder window """
         items = pkg.menu_items()
         if items:
-<<<<<<< HEAD
-            i = 1
-            #self.emit(self.add_package_menu_signal,
-            #          pkg.identifier,
-            #          pkg.name,
-            #          items)
-=======
             app = get_vistrails_application()
             app.send_notification("pm_add_package_menu", pkg.identifier,
                                   pkg.name, items)
@@ -586,24 +556,17 @@
             #           pkg.identifier,
             #           pkg.name,
             #           items)
->>>>>>> cb72eabb
 
     def remove_menu_items(self, pkg):
         """remove_menu_items(pkg: Package) -> None
         Send a signal with the pkg identifier. The builder window should
         catch this signal and remove the package menu items"""
         if pkg.menu_items():
-<<<<<<< HEAD
-            i = 1
-            #self.emit(self.remove_package_menu_signal,
-            #          pkg.identifier)
-=======
             app = get_vistrails_application()
             app.send_notification("pm_remove_package_menu",
                                    pkg.identifier)
             # self.emit(self.remove_package_menu_signal,
             #           pkg.identifier)
->>>>>>> cb72eabb
 
     def show_error_message(self, pkg, msg):
         """show_error_message(pkg: Package, msg: str) -> None
@@ -613,12 +576,6 @@
         debug.critical("Package %s (%s) says: %s"%(pkg.name,
                                                    pkg.identifier,
                                                    msg))
-<<<<<<< HEAD
-        #self.emit(self.package_error_message_signal,
-        #          pkg.identifier,
-        #          pkg.name,
-        #          msg)
-=======
         app = get_vistrails_application()
         app.send_notification("pm_package_error_message", pkg.identifier,
                               pkg.name, msg)
@@ -626,7 +583,6 @@
         #           pkg.identifier,
         #           pkg.name,
         #           msg)
->>>>>>> cb72eabb
 
     def enabled_package_list(self):
         """package_list() -> returns list of all enabled packages."""
