--- conflicted
+++ resolved
@@ -292,15 +292,12 @@
     """
     return os.path.join(current_dot_vistrails(), 'connections.xml')
 
-<<<<<<< HEAD
 def python_version():
     """python_version() -> (major, minor, micro, release, serial)
     Returns python version info."""
     return sys.version_info
 
 VERSION = '2.1.4'
-=======
->>>>>>> 43bd2673
 def vistrails_version():
     """vistrails_version() -> string - Returns the current VisTrails version."""
     # 0.1 was the Vis2005 version
@@ -346,7 +343,6 @@
 
     return (False, None)
 
-RELEASE = "269e4808eca3"
 def vistrails_revision():
     """vistrails_revision() -> str
     When run on a working copy, shows the current svn revision else
@@ -355,11 +351,7 @@
     """
     git_dir = os.path.join(vistrails_root_directory(), '..')
     with Chdir(git_dir):
-<<<<<<< HEAD
-        release = RELEASE
-=======
         release = vistrails_version()
->>>>>>> 43bd2673
         import vistrails.core.requirements
         if vistrails.core.requirements.executable_file_exists('git'):
             lines = []
