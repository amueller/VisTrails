--- conflicted
+++ resolved
@@ -174,13 +174,10 @@
             action="store",dest="uvcdat_var")
         add ("-g", "--noSingleInstance", action="store_true",
              help=("Run VisTrails without the single instance restriction."))
-<<<<<<< HEAD
         add ("-P", "--noDebugPopups", action="store_false",
              help=("Prevent debug messages from popping up in the GUI."))
-=======
         add ("-T", "--time", action="store", type="int", dest="time", default=0,
              help=("Run UVCDAT for a set amount of seconds and then quit."))
->>>>>>> c2d9edb2
         
         command_line.CommandLineParser.parse_options()
 
@@ -274,13 +271,10 @@
             self.temp_configuration.detachHistoryView = bool(get('detachHistoryView'))
         if get('noSingleInstance')!=None:
             self.temp_configuration.singleInstance = not bool(get('noSingleInstance'))
-<<<<<<< HEAD
         if get('noDebugPopups')!=None:
             self.temp_configuration.noDebugPopups = not bool(get('noDebugPopups'))
-=======
         if get('time')!=None:
             self.temp_configuration.time = get("time")
->>>>>>> c2d9edb2
         self.input = command_line.CommandLineParser().positional_arguments()
     def init(self, optionsDict=None):
         """ VistrailsApplicationSingleton(optionDict: dict)
