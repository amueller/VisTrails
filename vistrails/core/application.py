###############################################################################
##
## Copyright (C) 2011-2013, NYU-Poly.
## Copyright (C) 2006-2011, University of Utah. 
## All rights reserved.
## Contact: contact@vistrails.org
##
## This file is part of VisTrails.
##
## "Redistribution and use in source and binary forms, with or without 
## modification, are permitted provided that the following conditions are met:
##
##  - Redistributions of source code must retain the above copyright notice, 
##    this list of conditions and the following disclaimer.
##  - Redistributions in binary form must reproduce the above copyright 
##    notice, this list of conditions and the following disclaimer in the 
##    documentation and/or other materials provided with the distribution.
##  - Neither the name of the University of Utah nor the names of its 
##    contributors may be used to endorse or promote products derived from 
##    this software without specific prior written permission.
##
## THIS SOFTWARE IS PROVIDED BY THE COPYRIGHT HOLDERS AND CONTRIBUTORS "AS IS" 
## AND ANY EXPRESS OR IMPLIED WARRANTIES, INCLUDING, BUT NOT LIMITED TO, 
## THE IMPLIED WARRANTIES OF MERCHANTABILITY AND FITNESS FOR A PARTICULAR 
## PURPOSE ARE DISCLAIMED. IN NO EVENT SHALL THE COPYRIGHT HOLDER OR 
## CONTRIBUTORS BE LIABLE FOR ANY DIRECT, INDIRECT, INCIDENTAL, SPECIAL, 
## EXEMPLARY, OR CONSEQUENTIAL DAMAGES (INCLUDING, BUT NOT LIMITED TO, 
## PROCUREMENT OF SUBSTITUTE GOODS OR SERVICES; LOSS OF USE, DATA, OR PROFITS; 
## OR BUSINESS INTERRUPTION) HOWEVER CAUSED AND ON ANY THEORY OF LIABILITY, 
## WHETHER IN CONTRACT, STRICT LIABILITY, OR TORT (INCLUDING NEGLIGENCE OR 
## OTHERWISE) ARISING IN ANY WAY OUT OF THE USE OF THIS SOFTWARE, EVEN IF 
## ADVISED OF THE POSSIBILITY OF SUCH DAMAGE."
##
###############################################################################
import atexit
import copy
import os
import shutil
import sys
import tempfile
import weakref

from vistrails.core import command_line
from vistrails.core import debug
from vistrails.core import keychain
from vistrails.core import system
from vistrails.core.collection import Collection
import vistrails.core.configuration
from vistrails.core.db.locator import BaseLocator, FileLocator, DBLocator, \
    UntitledLocator
import vistrails.core.db.io
import vistrails.core.interpreter.cached
import vistrails.core.interpreter.default
import vistrails.core.startup
from vistrails.core.thumbnails import ThumbnailCache
from vistrails.core.utils import InstanceObject
from vistrails.core.utils.uxml import enter_named_element
from vistrails.core.vistrail.pipeline import Pipeline
from vistrails.core.vistrail.vistrail import Vistrail
from vistrails.core.vistrail.controller import VistrailController
from vistrails.db import VistrailsDBException

VistrailsApplication = None
APP_SUCCESS = 0 # Success exit code
APP_FAIL = 1 # fialed exit code
APP_DONE = 2 # Success but shut down prematurely (other instance called)

def finalize_vistrails(app):
    vistrails.core.interpreter.cached.CachedInterpreter.cleanup()

def get_vistrails_application():
    global VistrailsApplication
    if VistrailsApplication is not None:
        return VistrailsApplication()
    return None

def set_vistrails_application(app):
    global VistrailsApplication
    VistrailsApplication = weakref.ref(app, finalize_vistrails)

def is_running_gui():
    app = get_vistrails_application()
    return app.is_running_gui()

def init(options_dict={}, args=None):
    app = VistrailsCoreApplication()
    set_vistrails_application(app)
    app.init(optionsDict=options_dict, args=args)
    return app

class VistrailsApplicationInterface(object):
    def __init__(self):
        self._initialized = False
        self.notifications = {}

    def setupOptions(self, args=None):
        """ setupOptions() -> None
        Check and store all command-line arguments
        
        """
        add = command_line.CommandLineParser.add_option
        add("-S", "--startup", action="store", type="str", default=None,
            dest="dotVistrails",
            help="Set startup file (default is ~/.vistrails)")
        add("-?", action="help",
            help="show this help message and exit")
        add("-v", "--version", action="callback",
            callback=lambda option, opt, value, parser: self.printVersion(),
            help="print version information and quit")
        add("-V", "--verbose", action="store", type="int", default=None,
            dest="verbose", help="set verboseness level (0--2, "
            "default=0, higher means more verbose)")
        add("-n", "--nosplash", action="store_false",
            default = None,
            help="don't display splash on startup")
        add("-c", "--cache", action="store", type="int", default=None,
            dest="cache", help="enable/disable caching")
        add("-m", "--movies", action="store", type="int", default=None,
            dest="movies", help="set automatic movie creation on spreadsheet "
            "(0 or 1, default=1. Set this to zero to work around vtk bug with "
            "offscreen renderer and opengl texture3d mappers)")
        add("-s", "--multiheads", action="store_true",
            default = None,
            help="display the builder and spreadsheet on different screens "
            "(if available)")
        add("-x", "--maximized", action="store_true",
            default = None,
            help="Maximize VisTrails windows at startup")
        add("-b", "--noninteractive", action="store_true",
            default = None,
            help="run in non-interactive mode")
        add("-e", "--dumpcells", action="store", dest="dumpcells",
            default = None,
            help="when running in non-interactive mode, directory to dump "
            "spreadsheet cells before exiting")
        add("-p", "--pdf", action="store_true",
            default = None,
            help="dump files in pdf format (non-interactive mode only)")
        add("-l", "--nologger", action="store_true",
            default = None,
            help="disable the logging")
        add('--no-logfile', action='store_true',
            dest='nologfile',
            default=None,
            help="Disable the log file (output still happens in terminal)")
        add("-d", "--debugsignals", action="store_true",
            default = None,
            help="debug Qt Signals")
        add("-a", "--parameters", action="store", dest="parameters",
            help="workflow parameter settings (non-interactive mode only)")
        add("-t", "--host", action="store", dest="host",
            help="hostname or ip address of database server")
        add("-r", "--port", action="store", type="int", default=3306,
            dest="port", help="database port")
        add("-f", "--db", action="store", dest="db",
            help="database name")
        add("-u", "--user", action="store", dest="user",
            help="database username")
        add("-i", "--showspreadsheetonly", action="store_true",
            default = None,
            help="only the spreadsheet will be shown. This implies -w was given.\
The builder window can be accessed by a spreadsheet menu option.")
        add("-w", "--executeworkflows", action="store_true",
            default = None,
            help="The workflows will be executed")
        add("-F", "--fixedcells", action="store_true",
            default = None,
            help="Use a fixed spreadsheet cell size of 200*180")
        add("-I", "--workflowinfo", action="store",
            default = None,
            help=("Save workflow graph and spec in specified directory "
                  "(only valid in console mode)."))
        add("-E", "--reviewmode", action="store_true",
            default = None,
            help="Show the spreadsheet in the reviewing mode")
        add("-q", "--quickstart", action="store",
            help="Start VisTrails using the specified static registry")
        add("-D", "--detachHistoryView", action="store_true",
            help="Detach the history view from the builder windows")
        add("-P", "--parameterExploration", action="store_true",
            help="Execute Parameter Exploration")
        add("-G", "--workflowgraph", action="store",
            default = None,
            help=("Save workflow graph in specified directory without running "
                  "the workflow (only valid in console mode)."))
        add("-U", "--evolutiongraph", action="store",
            default = None,
            help=("Save evolution graph in specified directory without running "
                  "any workflow (only valid in console mode)."))
        add("-g", "--noSingleInstance", action="store_true",
            help=("Run VisTrails without the single instance restriction."))
        add("--no-bundleinstall", action='store_false',
            dest='installBundles',
            help=("Do not try to install missing Python packages "
                  "automatically"))
<<<<<<< HEAD
        add("--runJob", action="store",
            help=("Run job with specified id."))
        add("--listJobs", action="store_true",
            help=("List all jobs."))
=======
        add('--spawned-mode', '--spawned', action='store_true',
            dest='spawned',
            help=("Do not use the .vistrails directory, and load packages "
                  "automatically when needed"))
>>>>>>> 04540c66

        if args != None:
            command_line.CommandLineParser.parse_options(args=args)
        else:
            command_line.CommandLineParser.parse_options()

    def printVersion(self):
        """ printVersion() -> None
        Print version of Vistrail and exit
        
        """
        print system.about_string()
        sys.exit(0)

    def read_dotvistrails_option(self, optionsDict=None):
        """ read_dotvistrails_option() -> None
        Check if the user sets a new dotvistrails folder and updates
        self.temp_configuration with the new value.

        Also handles the 'spawned-mode' option, by using a temporary directory
        as .vistrails directory, and a specific default configuration.
        """
        if optionsDict is None:
            optionsDict = {}
        def get(opt):
            return (optionsDict.get(opt) or
                    command_line.CommandLineParser().get_option(opt))

        if get('spawned'):
            # Here we are in 'spawned' mode, i.e. we are running
            # non-interactively as a slave
            # We are going to create a .vistrails directory as a temporary
            # directory and copy a specific configuration file
            # We don't want to load packages that the user might enabled in
            # this machine's configuration file as it would slow down the
            # startup time, but we'll load any needed package without
            # confirmation
            tmpdir = tempfile.mkdtemp(prefix='vt_spawned_')
            @atexit.register
            def clean_dotvistrails():
                shutil.rmtree(tmpdir, ignore_errors=True)
            self.temp_configuration.dotVistrails = tmpdir
            if get('dotVistrails') is not None:
                debug.warning("--startup option ignored since --spawned-mode "
                              "is used")
            shutil.copyfile(os.path.join(system.vistrails_root_directory(),
                                         'core', 'resources',
                                         'spawned_startup_xml'),
                            os.path.join(tmpdir, 'startup.xml'))
            self.temp_configuration.enablePackagesSilently = True
            self.temp_configuration.nologfile = True
            self.temp_configuration.singleInstance = False
        elif get('dotVistrails') is not None:
            self.temp_configuration.dotVistrails = get('dotVistrails')

    def readOptions(self):
        """ readOptions() -> None
        Read arguments from the command line
        
        """
        get = command_line.CommandLineParser().get_option
        if get('nosplash')!=None:
            self.temp_configuration.showSplash = bool(get('nosplash'))
        if get('debugsignals')!=None:
            self.temp_configuration.debugSignals = bool(get('debugsignals'))
        if get('dotVistrails')!=None:
            self.temp_configuration.dotVistrails = get('dotVistrails')
        if get('multiheads')!=None:
            self.temp_configuration.multiHeads = bool(get('multiheads'))
        if get('maximized')!=None:
            self.temp_configuration.maximizeWindows = bool(get('maximized'))
        if get('movies')!=None:
            self.temp_configuration.showMovies = bool(get('movies'))
        if get('cache')!=None:
            self.temp_configuration.useCache = bool(get('cache'))
        if get('verbose')!=None:
            self.temp_configuration.verbosenessLevel = get('verbose')
        if get('fixedcells') != None:
            self.temp_configuration.fixedSpreadsheetCells = str(get('fixedcells'))
        if get('noninteractive')!=None:
            self.temp_configuration.interactiveMode = \
                                                  not bool(get('noninteractive'))
            if get('workflowinfo') != None:
                self.temp_configuration.workflowInfo = str(get('workflowinfo'))
            if get('dumpcells') != None:
                self.temp_configuration.spreadsheetDumpCells = get('dumpcells')
            if get('pdf') != None:
                self.temp_configuration.spreadsheetDumpPDF = get('pdf')
            if get('workflowgraph') != None:
                self.temp_configuration.workflowGraph = str(get('workflowgraph'))
            if get('evolutiongraph') != None:
                self.temp_configuration.evolutionGraph = str(get('evolutiongraph'))
        if get('executeworkflows') != None:
            self.temp_configuration.executeWorkflows = \
                                            bool(get('executeworkflows'))
        if get('showspreadsheetonly') != None:
            self.temp_configuration.showSpreadsheetOnly = \
                                            bool(get('showspreadsheetonly'))
            # asking to show only the spreadsheet will force the workflows to
            # be executed
            if get('reviewmode') != None:
                self.temp_configuration.reviewMode = bool(get('reviewmode'))

            if self.temp_configuration.showSpreadsheetOnly and not self.temp_configuration.reviewMode:
                self.temp_configuration.executeWorkflows = True
            
        self.temp_db_options = InstanceObject(host=get('host'),
                                                 port=get('port'),
                                                 db=get('db'),
                                                 user=get('user'),
                                                 parameters=get('parameters')
                                                 )
        if get('nologger')!=None:
            self.temp_configuration.nologger = bool(get('nologger'))
        if get('quickstart') != None:
            self.temp_configuration.staticRegistry = str(get('quickstart'))
        if get('parameterExploration')!= None:
            self.temp_configuration.parameterExploration = \
                str(get('parameterExploration'))
        if get('detachHistoryView')!= None:
            self.temp_configuration.detachHistoryView = bool(get('detachHistoryView'))
        if get('noSingleInstance')!=None:
            self.temp_configuration.singleInstance = not bool(get('noSingleInstance'))
        if get('installBundles')!=None:
            self.temp_configuration.installBundles = bool(get('installBundles'))
        if get('runJob')!=None:
            self.temp_configuration.jobRun = get('runJob')
        if get('listJobs')!=None:
            self.temp_configuration.jobList = bool(get('listJobs'))
        self.input = command_line.CommandLineParser().positional_arguments()

    def init(self, optionsDict=None, args=None):
        """ VistrailsApplicationSingleton(optionDict: dict)
                                          -> VistrailsApplicationSingleton
        Create the application with a dict of settings
        
        """
        # gui.theme.initializeCurrentTheme()
        # self.connect(self, QtCore.SIGNAL("aboutToQuit()"), self.finishSession)
        
        # This is the persistent configuration
        # Setup configuration to default
        self.configuration = vistrails.core.configuration.default()
        
        self.keyChain = keychain.KeyChain()
        self.setupOptions(args)
        
        # self.temp_configuration is the configuration that will be updated 
        # with the command line and custom options dictionary. 
        # We have to do this because we don't want to make these settings 
        # persistent. This is the actual VisTrails current configuration
        self.temp_configuration = copy.copy(self.configuration)
        
        vistrails.core.interpreter.default.connect_to_configuration(self.temp_configuration)
        
        # now we want to open vistrails and point to a specific version
        # we will store the version in temp options as it doesn't
        # need to be persistent. We will do the same to database
        # information passed in the command line
        self.temp_db_options = InstanceObject(host=None,
                                           port=None,
                                           db=None,
                                           user=None,
                                           vt_id=None,
                                           parameters=None
                                           ) 
        
        # Read only new .vistrails folder option if passed in the command line
        # or in the optionsDict because this may affect the configuration file 
        # VistrailsStartup will load. This updates self.temp_configuration
        self.read_dotvistrails_option(optionsDict)

        # the problem here is that if the user pointed to a new .vistrails
        # folder, the persistent configuration will always point to the 
        # default ~/.vistrails. So we will copy whatever it's on 
        # temp_configuration to the persistent one. In case the configuration
        # that is on disk is different, it will overwrite this one
        self.configuration.dotVistrails = self.temp_configuration.dotVistrails
        
        # During this initialization, VistrailsStartup will load the
        # configuration from disk and update both configurations
        self.vistrailsStartup = \
            vistrails.core.startup.VistrailsStartup(self.configuration,
                                          self.temp_configuration)

        # Starting in version 1.2.1 logging is enabled by default.
        # Users have to explicitly disable it through the command-line
        self.configuration.nologger = False
        self.temp_configuration.nologger = False
        
        if optionsDict:
            for (k, v) in optionsDict.iteritems():
                setattr(self.temp_configuration, k, v)

        # Command line options override temp_configuration
        self.readOptions()

        self.check_all_requirements()

        if self.temp_configuration.check('staticRegistry'):
            reg = self.temp_configuration.staticRegistry
        else:
            reg = None
        self.vistrailsStartup.set_registry(reg)

    def check_all_requirements(self):
        # check scipy
        vistrails.core.requirements.require_python_module('scipy', {
                'linux-debian': 'python-scipy',
                'linux-ubuntu': 'python-scipy',
                'linux-fedora': 'scipy',
                'pip': 'scipy'})

        # ZIP manipulations use the command-line executables
        vistrails.core.requirements.require_executable('zip')
        vistrails.core.requirements.require_executable('unzip')

    def get_python_environment(self):
        """get_python_environment(): returns an environment that
includes local definitions from startup.py. Should only be called
after self.init()"""
        return self._python_environment

    def destroy(self):
        """ destroy() -> None
        Finalize all packages to, such as, get rid of temp files
        
        """
        if hasattr(self, 'vistrailsStartup'):
            self.vistrailsStartup.destroy()
        Collection.clearInstance()

    def __del__(self):
        """ __del__() -> None
        Make sure to finalize in the destructor
        
        """
        self.destroy()
    
    def _parse_vtinfo(self, info, use_filename=True):
        name = None
        version = None
        if use_filename and os.path.isfile(info):
            name = info
        else:
            data = info.split(":")
            if len(data) >= 2:
                if use_filename:
                    if os.path.isfile(str(data[0])):
                        name = str(data[0])
                    else:
                        # maybe we are running on Windows and a full path
                        # was passed as the filename so it has a : separating
                        # the driver letter
                        if system.systemType in ["Windows", "Microsoft"]:
                            if os.path.isfile(":".join(data[:2])):
                                name = ":".join(data[:2])
                                data.pop(0)
                                data[0] = name
                elif not use_filename:
                    name = str(data[0])
                # will try to convert version to int
                # if it fails, it's a tag name
                try:
                    #maybe a tag name contains ':' in its name
                    #so we need to bring it back together
                    rest = ":".join(data[1:])
                    version = int(rest)
                except ValueError:
                    version = str(rest)
            elif len(data) == 1:
                if use_filename and os.path.isfile(str(data[0])):
                    name = str(data[0])
                elif not use_filename:
                    name = str(data[0])
        return (name, version)
    
    def process_interactive_input(self):
        pe = None
        usedb = False
        if self.temp_db_options.host:
            usedb = True
        if self.input:
            #check if versions are embedded in the filename
            for filename in self.input:
                f_name, version = self._parse_vtinfo(filename, not usedb)
                locator = None
                if f_name is None:
                    debug.critical("Could not find file %s" % filename)
                    return False
                elif not usedb:
                    locator = FileLocator(os.path.abspath(f_name))
                    #_vnode and _vtag will be set when a .vtl file is open and
                    # it can be either a FileLocator or a DBLocator
                    
                elif usedb:
                    locator = DBLocator(host=self.temp_db_options.host,
                                        port=self.temp_db_options.port,
                                        database=self.temp_db_options.db,
                                        user='',
                                        passwd='',
                                        obj_id=f_name,
                                        obj_type=None,
                                        connection_id=None)
                if locator:
                    if self.temp_configuration.check('parameterExploration'):
                        pe = version
                        version = None
                    else:
                        if hasattr(locator, '_vnode') and \
                                locator._vnode is not None:
                            version = locator._vnode
                        if hasattr(locator,'_vtag'):
                            # if a tag is set, it should be used instead of the
                            # version number
                            if locator._vtag != '':
                                version = locator._vtag
                    execute = self.temp_configuration.executeWorkflows
                    mashuptrail = None
                    mashupversion = None
                    if hasattr(locator, '_mshptrail'):
                        mashuptrail = locator._mshptrail
                    if hasattr(locator, '_mshpversion'):
                        mashupversion = locator._mshpversion
                    if not self.temp_configuration.showSpreadsheetOnly:
                        self.showBuilderWindow()
                    self.builderWindow.open_vistrail_without_prompt(locator,
                                                                    version, execute,
                                                                    mashuptrail=mashuptrail, 
                                                                    mashupVersion=mashupversion)

                    if self.temp_configuration.check('parameterExploration'):
                        self.builderWindow.executeParameterExploration(pe)
                
                if self.temp_configuration.reviewMode:
                    self.builderWindow.interactiveExportCurrentPipeline()

        return True

    def finishSession(self):
        vistrails.core.interpreter.cached.CachedInterpreter.cleanup()
        
    def save_configuration(self):
        """ save_configuration() -> None
        Save the current vistrail configuration to the startup.xml file.
        This is required to capture changes to the configuration that we 
        make programmatically during the session, ie., browsed directories or
        window sizes.

        """
        dom = self.vistrailsStartup.startup_dom()
        doc = dom.documentElement
        configuration_element = enter_named_element(doc, 'configuration')
        doc.removeChild(configuration_element)
        self.configuration.write_to_dom(dom, doc)
        self.vistrailsStartup.write_startup_dom(dom)
        dom.unlink()

    def create_notification(self, notification_id, *args, **kwargs):
        notifications = self.notifications
        if notification_id not in notifications:
            notifications[notification_id] = set()
        else:
            print "already added notification", notification_id

    def register_notification(self, notification_id, method, *args, **kwargs):
        notifications = self.notifications     
        #print '>>> GLOBAL adding notification', notification_id, method  
        #print id(notifications), notifications
        if notification_id not in notifications:
            self.create_notification(notification_id)
        notifications[notification_id].add(method)

    def unregister_notification(self, notification_id, method, *args, **kwargs):
        notifications = self.notifications    
        #print '>>> GLOBAL remove notification', notification_id, method   
        #print id(notifications), notifications           
        if notification_id in notifications:
            notifications[notification_id].remove(method)

    def send_notification(self, notification_id, *args):
        # do global notifications
        if notification_id in self.notifications:
            # print 'global notification ', notification_id
            for m in self.notifications[notification_id]:
                try:
                    #print "  m: ", m
                    m(*args)
                except Exception, e:
                    import traceback
                    traceback.print_exc()
       
    def showBuilderWindow(self):
        pass
 
    def add_vistrail(self, *objs):
        """add_vistrail creates and returns a new controller based on the
        information contained in objs.

        """
        raise NotImplementedError("Subclass must implement add_vistrail!")

    def ensure_vistrail(self, locator):
        """ensure_vistrail returns the controller matching the locator if the
        vistrail is already open, otherwise it returns None.

        """
        raise NotImplementedError("Subclass must implement ensure_vistrail")

    def select_version(self, version=None):
        """select_version changes the version of the currently open vistrail
        to the specified version.

        """
        raise NotImplementedError("Subclass must implement select_version")

    def get_current_controller(self):
        """get_current_controller returns the currently active controller, if
        one exists, otherwise None.

        """
        raise NotImplementedError("Subclass must implement "
                                  "get_current_controller")

    def update_locator(self, old_locator, new_locator):
        """update_locator updates the application state to ensure that any
        vistrails referenced by old_locator are now referenced by
        new_locator.

        """
        raise NotImplementedError("Subclass must implement update_locator")

    def convert_version(self, version):
        if isinstance(version, basestring):
            try:
                version = \
                    self.get_controller().vistrail.get_version_number(version)
            except:
                version = None
        return version

    def new_vistrail(self):
        return self.open_vistrail(None)

    def open_vistrail(self, locator=None, version=None, is_abstraction=False):
        if isinstance(locator, basestring):
            locator = BaseLocator.from_url(locator)
        elif locator is None:
            locator = UntitledLocator()

        controller = self.ensure_vistrail(locator)
        if controller is None:
            # vistrail is not already open
            try:
                loaded_objs = vistrails.core.db.io.load_vistrail(locator, False)
                controller = self.add_vistrail(loaded_objs[0], locator, 
                                               *loaded_objs[1:])
                if locator.is_untitled():
                    return True
                controller.is_abstraction = is_abstraction
                thumb_cache = ThumbnailCache.getInstance()
                controller.vistrail.thumbnails = controller.find_thumbnails(
                    tags_only=thumb_cache.conf.tagsOnly)
                controller.vistrail.abstractions = controller.find_abstractions(
                    controller.vistrail, True)
                controller.vistrail.mashups = controller._mashups
                collection = Collection.getInstance()
                url = locator.to_url()
                entity = collection.updateVistrail(url, controller.vistrail)
                # add to relevant workspace categories
                if not controller.is_abstraction:
                    collection.add_to_workspace(entity)
                collection.commit()
            except VistrailsDBException, e:
                import traceback
                debug.critical(str(e), traceback.format_exc())
                return None
            except Exception, e:
                # debug.critical('An error has occurred', str(e))
                #print "An error has occurred", str(e)
                raise

        version = self.convert_version(version)
        if version is None:
            controller.select_latest_version()
            version = controller.current_version
        self.select_version(version)
        return True
        
    def open_workflow(self, locator):
        if isinstance(locator, basestring):
            locator = BaseLocator.from_url(locator)

        vistrail = Vistrail()
        try:
            if locator is None:
                return False
            if locator is not None:
                workflow = locator.load(Pipeline)
                action_list = []
                for module in workflow.module_list:
                    action_list.append(('add', module))
                for connection in workflow.connection_list:
                    action_list.append(('add', connection))
                action = vistrails.core.db.action.create_action(action_list)
                vistrail.add_action(action, 0L)
                vistrail.update_id_scope()
                vistrail.addTag("Imported workflow", action.id)

                # FIXME might need different locator?                
                controller = self.add_vistrail(vistrail, locator)
        except VistrailsDBException, e:
            import traceback
            debug.critical(str(e), traceback.format_exc())
            return None
        except Exception, e:
            # debug.critical('An error has occurred', str(e))
            raise

        controller.select_latest_version()
        controller.set_changed(True)
        return True

    def save_vistrail(self, locator=None, controller=None, export=False):
        if controller is None:
            controller = self.get_current_controller()
            if controller is None:
                return False
        if locator is None and controller is not None:
            locator = controller.locator
        elif isinstance(locator, basestring):
            locator = BaseLocator.from_url(locator)

        if not locator:
            return False
        old_locator = controller.locator

        try:
            controller.write_vistrail(locator, export=export)
        except Exception, e:
            import traceback
            debug.critical('Failed to save vistrail: %s' % str(e),
                           traceback.format_exc())
            raise
        if export:
            return controller.locator

        self.update_locator(old_locator, controller.locator)
        # update collection
        try:
            thumb_cache = ThumbnailCache.getInstance()
            controller.vistrail.thumbnails = controller.find_thumbnails(
                tags_only=thumb_cache.conf.tagsOnly)
            controller.vistrail.abstractions = controller.find_abstractions(
                controller.vistrail, True)
            controller.vistrail.mashups = controller._mashups

            collection = Collection.getInstance()
            url = locator.to_url()
            entity = collection.updateVistrail(url, controller.vistrail)
            # add to relevant workspace categories
            collection.add_to_workspace(entity)
            collection.commit()
        except Exception, e:
            import traceback
            debug.critical('Failed to index vistrail', traceback.format_exc())
        return controller.locator

    def close_vistrail(self, locator=None, controller=None):
        if controller is None:
            controller = self.get_current_controller()
            if controller is None:
                return False
        if locator is None and controller is not None:
            locator = controller.locator
        elif isinstance(locator, basestring):
            locator = BaseLocator.from_url(locator)
        
        controller.close_vistrail(locator)
        controller.cleanup()
        self.remove_vistrail(locator)

class VistrailsCoreApplication(VistrailsApplicationInterface):
    def __init__(self):
        VistrailsApplicationInterface.__init__(self)
        self._controllers = {}
        self._cur_controller = None

    def init(self, optionsDict=None, args=None):
        VistrailsApplicationInterface.init(self, optionsDict=optionsDict, args=args)
        self.vistrailsStartup.init()

    def is_running_gui(self):
        return False

    def get_current_controller(self):
        return self._cur_controller
    get_controller = get_current_controller

    def add_vistrail(self, *objs):
        (vistrail, locator, abstraction_files, thumbnail_files, mashups) = objs
        controller = VistrailController(*objs)
        self._controllers[locator] = controller
        self._cur_controller = controller
        return self._cur_controller
        
    def remove_vistrail(self, locator=None):
        if locator is None and self._cur_controller is not None:
            locator = self._cur_controller.locator
        del self._controllers[locator]
        if len(self._controllers) > 0:
            self._cur_controller = self._controllers.itervalues().next()

    def ensure_vistrail(self, locator):
        if locator in self._controllers:
            self._cur_controller = self._controllers[locator]
            return self._cur_controller
        return None

    def update_locator(self, old_locator, new_locator):
        self._controllers[new_locator] = self._controllers[old_locator]
        del self._controllers[old_locator]

    def select_version(self, version):
        if self._cur_controller is not None:
            self._cur_controller.change_selected_version(version)
            return True
        return False
        <|MERGE_RESOLUTION|>--- conflicted
+++ resolved
@@ -193,17 +193,14 @@
             dest='installBundles',
             help=("Do not try to install missing Python packages "
                   "automatically"))
-<<<<<<< HEAD
         add("--runJob", action="store",
             help=("Run job with specified id."))
         add("--listJobs", action="store_true",
             help=("List all jobs."))
-=======
         add('--spawned-mode', '--spawned', action='store_true',
             dest='spawned',
             help=("Do not use the .vistrails directory, and load packages "
                   "automatically when needed"))
->>>>>>> 04540c66
 
         if args != None:
             command_line.CommandLineParser.parse_options(args=args)
