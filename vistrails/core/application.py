###############################################################################
##
## Copyright (C) 2011-2013, NYU-Poly.
## Copyright (C) 2006-2011, University of Utah. 
## All rights reserved.
## Contact: contact@vistrails.org
##
## This file is part of VisTrails.
##
## "Redistribution and use in source and binary forms, with or without 
## modification, are permitted provided that the following conditions are met:
##
##  - Redistributions of source code must retain the above copyright notice, 
##    this list of conditions and the following disclaimer.
##  - Redistributions in binary form must reproduce the above copyright 
##    notice, this list of conditions and the following disclaimer in the 
##    documentation and/or other materials provided with the distribution.
##  - Neither the name of the University of Utah nor the names of its 
##    contributors may be used to endorse or promote products derived from 
##    this software without specific prior written permission.
##
## THIS SOFTWARE IS PROVIDED BY THE COPYRIGHT HOLDERS AND CONTRIBUTORS "AS IS" 
## AND ANY EXPRESS OR IMPLIED WARRANTIES, INCLUDING, BUT NOT LIMITED TO, 
## THE IMPLIED WARRANTIES OF MERCHANTABILITY AND FITNESS FOR A PARTICULAR 
## PURPOSE ARE DISCLAIMED. IN NO EVENT SHALL THE COPYRIGHT HOLDER OR 
## CONTRIBUTORS BE LIABLE FOR ANY DIRECT, INDIRECT, INCIDENTAL, SPECIAL, 
## EXEMPLARY, OR CONSEQUENTIAL DAMAGES (INCLUDING, BUT NOT LIMITED TO, 
## PROCUREMENT OF SUBSTITUTE GOODS OR SERVICES; LOSS OF USE, DATA, OR PROFITS; 
## OR BUSINESS INTERRUPTION) HOWEVER CAUSED AND ON ANY THEORY OF LIABILITY, 
## WHETHER IN CONTRACT, STRICT LIABILITY, OR TORT (INCLUDING NEGLIGENCE OR 
## OTHERWISE) ARISING IN ANY WAY OUT OF THE USE OF THIS SOFTWARE, EVEN IF 
## ADVISED OF THE POSSIBILITY OF SUCH DAMAGE."
##
###############################################################################
import atexit
import copy
import os
import shutil
import sys
import tempfile
import weakref
import warnings

from vistrails.core import command_line
from vistrails.core import debug
from vistrails.core import keychain
from vistrails.core import system
from vistrails.core.collection import Collection
import vistrails.core.configuration
from vistrails.core.configuration import ConfigurationObject
from vistrails.core.db.locator import BaseLocator, FileLocator, DBLocator, \
    UntitledLocator
import vistrails.core.db.io
import vistrails.core.interpreter.cached
import vistrails.core.interpreter.default
from vistrails.core.modules.module_registry import ModuleRegistry
from vistrails.core.packagemanager import PackageManager
from vistrails.core.startup import VistrailsStartup, StartupPackage
from vistrails.core.thumbnails import ThumbnailCache
from vistrails.core.utils import InstanceObject, VistrailsWarning
from vistrails.core.utils.uxml import enter_named_element
from vistrails.core.vistrail.pipeline import Pipeline
from vistrails.core.vistrail.vistrail import Vistrail
from vistrails.core.vistrail.controller import VistrailController
from vistrails.db import VistrailsDBException

VistrailsApplication = None
APP_SUCCESS = 0 # Success exit code
APP_FAIL = 1 # fialed exit code
APP_DONE = 2 # Success but shut down prematurely (other instance called)

def finalize_vistrails(app):
    vistrails.core.interpreter.cached.CachedInterpreter.cleanup()

def get_vistrails_application():
    global VistrailsApplication
    if VistrailsApplication is not None:
        return VistrailsApplication()
    return None

def set_vistrails_application(app):
    global VistrailsApplication
    VistrailsApplication = weakref.ref(app, finalize_vistrails)

def is_running_gui():
    app = get_vistrails_application()
    return app.is_running_gui()

def init(options_dict={}, args=None):
    app = VistrailsCoreApplication()
    set_vistrails_application(app)
    app.init(options_dict=options_dict, args=args)
    return app

class VistrailsApplicationInterface(object):
    def __init__(self):
        self._initialized = False
        self.notifications = {}

    def setup_options(self, args=None):
        """ setup_options() -> None
        Check and store all command-line arguments
        
        """
<<<<<<< HEAD
        pass

#         add = command_line.CommandLineParser.add_option
#         add("-S", "--startup", action="store", type="str", default=None,
#             dest="dotVistrails",
#             help="Set startup file (default is ~/.vistrails)")
#         add("-?", action="help",
#             help="show this help message and exit")
#         add("-v", "--version", action="callback",
#             callback=lambda option, opt, value, parser: self.printVersion(),
#             help="print version information and quit")
#         add("-V", "--verbose", action="store", type="int", default=None,
#             dest="verbose", help="set verboseness level (0--2, "
#             "default=0, higher means more verbose)")
#         add("-n", "--nosplash", action="store_false",
#             default = None,
#             help="don't display splash on startup")
#         add("-c", "--cache", action="store", type="int", default=None,
#             dest="cache", help="enable/disable caching")
#         add("-m", "--movies", action="store", type="int", default=None,
#             dest="movies", help="set automatic movie creation on spreadsheet "
#             "(0 or 1, default=1. Set this to zero to work around vtk bug with "
#             "offscreen renderer and opengl texture3d mappers)")
#         add("-s", "--multiheads", action="store_true",
#             default = None,
#             help="display the builder and spreadsheet on different screens "
#             "(if available)")
#         add("-x", "--maximized", action="store_true",
#             default = None,
#             help="Maximize VisTrails windows at startup")
#         add("-b", "--noninteractive", action="store_true",
#             default = None,
#             help="run in non-interactive mode")
#         add("-e", "--dumpcells", action="store", dest="dumpcells",
#             default = None,
#             help="when running in non-interactive mode, directory to dump "
#             "spreadsheet cells before exiting")
#         add("-p", "--pdf", action="store_true",
#             default = None,
#             help="dump files in pdf format (non-interactive mode only)")
#         add("-l", "--nologger", action="store_true",
#             default = None,
#             help="disable the logging")
#         add("-d", "--debugsignals", action="store_true",
#             default = None,
#             help="debug Qt Signals")
#         add("-a", "--parameters", action="store", dest="parameters",
#             help="workflow parameter settings (non-interactive mode only)")
#         add("-t", "--host", action="store", dest="host",
#             help="hostname or ip address of database server")
#         add("-r", "--port", action="store", type="int", default=3306,
#             dest="port", help="database port")
#         add("-f", "--db", action="store", dest="db",
#             help="database name")
#         add("-u", "--user", action="store", dest="user",
#             help="database username")
#         add("-i", "--showspreadsheetonly", action="store_true",
#             default = None,
#             help="only the spreadsheet will be shown. This implies -w was given.\
# The builder window can be accessed by a spreadsheet menu option.")
#         add("-w", "--executeworkflows", action="store_true",
#             default = None,
#             help="The workflows will be executed")
#         add("-F", "--fixedcells", action="store_true",
#             default = None,
#             help="Use a fixed spreadsheet cell size of 200*180")
#         add("-I", "--workflowinfo", action="store",
#             default = None,
#             help=("Save workflow graph and spec in specified directory "
#                   "(only valid in console mode)."))
#         add("-E", "--reviewmode", action="store_true",
#             default = None,
#             help="Show the spreadsheet in the reviewing mode")
#         add("-q", "--quickstart", action="store",
#             help="Start VisTrails using the specified static registry")
#         add("-D", "--detachHistoryView", action="store_true",
#             help="Detach the history view from the builder windows")
#         add("-P", "--parameterExploration", action="store_true",
#             help="Execute Parameter Exploration")
#         add("-G", "--workflowgraph", action="store",
#             default = None,
#             help=("Save workflow graph in specified directory without running "
#                   "the workflow (only valid in console mode)."))
#         add("-U", "--evolutiongraph", action="store",
#             default = None,
#             help=("Save evolution graph in specified directory without running "
#                   "any workflow (only valid in console mode)."))
#         add("-g", "--noSingleInstance", action="store_true",
#             help=("Run VisTrails without the single instance restriction."))
#         add("--no-bundleinstall", action='store_false',
#             dest='installBundles',
#             help=("Do not try to install missing Python packages "
#                   "automatically"))

#         if args != None:
#             command_line.CommandLineParser.parse_options(args=args)
#         else:
#             command_line.CommandLineParser.parse_options()
=======
        add = command_line.CommandLineParser.add_option
        add("-S", "--startup", action="store", type="str", default=None,
            dest="dotVistrails",
            help="Set startup file (default is ~/.vistrails)")
        add("-?", action="help",
            help="show this help message and exit")
        add("-v", "--version", action="callback",
            callback=lambda option, opt, value, parser: self.printVersion(),
            help="print version information and quit")
        add("-V", "--verbose", action="store", type="int", default=None,
            dest="verbose", help="set verboseness level (0--2, "
            "default=0, higher means more verbose)")
        add("-n", "--nosplash", action="store_false",
            default = None,
            help="don't display splash on startup")
        add("-c", "--cache", action="store", type="int", default=None,
            dest="cache", help="enable/disable caching")
        add("-m", "--movies", action="store", type="int", default=None,
            dest="movies", help="set automatic movie creation on spreadsheet "
            "(0 or 1, default=1. Set this to zero to work around vtk bug with "
            "offscreen renderer and opengl texture3d mappers)")
        add("-s", "--multiheads", action="store_true",
            default = None,
            help="display the builder and spreadsheet on different screens "
            "(if available)")
        add("-x", "--maximized", action="store_true",
            default = None,
            help="Maximize VisTrails windows at startup")
        add("-b", "--noninteractive", action="store_true",
            default = None,
            help="run in non-interactive mode")
        add("-e", "--dumpcells", action="store", dest="dumpcells",
            default = None,
            help="when running in non-interactive mode, directory to dump "
            "spreadsheet cells before exiting")
        add("-p", "--pdf", action="store_true",
            default = None,
            help="dump files in pdf format (non-interactive mode only)")
        add("-l", "--nologger", action="store_true",
            default = None,
            help="disable the logging")
        add('--no-logfile', action='store_true',
            dest='nologfile',
            default=None,
            help="Disable the log file (output still happens in terminal)")
        add("-d", "--debugsignals", action="store_true",
            default = None,
            help="debug Qt Signals")
        add("-a", "--parameters", action="store", dest="parameters",
            help="workflow parameter settings (non-interactive mode only)")
        add("-t", "--host", action="store", dest="host",
            help="hostname or ip address of database server")
        add("-r", "--port", action="store", type="int", default=3306,
            dest="port", help="database port")
        add("-f", "--db", action="store", dest="db",
            help="database name")
        add("-u", "--user", action="store", dest="user",
            help="database username")
        add("-i", "--showspreadsheetonly", action="store_true",
            default = None,
            help="only the spreadsheet will be shown. This implies -w was given.\
The builder window can be accessed by a spreadsheet menu option.")
        add("-w", "--executeworkflows", action="store_true",
            default = None,
            help="The workflows will be executed")
        add("-F", "--fixedcells", action="store_true",
            default = None,
            help="Use a fixed spreadsheet cell size of 200*180")
        add("-I", "--workflowinfo", action="store",
            default = None,
            help=("Save workflow graph and spec in specified directory "
                  "(only valid in console mode)."))
        add("-E", "--reviewmode", action="store_true",
            default = None,
            help="Show the spreadsheet in the reviewing mode")
        add("-q", "--quickstart", action="store",
            help="Start VisTrails using the specified static registry")
        add("-D", "--detachHistoryView", action="store_true",
            help="Detach the history view from the builder windows")
        add("-P", "--parameterExploration", action="store_true",
            help="Execute Parameter Exploration")
        add("-G", "--workflowgraph", action="store",
            default = None,
            help=("Save workflow graph in specified directory without running "
                  "the workflow (only valid in console mode)."))
        add("-U", "--evolutiongraph", action="store",
            default = None,
            help=("Save evolution graph in specified directory without running "
                  "any workflow (only valid in console mode)."))
        add("-g", "--noSingleInstance", action="store_true",
            help=("Run VisTrails without the single instance restriction."))
        add("--no-bundleinstall", action='store_false',
            dest='installBundles',
            help=("Do not try to install missing Python packages "
                  "automatically"))
        add("--runJob", action="store",
            help=("Run job with specified id."))
        add("--listJobs", action="store_true",
            help=("List all jobs."))
        add('--spawned-mode', '--spawned', action='store_true',
            dest='spawned',
            help=("Do not use the .vistrails directory, and load packages "
                  "automatically when needed"))

        if args != None:
            command_line.CommandLineParser.parse_options(args=args)
        else:
            command_line.CommandLineParser.parse_options()
>>>>>>> 8d3749bc

    def printVersion(self):
        """ printVersion() -> None
        Print version of Vistrail and exit
        
        """
        print system.about_string()
        sys.exit(0)

    def read_dotvistrails_option(self, optionsDict=None):
        """ read_dotvistrails_option() -> None
        Check if the user sets a new dotvistrails folder and updates
        self.temp_configuration with the new value.

        Also handles the 'spawned-mode' option, by using a temporary directory
        as .vistrails directory, and a specific default configuration.
        """
        if optionsDict is None:
            optionsDict = {}
        def get(opt):
            return (optionsDict.get(opt) or
                    command_line.CommandLineParser().get_option(opt))

        if get('spawned'):
            # Here we are in 'spawned' mode, i.e. we are running
            # non-interactively as a slave
            # We are going to create a .vistrails directory as a temporary
            # directory and copy a specific configuration file
            # We don't want to load packages that the user might enabled in
            # this machine's configuration file as it would slow down the
            # startup time, but we'll load any needed package without
            # confirmation
            tmpdir = tempfile.mkdtemp(prefix='vt_spawned_')
            @atexit.register
            def clean_dotvistrails():
                shutil.rmtree(tmpdir, ignore_errors=True)
            self.temp_configuration.dotVistrails = tmpdir
            if get('dotVistrails') is not None:
                debug.warning("--startup option ignored since --spawned-mode "
                              "is used")
            shutil.copyfile(os.path.join(system.vistrails_root_directory(),
                                         'core', 'resources',
                                         'spawned_startup_xml'),
                            os.path.join(tmpdir, 'startup.xml'))
            self.temp_configuration.enablePackagesSilently = True
            self.temp_configuration.nologfile = True
            self.temp_configuration.singleInstance = False
        elif get('dotVistrails') is not None:
            self.temp_configuration.dotVistrails = get('dotVistrails')
<<<<<<< HEAD
            
    def read_options(self):
        """ read_options() -> None
=======

    def readOptions(self):
        """ readOptions() -> None
>>>>>>> 8d3749bc
        Read arguments from the command line
        
        """
        
        parser = vistrails.core.configuration.build_default_parser()
        command_line_config = vistrails.core.configuration.ConfigurationObject()
        try:
            parser.parse_args(sys.argv[1:], namespace=command_line_config)
        except SystemError, e:
            print "GOT SYSTEM ERROR!"
            import traceback
            traceback.print_exc()
        # get = command_line.CommandLineParser().get_option
        # if get('nosplash')!=None:
        #     command_line_config.showSplash = bool(get('nosplash'))
        # # if get('debugsignals')!=None:
        # #     command_line_config.debugSignals = bool(get('debugsignals'))
        # if get('dotVistrails')!=None:
        #     command_line_config.dotVistrails = get('dotVistrails')
        # if get('multiheads')!=None:
        #     command_line_config.multiHeads = bool(get('multiheads'))
        # if get('maximized')!=None:
        #     command_line_config.maximizeWindows = bool(get('maximized'))
        # if get('movies')!=None:
        #     command_line_config.showMovies = bool(get('movies'))
        # if get('cache')!=None:
        #     command_line_config.useCache = bool(get('cache'))
        # if get('verbose')!=None:
        #     command_line_config.verbosenessLevel = get('verbose')
        # if get('fixedcells') != None:
        #     command_line_config.fixedSpreadsheetCells = str(get('fixedcells'))
        # if get('noninteractive')!=None:
        #     command_line_config.interactiveMode = \
        #                                           not bool(get('noninteractive'))
        #     if get('workflowinfo') != None:
        #         command_line_config.workflowInfo = str(get('workflowinfo'))
        #     if get('dumpcells') != None:
        #         command_line_config.spreadsheetDumpCells = get('dumpcells')
        #     if get('pdf') != None:
        #         command_line_config.spreadsheetDumpPDF = get('pdf')
        #     if get('workflowgraph') != None:
        #         command_line_config.workflowGraph = str(get('workflowgraph'))
        #     if get('evolutiongraph') != None:
        #         command_line_config.evolutionGraph = str(get('evolutiongraph'))
        # if get('executeworkflows') != None:
        #     command_line_config.executeWorkflows = \
        #                                     bool(get('executeworkflows'))
        # if get('showspreadsheetonly') != None:
        #     command_line_config.showSpreadsheetOnly = \
        #                                     bool(get('showspreadsheetonly'))
        #     # asking to show only the spreadsheet will force the workflows to
        #     # be executed
        #     if get('reviewmode') != None:
        #         command_line_config.reviewMode = bool(get('reviewmode'))

        #     if command_line_config.showSpreadsheetOnly and not command_line_config.reviewMode:
        #         command_line_config.execute = True
            
<<<<<<< HEAD
        # self.temp_db_options = InstanceObject(host=get('host'),
        #                                          port=get('port'),
        #                                          db=get('db'),
        #                                          user=get('user'),
        #                                          parameters=get('parameters')
        #                                          )
        # if get('nologger')!=None:
        #     command_line_config.nologger = bool(get('nologger'))
        # if get('quickstart') != None:
        #     command_line_config.staticRegistry = str(get('quickstart'))
        # if get('parameterExploration')!= None:
        #     command_line_config.parameterExploration = \
        #         str(get('parameterExploration'))
        # if get('detachHistoryView')!= None:
        #     command_line_config.detachHistoryView = bool(get('detachHistoryView'))
        # if get('noSingleInstance')!=None:
        #     command_line_config.singleInstance = not bool(get('noSingleInstance'))
        # if get('installBundles')!=None:
        #     command_line_config.installBundles = bool(get('installBundles'))
        # self.input = command_line.CommandLineParser().positional_arguments()

        self.input = command_line_config.vistrails
        if len(self.input) == 0:
            self.input = None

        return command_line_config

    # startup is going to manage configurations
    def _get_configuration(self):
        return self.startup.configuration
    configuration = property(_get_configuration)

    def _get_temp_configuration(self):
        return self.startup.temp_configuration
    temp_configuration = property(_get_temp_configuration)

    def create_registry(self, registry_filename=None):
        if registry_filename is not None:
            registry = vistrails.core.db.io.open_registry(registry_filename)
            registry.set_global()
        else:
            registry = ModuleRegistry()
            registry.set_global()
        return registry

    def init(self, options_dict=None, args=None):
=======
        self.temp_db_options = InstanceObject(host=get('host'),
                                                 port=get('port'),
                                                 db=get('db'),
                                                 user=get('user'),
                                                 parameters=get('parameters')
                                                 )
        if get('nologger')!=None:
            self.temp_configuration.nologger = bool(get('nologger'))
        if get('quickstart') != None:
            self.temp_configuration.staticRegistry = str(get('quickstart'))
        if get('parameterExploration')!= None:
            self.temp_configuration.parameterExploration = \
                str(get('parameterExploration'))
        if get('detachHistoryView')!= None:
            self.temp_configuration.detachHistoryView = bool(get('detachHistoryView'))
        if get('noSingleInstance')!=None:
            self.temp_configuration.singleInstance = not bool(get('noSingleInstance'))
        if get('installBundles')!=None:
            self.temp_configuration.installBundles = bool(get('installBundles'))
        if get('runJob')!=None:
            self.temp_configuration.jobRun = get('runJob')
        if get('listJobs')!=None:
            self.temp_configuration.jobList = bool(get('listJobs'))
        self.input = command_line.CommandLineParser().positional_arguments()

    def init(self, optionsDict=None, args=None):
>>>>>>> 8d3749bc
        """ VistrailsApplicationSingleton(optionDict: dict)
                                          -> VistrailsApplicationSingleton
        Create the application with a dict of settings
        
        """
<<<<<<< HEAD

        self.setup_options(args)

        # options_dict overrides startup configuration
        if options_dict is not None:
            options_config = ConfigurationObject(**options_dict)
        else:
            options_config = None

        # command line options override both
        command_line_config = self.read_options()

        # startup takes care of all configurations
        self.startup = VistrailsStartup(options_config, command_line_config)

=======
        warnings.simplefilter('once', VistrailsWarning, append=True)
        # gui.theme.initializeCurrentTheme()
        # self.connect(self, QtCore.SIGNAL("aboutToQuit()"), self.finishSession)
        
        # This is the persistent configuration
        # Setup configuration to default
        self.configuration = vistrails.core.configuration.default()
        
>>>>>>> 8d3749bc
        self.keyChain = keychain.KeyChain()
        vistrails.core.interpreter.default.connect_to_configuration(
            self.temp_configuration)

        # now we want to open vistrails and point to a specific version
        # we will store the version in temp options as it doesn't
        # need to be persistent. We will do the same to database
        # information passed in the command line
        self.temp_db_options = InstanceObject(host=None,
                                           port=None,
                                           db=None,
                                           user=None,
                                           vt_id=None,
                                           parameters=None
                                           ) 
<<<<<<< HEAD
=======
        
        # Read only new .vistrails folder option if passed in the command line
        # or in the optionsDict because this may affect the configuration file 
        # VistrailsStartup will load. This updates self.temp_configuration
        self.read_dotvistrails_option(optionsDict)

        # the problem here is that if the user pointed to a new .vistrails
        # folder, the persistent configuration will always point to the 
        # default ~/.vistrails. So we will copy whatever it's on 
        # temp_configuration to the persistent one. In case the configuration
        # that is on disk is different, it will overwrite this one
        self.configuration.dotVistrails = self.temp_configuration.dotVistrails
        
        # During this initialization, VistrailsStartup will load the
        # configuration from disk and update both configurations
        self.vistrailsStartup = \
            vistrails.core.startup.VistrailsStartup(self.configuration,
                                          self.temp_configuration)

        # Starting in version 1.2.1 logging is enabled by default.
        # Users have to explicitly disable it through the command-line
        self.configuration.nologger = False
        self.temp_configuration.nologger = False
        
        if optionsDict:
            for (k, v) in optionsDict.iteritems():
                setattr(self.temp_configuration, k, v)

        # Command line options override temp_configuration
        self.readOptions()
>>>>>>> 8d3749bc

        self.check_all_requirements()

        if self.temp_configuration.check('staticRegistry'):
            self.registry = \
                self.create_registry(self.temp_configuration.staticRegistry)
        else:
<<<<<<< HEAD
            self.registry = self.create_registry(None)

        self.package_manager = PackageManager(self.registry,
                                              self.startup)
=======
            reg = None
        self.vistrailsStartup.set_registry(reg)

    def check_all_requirements(self):
        # check scipy
        vistrails.core.requirements.require_python_module('scipy', {
                'linux-debian': 'python-scipy',
                'linux-ubuntu': 'python-scipy',
                'linux-fedora': 'scipy',
                'pip': 'scipy'})

        # ZIP manipulations use the command-line executables
        vistrails.core.requirements.require_executable('zip')
        vistrails.core.requirements.require_executable('unzip')
>>>>>>> 8d3749bc

    def get_python_environment(self):
        """get_python_environment(): returns an environment that
        includes local definitions from startup.py. Should only be called
        after self.init()

        """
        return self._python_environment

    def destroy(self):
        """ destroy() -> None
        Finalize all packages to, such as, get rid of temp files
        
        """
        if hasattr(self, 'package_manager'):
            self.package_manager.finalize_packages()
        Collection.clearInstance()
        ThumbnailCache.getInstance().destroy()

    def __del__(self):
        """ __del__() -> None
        Make sure to finalize in the destructor
        
        """
        self.destroy()
    
    def _parse_vtinfo(self, info, use_filename=True):
        name = None
        version = None
        if use_filename and os.path.isfile(info):
            name = info
        else:
            data = info.split(":")
            if len(data) >= 2:
                if use_filename:
                    if os.path.isfile(str(data[0])):
                        name = str(data[0])
                    else:
                        # maybe we are running on Windows and a full path
                        # was passed as the filename so it has a : separating
                        # the driver letter
                        if system.systemType in ["Windows", "Microsoft"]:
                            if os.path.isfile(":".join(data[:2])):
                                name = ":".join(data[:2])
                                data.pop(0)
                                data[0] = name
                elif not use_filename:
                    name = str(data[0])
                # will try to convert version to int
                # if it fails, it's a tag name
                try:
                    #maybe a tag name contains ':' in its name
                    #so we need to bring it back together
                    rest = ":".join(data[1:])
                    version = int(rest)
                except ValueError:
                    version = str(rest)
            elif len(data) == 1:
                if use_filename and os.path.isfile(str(data[0])):
                    name = str(data[0])
                elif not use_filename:
                    name = str(data[0])
        return (name, version)
    
    def process_interactive_input(self):
        pe = None
        usedb = False
        if self.temp_db_options.host:
            usedb = True
        if self.input:
            #check if versions are embedded in the filename
            for filename in self.input:
                f_name, version = self._parse_vtinfo(filename, not usedb)
                locator = None
                if f_name is None:
                    debug.critical("Could not find file %s" % filename)
                    return False
                elif not usedb:
                    locator = FileLocator(os.path.abspath(f_name))
                    #_vnode and _vtag will be set when a .vtl file is open and
                    # it can be either a FileLocator or a DBLocator
                    
                elif usedb:
                    locator = DBLocator(host=self.temp_db_options.host,
                                        port=self.temp_db_options.port,
                                        database=self.temp_db_options.db,
                                        user='',
                                        passwd='',
                                        obj_id=f_name,
                                        obj_type=None,
                                        connection_id=None)
                if locator:
                    if self.temp_configuration.check('parameterExploration'):
                        pe = version
                        version = None
                    else:
                        if hasattr(locator, '_vnode') and \
                                locator._vnode is not None:
                            version = locator._vnode
                        if hasattr(locator,'_vtag'):
                            # if a tag is set, it should be used instead of the
                            # version number
                            if locator._vtag != '':
                                version = locator._vtag
                    execute = self.temp_configuration.execute
                    mashuptrail = None
                    mashupversion = None
                    if hasattr(locator, '_mshptrail'):
                        mashuptrail = locator._mshptrail
                    if hasattr(locator, '_mshpversion'):
                        mashupversion = locator._mshpversion
                    if self.temp_configuration.showWindow:
                        self.showBuilderWindow()
                    self.builderWindow.open_vistrail_without_prompt(locator,
                                                                    version, execute,
                                                                    mashuptrail=mashuptrail, 
                                                                    mashupVersion=mashupversion)

                    if self.temp_configuration.check('parameterExploration'):
                        self.builderWindow.executeParameterExploration(pe)
                
        return True

    def finishSession(self):
        vistrails.core.interpreter.cached.CachedInterpreter.cleanup()
        
    def save_configuration(self):
        """ save_configuration() -> None
        Save the current vistrail configuration to the startup.xml file.
        This is required to capture changes to the configuration that we 
        make programmatically during the session, ie., browsed directories or
        window sizes.

        """
        self.startup.save_persisted_startup()

    def create_notification(self, notification_id, *args, **kwargs):
        notifications = self.notifications
        if notification_id not in notifications:
            notifications[notification_id] = set()
        else:
            print "already added notification", notification_id

    def register_notification(self, notification_id, method, *args, **kwargs):
        notifications = self.notifications     
        #print '>>> GLOBAL adding notification', notification_id, method  
        #print id(notifications), notifications
        if notification_id not in notifications:
            self.create_notification(notification_id)
        notifications[notification_id].add(method)

    def unregister_notification(self, notification_id, method, *args, **kwargs):
        notifications = self.notifications    
        #print '>>> GLOBAL remove notification', notification_id, method   
        #print id(notifications), notifications           
        if notification_id in notifications:
            notifications[notification_id].remove(method)

    def send_notification(self, notification_id, *args):
        # do global notifications
        if notification_id in self.notifications:
            # print 'global notification ', notification_id
            for m in self.notifications[notification_id]:
                try:
                    #print "  m: ", m
                    m(*args)
                except Exception, e:
                    import traceback
                    traceback.print_exc()
       
    def showBuilderWindow(self):
        pass
 
    def add_vistrail(self, *objs):
        """add_vistrail creates and returns a new controller based on the
        information contained in objs.

        """
        raise NotImplementedError("Subclass must implement add_vistrail!")

    def ensure_vistrail(self, locator):
        """ensure_vistrail returns the controller matching the locator if the
        vistrail is already open, otherwise it returns None.

        """
        raise NotImplementedError("Subclass must implement ensure_vistrail")

    def select_version(self, version=None):
        """select_version changes the version of the currently open vistrail
        to the specified version.

        """
        raise NotImplementedError("Subclass must implement select_version")

    def get_current_controller(self):
        """get_current_controller returns the currently active controller, if
        one exists, otherwise None.

        """
        raise NotImplementedError("Subclass must implement "
                                  "get_current_controller")

    def update_locator(self, old_locator, new_locator):
        """update_locator updates the application state to ensure that any
        vistrails referenced by old_locator are now referenced by
        new_locator.

        """
        raise NotImplementedError("Subclass must implement update_locator")

    def convert_version(self, version):
        if isinstance(version, basestring):
            try:
                version = \
                    self.get_controller().vistrail.get_version_number(version)
            except:
                version = None
        return version

    def new_vistrail(self):
        return self.open_vistrail(None)

    def open_vistrail(self, locator=None, version=None, is_abstraction=False):
        if isinstance(locator, basestring):
            locator = BaseLocator.from_url(locator)
        elif locator is None:
            locator = UntitledLocator()

        controller = self.ensure_vistrail(locator)
        if controller is None:
            # vistrail is not already open
            try:
                loaded_objs = vistrails.core.db.io.load_vistrail(locator, False)
                controller = self.add_vistrail(loaded_objs[0], locator, 
                                               *loaded_objs[1:])
                if locator.is_untitled():
                    return True
                controller.is_abstraction = is_abstraction
                thumb_cache = ThumbnailCache.getInstance()
                controller.vistrail.thumbnails = controller.find_thumbnails(
                    tags_only=thumb_cache.conf.tagsOnly)
                controller.vistrail.abstractions = controller.find_abstractions(
                    controller.vistrail, True)
                controller.vistrail.mashups = controller._mashups
                collection = Collection.getInstance()
                url = locator.to_url()
                entity = collection.updateVistrail(url, controller.vistrail)
                # add to relevant workspace categories
                if not controller.is_abstraction:
                    collection.add_to_workspace(entity)
                collection.commit()
            except VistrailsDBException, e:
                import traceback
                debug.critical(str(e), traceback.format_exc())
                return None
            except Exception, e:
                # debug.critical('An error has occurred', str(e))
                #print "An error has occurred", str(e)
                raise

        version = self.convert_version(version)
        if version is None:
            controller.select_latest_version()
            version = controller.current_version
        self.select_version(version)
        return True
        
    def open_workflow(self, locator):
        if isinstance(locator, basestring):
            locator = BaseLocator.from_url(locator)

        vistrail = Vistrail()
        try:
            if locator is None:
                return False
            if locator is not None:
                workflow = locator.load(Pipeline)
                action_list = []
                for module in workflow.module_list:
                    action_list.append(('add', module))
                for connection in workflow.connection_list:
                    action_list.append(('add', connection))
                action = vistrails.core.db.action.create_action(action_list)
                vistrail.add_action(action, 0L)
                vistrail.update_id_scope()
                vistrail.addTag("Imported workflow", action.id)

                # FIXME might need different locator?                
                controller = self.add_vistrail(vistrail, locator)
        except VistrailsDBException, e:
            import traceback
            debug.critical(str(e), traceback.format_exc())
            return None
        except Exception, e:
            # debug.critical('An error has occurred', str(e))
            raise

        controller.select_latest_version()
        controller.set_changed(True)
        return True

    def save_vistrail(self, locator=None, controller=None, export=False):
        if controller is None:
            controller = self.get_current_controller()
            if controller is None:
                return False
        if locator is None and controller is not None:
            locator = controller.locator
        elif isinstance(locator, basestring):
            locator = BaseLocator.from_url(locator)

        if not locator:
            return False
        old_locator = controller.locator

        try:
            controller.write_vistrail(locator, export=export)
        except Exception, e:
            import traceback
            debug.critical('Failed to save vistrail: %s' % str(e),
                           traceback.format_exc())
            raise
        if export:
            return controller.locator

        self.update_locator(old_locator, controller.locator)
        # update collection
        try:
            thumb_cache = ThumbnailCache.getInstance()
            controller.vistrail.thumbnails = controller.find_thumbnails(
                tags_only=thumb_cache.conf.tagsOnly)
            controller.vistrail.abstractions = controller.find_abstractions(
                controller.vistrail, True)
            controller.vistrail.mashups = controller._mashups

            collection = Collection.getInstance()
            url = locator.to_url()
            entity = collection.updateVistrail(url, controller.vistrail)
            # add to relevant workspace categories
            collection.add_to_workspace(entity)
            collection.commit()
        except Exception, e:
            import traceback
            debug.critical('Failed to index vistrail', traceback.format_exc())
        return controller.locator

    def close_vistrail(self, locator=None, controller=None):
        if controller is None:
            controller = self.get_current_controller()
            if controller is None:
                return False
        if locator is None and controller is not None:
            locator = controller.locator
        elif isinstance(locator, basestring):
            locator = BaseLocator.from_url(locator)
        
        controller.close_vistrail(locator)
        controller.cleanup()
        self.remove_vistrail(locator)

class VistrailsCoreApplication(VistrailsApplicationInterface):
    def __init__(self):
        VistrailsApplicationInterface.__init__(self)
        self._controllers = {}
        self._cur_controller = None

    def init(self, options_dict=None, args=None):
        VistrailsApplicationInterface.init(self, options_dict=options_dict, 
                                           args=args)
        self.package_manager.initialize_packages()

    def is_running_gui(self):
        return False

    def get_current_controller(self):
        return self._cur_controller
    get_controller = get_current_controller

    def add_vistrail(self, *objs):
        (vistrail, locator, abstraction_files, thumbnail_files, mashups) = objs
        controller = VistrailController(*objs)
        self._controllers[locator] = controller
        self._cur_controller = controller
        return self._cur_controller
        
    def remove_vistrail(self, locator=None):
        if locator is None and self._cur_controller is not None:
            locator = self._cur_controller.locator
        del self._controllers[locator]
        if len(self._controllers) > 0:
            self._cur_controller = self._controllers.itervalues().next()

    def ensure_vistrail(self, locator):
        if locator in self._controllers:
            self._cur_controller = self._controllers[locator]
            return self._cur_controller
        return None

    def update_locator(self, old_locator, new_locator):
        self._controllers[new_locator] = self._controllers[old_locator]
        del self._controllers[old_locator]

    def select_version(self, version):
        if self._cur_controller is not None:
            self._cur_controller.change_selected_version(version)
            return True
        return False<|MERGE_RESOLUTION|>--- conflicted
+++ resolved
@@ -102,7 +102,6 @@
         Check and store all command-line arguments
         
         """
-<<<<<<< HEAD
         pass
 
 #         add = command_line.CommandLineParser.add_option
@@ -146,6 +145,10 @@
 #         add("-l", "--nologger", action="store_true",
 #             default = None,
 #             help="disable the logging")
+#         add('--no-logfile', action='store_true',
+#             dest='nologfile',
+#             default=None,
+#             help="Disable the log file (output still happens in terminal)")
 #         add("-d", "--debugsignals", action="store_true",
 #             default = None,
 #             help="debug Qt Signals")
@@ -196,121 +199,19 @@
 #             dest='installBundles',
 #             help=("Do not try to install missing Python packages "
 #                   "automatically"))
-
+#         add("--runJob", action="store",
+#             help=("Run job with specified id."))
+#         add("--listJobs", action="store_true",
+#             help=("List all jobs."))
+#         add('--spawned-mode', '--spawned', action='store_true',
+#             dest='spawned',
+#             help=("Do not use the .vistrails directory, and load packages "
+#                   "automatically when needed"))
+#
 #         if args != None:
 #             command_line.CommandLineParser.parse_options(args=args)
 #         else:
 #             command_line.CommandLineParser.parse_options()
-=======
-        add = command_line.CommandLineParser.add_option
-        add("-S", "--startup", action="store", type="str", default=None,
-            dest="dotVistrails",
-            help="Set startup file (default is ~/.vistrails)")
-        add("-?", action="help",
-            help="show this help message and exit")
-        add("-v", "--version", action="callback",
-            callback=lambda option, opt, value, parser: self.printVersion(),
-            help="print version information and quit")
-        add("-V", "--verbose", action="store", type="int", default=None,
-            dest="verbose", help="set verboseness level (0--2, "
-            "default=0, higher means more verbose)")
-        add("-n", "--nosplash", action="store_false",
-            default = None,
-            help="don't display splash on startup")
-        add("-c", "--cache", action="store", type="int", default=None,
-            dest="cache", help="enable/disable caching")
-        add("-m", "--movies", action="store", type="int", default=None,
-            dest="movies", help="set automatic movie creation on spreadsheet "
-            "(0 or 1, default=1. Set this to zero to work around vtk bug with "
-            "offscreen renderer and opengl texture3d mappers)")
-        add("-s", "--multiheads", action="store_true",
-            default = None,
-            help="display the builder and spreadsheet on different screens "
-            "(if available)")
-        add("-x", "--maximized", action="store_true",
-            default = None,
-            help="Maximize VisTrails windows at startup")
-        add("-b", "--noninteractive", action="store_true",
-            default = None,
-            help="run in non-interactive mode")
-        add("-e", "--dumpcells", action="store", dest="dumpcells",
-            default = None,
-            help="when running in non-interactive mode, directory to dump "
-            "spreadsheet cells before exiting")
-        add("-p", "--pdf", action="store_true",
-            default = None,
-            help="dump files in pdf format (non-interactive mode only)")
-        add("-l", "--nologger", action="store_true",
-            default = None,
-            help="disable the logging")
-        add('--no-logfile', action='store_true',
-            dest='nologfile',
-            default=None,
-            help="Disable the log file (output still happens in terminal)")
-        add("-d", "--debugsignals", action="store_true",
-            default = None,
-            help="debug Qt Signals")
-        add("-a", "--parameters", action="store", dest="parameters",
-            help="workflow parameter settings (non-interactive mode only)")
-        add("-t", "--host", action="store", dest="host",
-            help="hostname or ip address of database server")
-        add("-r", "--port", action="store", type="int", default=3306,
-            dest="port", help="database port")
-        add("-f", "--db", action="store", dest="db",
-            help="database name")
-        add("-u", "--user", action="store", dest="user",
-            help="database username")
-        add("-i", "--showspreadsheetonly", action="store_true",
-            default = None,
-            help="only the spreadsheet will be shown. This implies -w was given.\
-The builder window can be accessed by a spreadsheet menu option.")
-        add("-w", "--executeworkflows", action="store_true",
-            default = None,
-            help="The workflows will be executed")
-        add("-F", "--fixedcells", action="store_true",
-            default = None,
-            help="Use a fixed spreadsheet cell size of 200*180")
-        add("-I", "--workflowinfo", action="store",
-            default = None,
-            help=("Save workflow graph and spec in specified directory "
-                  "(only valid in console mode)."))
-        add("-E", "--reviewmode", action="store_true",
-            default = None,
-            help="Show the spreadsheet in the reviewing mode")
-        add("-q", "--quickstart", action="store",
-            help="Start VisTrails using the specified static registry")
-        add("-D", "--detachHistoryView", action="store_true",
-            help="Detach the history view from the builder windows")
-        add("-P", "--parameterExploration", action="store_true",
-            help="Execute Parameter Exploration")
-        add("-G", "--workflowgraph", action="store",
-            default = None,
-            help=("Save workflow graph in specified directory without running "
-                  "the workflow (only valid in console mode)."))
-        add("-U", "--evolutiongraph", action="store",
-            default = None,
-            help=("Save evolution graph in specified directory without running "
-                  "any workflow (only valid in console mode)."))
-        add("-g", "--noSingleInstance", action="store_true",
-            help=("Run VisTrails without the single instance restriction."))
-        add("--no-bundleinstall", action='store_false',
-            dest='installBundles',
-            help=("Do not try to install missing Python packages "
-                  "automatically"))
-        add("--runJob", action="store",
-            help=("Run job with specified id."))
-        add("--listJobs", action="store_true",
-            help=("List all jobs."))
-        add('--spawned-mode', '--spawned', action='store_true',
-            dest='spawned',
-            help=("Do not use the .vistrails directory, and load packages "
-                  "automatically when needed"))
-
-        if args != None:
-            command_line.CommandLineParser.parse_options(args=args)
-        else:
-            command_line.CommandLineParser.parse_options()
->>>>>>> 8d3749bc
 
     def printVersion(self):
         """ printVersion() -> None
@@ -360,15 +261,9 @@
             self.temp_configuration.singleInstance = False
         elif get('dotVistrails') is not None:
             self.temp_configuration.dotVistrails = get('dotVistrails')
-<<<<<<< HEAD
             
     def read_options(self):
         """ read_options() -> None
-=======
-
-    def readOptions(self):
-        """ readOptions() -> None
->>>>>>> 8d3749bc
         Read arguments from the command line
         
         """
@@ -427,7 +322,6 @@
         #     if command_line_config.showSpreadsheetOnly and not command_line_config.reviewMode:
         #         command_line_config.execute = True
             
-<<<<<<< HEAD
         # self.temp_db_options = InstanceObject(host=get('host'),
         #                                          port=get('port'),
         #                                          db=get('db'),
@@ -447,6 +341,10 @@
         #     command_line_config.singleInstance = not bool(get('noSingleInstance'))
         # if get('installBundles')!=None:
         #     command_line_config.installBundles = bool(get('installBundles'))
+        # if get('runJob')!=None:
+        #     self.temp_configuration.jobRun = get('runJob')
+        # if get('listJobs')!=None:
+        #     self.temp_configuration.jobList = bool(get('listJobs'))
         # self.input = command_line.CommandLineParser().positional_arguments()
 
         self.input = command_line_config.vistrails
@@ -474,40 +372,12 @@
         return registry
 
     def init(self, options_dict=None, args=None):
-=======
-        self.temp_db_options = InstanceObject(host=get('host'),
-                                                 port=get('port'),
-                                                 db=get('db'),
-                                                 user=get('user'),
-                                                 parameters=get('parameters')
-                                                 )
-        if get('nologger')!=None:
-            self.temp_configuration.nologger = bool(get('nologger'))
-        if get('quickstart') != None:
-            self.temp_configuration.staticRegistry = str(get('quickstart'))
-        if get('parameterExploration')!= None:
-            self.temp_configuration.parameterExploration = \
-                str(get('parameterExploration'))
-        if get('detachHistoryView')!= None:
-            self.temp_configuration.detachHistoryView = bool(get('detachHistoryView'))
-        if get('noSingleInstance')!=None:
-            self.temp_configuration.singleInstance = not bool(get('noSingleInstance'))
-        if get('installBundles')!=None:
-            self.temp_configuration.installBundles = bool(get('installBundles'))
-        if get('runJob')!=None:
-            self.temp_configuration.jobRun = get('runJob')
-        if get('listJobs')!=None:
-            self.temp_configuration.jobList = bool(get('listJobs'))
-        self.input = command_line.CommandLineParser().positional_arguments()
-
-    def init(self, optionsDict=None, args=None):
->>>>>>> 8d3749bc
         """ VistrailsApplicationSingleton(optionDict: dict)
                                           -> VistrailsApplicationSingleton
         Create the application with a dict of settings
         
         """
-<<<<<<< HEAD
+        warnings.simplefilter('once', VistrailsWarning, append=True)
 
         self.setup_options(args)
 
@@ -520,19 +390,20 @@
         # command line options override both
         command_line_config = self.read_options()
 
+
+        # !!!!!!!!!!!!!!!!!!!!!!!!!!!!!!!!!!!!!!!!!!!!!!!!!!!!!!!!!!!!!!!!!!!
+        # !!! FIXME THIS IS WRONG, BUT I AM NOT GOING TO FIX IN THE MERGE !!!
+        # !!!!!!!!!!!!!!!!!!!!!!!!!!!!!!!!!!!!!!!!!!!!!!!!!!!!!!!!!!!!!!!!!!!
+        #
+        # Read only new .vistrails folder option if passed in the command line
+        # or in the optionsDict because this may affect the configuration file 
+        # VistrailsStartup will load. This updates self.temp_configuration
+        self.read_dotvistrails_option(optionsDict)
+
+
         # startup takes care of all configurations
         self.startup = VistrailsStartup(options_config, command_line_config)
 
-=======
-        warnings.simplefilter('once', VistrailsWarning, append=True)
-        # gui.theme.initializeCurrentTheme()
-        # self.connect(self, QtCore.SIGNAL("aboutToQuit()"), self.finishSession)
-        
-        # This is the persistent configuration
-        # Setup configuration to default
-        self.configuration = vistrails.core.configuration.default()
-        
->>>>>>> 8d3749bc
         self.keyChain = keychain.KeyChain()
         vistrails.core.interpreter.default.connect_to_configuration(
             self.temp_configuration)
@@ -548,39 +419,6 @@
                                            vt_id=None,
                                            parameters=None
                                            ) 
-<<<<<<< HEAD
-=======
-        
-        # Read only new .vistrails folder option if passed in the command line
-        # or in the optionsDict because this may affect the configuration file 
-        # VistrailsStartup will load. This updates self.temp_configuration
-        self.read_dotvistrails_option(optionsDict)
-
-        # the problem here is that if the user pointed to a new .vistrails
-        # folder, the persistent configuration will always point to the 
-        # default ~/.vistrails. So we will copy whatever it's on 
-        # temp_configuration to the persistent one. In case the configuration
-        # that is on disk is different, it will overwrite this one
-        self.configuration.dotVistrails = self.temp_configuration.dotVistrails
-        
-        # During this initialization, VistrailsStartup will load the
-        # configuration from disk and update both configurations
-        self.vistrailsStartup = \
-            vistrails.core.startup.VistrailsStartup(self.configuration,
-                                          self.temp_configuration)
-
-        # Starting in version 1.2.1 logging is enabled by default.
-        # Users have to explicitly disable it through the command-line
-        self.configuration.nologger = False
-        self.temp_configuration.nologger = False
-        
-        if optionsDict:
-            for (k, v) in optionsDict.iteritems():
-                setattr(self.temp_configuration, k, v)
-
-        # Command line options override temp_configuration
-        self.readOptions()
->>>>>>> 8d3749bc
 
         self.check_all_requirements()
 
@@ -588,14 +426,10 @@
             self.registry = \
                 self.create_registry(self.temp_configuration.staticRegistry)
         else:
-<<<<<<< HEAD
             self.registry = self.create_registry(None)
 
         self.package_manager = PackageManager(self.registry,
                                               self.startup)
-=======
-            reg = None
-        self.vistrailsStartup.set_registry(reg)
 
     def check_all_requirements(self):
         # check scipy
@@ -608,7 +442,6 @@
         # ZIP manipulations use the command-line executables
         vistrails.core.requirements.require_executable('zip')
         vistrails.core.requirements.require_executable('unzip')
->>>>>>> 8d3749bc
 
     def get_python_environment(self):
         """get_python_environment(): returns an environment that
