###############################################################################
##
## Copyright (C) 2011-2013, NYU-Poly.
## Copyright (C) 2006-2011, University of Utah. 
## All rights reserved.
## Contact: contact@vistrails.org
##
## This file is part of VisTrails.
##
## "Redistribution and use in source and binary forms, with or without 
## modification, are permitted provided that the following conditions are met:
##
##  - Redistributions of source code must retain the above copyright notice, 
##    this list of conditions and the following disclaimer.
##  - Redistributions in binary form must reproduce the above copyright 
##    notice, this list of conditions and the following disclaimer in the 
##    documentation and/or other materials provided with the distribution.
##  - Neither the name of the University of Utah nor the names of its 
##    contributors may be used to endorse or promote products derived from 
##    this software without specific prior written permission.
##
## THIS SOFTWARE IS PROVIDED BY THE COPYRIGHT HOLDERS AND CONTRIBUTORS "AS IS" 
## AND ANY EXPRESS OR IMPLIED WARRANTIES, INCLUDING, BUT NOT LIMITED TO, 
## THE IMPLIED WARRANTIES OF MERCHANTABILITY AND FITNESS FOR A PARTICULAR 
## PURPOSE ARE DISCLAIMED. IN NO EVENT SHALL THE COPYRIGHT HOLDER OR 
## CONTRIBUTORS BE LIABLE FOR ANY DIRECT, INDIRECT, INCIDENTAL, SPECIAL, 
## EXEMPLARY, OR CONSEQUENTIAL DAMAGES (INCLUDING, BUT NOT LIMITED TO, 
## PROCUREMENT OF SUBSTITUTE GOODS OR SERVICES; LOSS OF USE, DATA, OR PROFITS; 
## OR BUSINESS INTERRUPTION) HOWEVER CAUSED AND ON ANY THEORY OF LIABILITY, 
## WHETHER IN CONTRACT, STRICT LIABILITY, OR TORT (INCLUDING NEGLIGENCE OR 
## OTHERWISE) ARISING IN ANY WAY OUT OF THE USE OF THIS SOFTWARE, EVEN IF 
## ADVISED OF THE POSSIBILITY OF SUCH DAMAGE."
##
###############################################################################
import atexit
import copy
import os
import shutil
import sys
import tempfile
import weakref

from vistrails.core import command_line
from vistrails.core import debug
from vistrails.core import keychain
from vistrails.core import system
from vistrails.core.collection import Collection
import vistrails.core.configuration
from vistrails.core.db.locator import BaseLocator, FileLocator, DBLocator, \
    UntitledLocator
import vistrails.core.db.io
import vistrails.core.interpreter.cached
import vistrails.core.interpreter.default
import vistrails.core.startup
from vistrails.core.thumbnails import ThumbnailCache
from vistrails.core.utils import InstanceObject
from vistrails.core.utils.uxml import enter_named_element
from vistrails.core.vistrail.pipeline import Pipeline
from vistrails.core.vistrail.vistrail import Vistrail
from vistrails.core.vistrail.controller import VistrailController
from vistrails.db import VistrailsDBException

VistrailsApplication = None
APP_SUCCESS = 0 # Success exit code
APP_FAIL = 1 # fialed exit code
APP_DONE = 2 # Success but shut down prematurely (other instance called)

def finalize_vistrails(app):
    vistrails.core.interpreter.cached.CachedInterpreter.cleanup()

def get_vistrails_application():
    global VistrailsApplication
    if VistrailsApplication is not None:
        return VistrailsApplication()
    return None

def set_vistrails_application(app):
    global VistrailsApplication
    VistrailsApplication = weakref.ref(app, finalize_vistrails)

def is_running_gui():
    app = get_vistrails_application()
    return app.is_running_gui()

def init(options_dict={}, args=None):
    app = VistrailsCoreApplication()
    set_vistrails_application(app)
    app.init(optionsDict=options_dict, args=args)
    return app

class VistrailsApplicationInterface(object):
    def __init__(self):
        self._initialized = False
        self.notifications = {}

    def setupOptions(self, args=None):
        """ setupOptions() -> None
        Check and store all command-line arguments
        
        """
        add = command_line.CommandLineParser.add_option
        add("-S", "--startup", action="store", type="str", default=None,
            dest="dotVistrails",
            help="Set startup file (default is ~/.vistrails)")
        add("-?", action="help",
            help="show this help message and exit")
        add("-v", "--version", action="callback",
            callback=lambda option, opt, value, parser: self.printVersion(),
            help="print version information and quit")
        add("-V", "--verbose", action="store", type="int", default=None,
            dest="verbose", help="set verboseness level (0--2, "
            "default=0, higher means more verbose)")
        add("-n", "--nosplash", action="store_false",
            default = None,
            help="don't display splash on startup")
        add("-c", "--cache", action="store", type="int", default=None,
            dest="cache", help="enable/disable caching")
        add("-m", "--movies", action="store", type="int", default=None,
            dest="movies", help="set automatic movie creation on spreadsheet "
            "(0 or 1, default=1. Set this to zero to work around vtk bug with "
            "offscreen renderer and opengl texture3d mappers)")
        add("-s", "--multiheads", action="store_true",
            default = None,
            help="display the builder and spreadsheet on different screens "
            "(if available)")
        add("-x", "--maximized", action="store_true",
            default = None,
            help="Maximize VisTrails windows at startup")
        add("-b", "--noninteractive", action="store_true",
            default = None,
            help="run in non-interactive mode")
        add("-e", "--dumpcells", action="store", dest="dumpcells",
            default = None,
            help="when running in non-interactive mode, directory to dump "
            "spreadsheet cells before exiting")
        add("-p", "--pdf", action="store_true",
            default = None,
            help="dump files in pdf format (non-interactive mode only)")
        add("-l", "--nologger", action="store_true",
            default = None,
            help="disable the logging")
        add('--no-logfile', action='store_true',
            dest='nologfile',
            default=None,
            help="Disable the log file (output still happens in terminal)")
        add("-d", "--debugsignals", action="store_true",
            default = None,
            help="debug Qt Signals")
        add("-a", "--parameters", action="store", dest="parameters",
            help="workflow parameter settings (non-interactive mode only)")
        add("-t", "--host", action="store", dest="host",
            help="hostname or ip address of database server")
        add("-r", "--port", action="store", type="int", default=3306,
            dest="port", help="database port")
        add("-f", "--db", action="store", dest="db",
            help="database name")
        add("-u", "--user", action="store", dest="user",
            help="database username")
        add("-i", "--showspreadsheetonly", action="store_true",
            default = None,
            help="only the spreadsheet will be shown. This implies -w was given.\
The builder window can be accessed by a spreadsheet menu option.")
        add("-w", "--executeworkflows", action="store_true",
            default = None,
            help="The workflows will be executed")
        add("-F", "--fixedcells", action="store_true",
            default = None,
            help="Use a fixed spreadsheet cell size of 200*180")
        add("-I", "--workflowinfo", action="store",
            default = None,
            help=("Save workflow graph and spec in specified directory "
                  "(only valid in console mode)."))
        add("-E", "--reviewmode", action="store_true",
            default = None,
            help="Show the spreadsheet in the reviewing mode")
        add("-q", "--quickstart", action="store",
            help="Start VisTrails using the specified static registry")
        add("-D", "--detachHistoryView", action="store_true",
            help="Detach the history view from the builder windows")
        add("-P", "--parameterExploration", action="store_true",
            help="Execute Parameter Exploration")
        add("-G", "--workflowgraph", action="store",
            default = None,
            help=("Save workflow graph in specified directory without running "
                  "the workflow (only valid in console mode)."))
        add("-U", "--evolutiongraph", action="store",
            default = None,
            help=("Save evolution graph in specified directory without running "
                  "any workflow (only valid in console mode)."))
        add("-g", "--noSingleInstance", action="store_true",
            help=("Run VisTrails without the single instance restriction."))
        add("--no-bundleinstall", action='store_false',
            dest='installBundles',
            help=("Do not try to install missing Python packages "
                  "automatically"))
        add('--spawned-mode', '--spawned', action='store_true',
            dest='spawned',
            help=("Do not use the .vistrails directory, and load packages "
                  "automatically when needed"))

        if args != None:
            command_line.CommandLineParser.parse_options(args=args)
        else:
            command_line.CommandLineParser.parse_options()

    def printVersion(self):
        """ printVersion() -> None
        Print version of Vistrail and exit
        
        """
        print system.about_string()
        sys.exit(0)

    def read_dotvistrails_option(self, optionsDict=None):
        """ read_dotvistrails_option() -> None
        Check if the user sets a new dotvistrails folder and updates
        self.temp_configuration with the new value.

        Also handles the 'spawned-mode' option, by using a temporary directory
        as .vistrails directory, and a specific default configuration.
        """
        if optionsDict is None:
            optionsDict = {}
        def get(opt):
            return (optionsDict.get(opt) or
                    command_line.CommandLineParser().get_option(opt))

        if get('spawned'):
            # Here we are in 'spawned' mode, i.e. we are running
            # non-interactively as a slave
            # We are going to create a .vistrails directory as a temporary
            # directory and copy a specific configuration file
            # We don't want to load packages that the user might enabled in
            # this machine's configuration file as it would slow down the
            # startup time, but we'll load any needed package without
            # confirmation
            tmpdir = tempfile.mkdtemp(prefix='vt_spawned_')
            @atexit.register
            def clean_dotvistrails():
                shutil.rmtree(tmpdir, ignore_errors=True)
            self.temp_configuration.dotVistrails = tmpdir
            if get('dotVistrails') is not None:
                debug.warning("--startup option ignored since --spawned-mode "
                              "is used")
            shutil.copyfile(os.path.join(system.vistrails_root_directory(),
                                         'core', 'resources',
                                         'spawned_startup_xml'),
                            os.path.join(tmpdir, 'startup.xml'))
            self.temp_configuration.enablePackagesSilently = True
            self.temp_configuration.nologfile = True
        elif get('dotVistrails') is not None:
            self.temp_configuration.dotVistrails = get('dotVistrails')

    def readOptions(self):
        """ readOptions() -> None
        Read arguments from the command line
        
        """
        get = command_line.CommandLineParser().get_option
        if get('nosplash')!=None:
            self.temp_configuration.showSplash = bool(get('nosplash'))
        if get('debugsignals')!=None:
            self.temp_configuration.debugSignals = bool(get('debugsignals'))
        if get('dotVistrails')!=None:
            self.temp_configuration.dotVistrails = get('dotVistrails')
        if get('multiheads')!=None:
            self.temp_configuration.multiHeads = bool(get('multiheads'))
        if get('maximized')!=None:
            self.temp_configuration.maximizeWindows = bool(get('maximized'))
        if get('movies')!=None:
            self.temp_configuration.showMovies = bool(get('movies'))
        if get('cache')!=None:
            self.temp_configuration.useCache = bool(get('cache'))
        if get('verbose')!=None:
            self.temp_configuration.verbosenessLevel = get('verbose')
        if get('fixedcells') != None:
            self.temp_configuration.fixedSpreadsheetCells = str(get('fixedcells'))
        if get('noninteractive')!=None:
            self.temp_configuration.interactiveMode = \
                                                  not bool(get('noninteractive'))
            if get('workflowinfo') != None:
                self.temp_configuration.workflowInfo = str(get('workflowinfo'))
            if get('dumpcells') != None:
                self.temp_configuration.spreadsheetDumpCells = get('dumpcells')
            if get('pdf') != None:
                self.temp_configuration.spreadsheetDumpPDF = get('pdf')
            if get('workflowgraph') != None:
                self.temp_configuration.workflowGraph = str(get('workflowgraph'))
            if get('evolutiongraph') != None:
                self.temp_configuration.evolutionGraph = str(get('evolutiongraph'))
        if get('executeworkflows') != None:
            self.temp_configuration.executeWorkflows = \
                                            bool(get('executeworkflows'))
        if get('showspreadsheetonly') != None:
            self.temp_configuration.showSpreadsheetOnly = \
                                            bool(get('showspreadsheetonly'))
            # asking to show only the spreadsheet will force the workflows to
            # be executed
            if get('reviewmode') != None:
                self.temp_configuration.reviewMode = bool(get('reviewmode'))

            if self.temp_configuration.showSpreadsheetOnly and not self.temp_configuration.reviewMode:
                self.temp_configuration.executeWorkflows = True
            
        self.temp_db_options = InstanceObject(host=get('host'),
                                                 port=get('port'),
                                                 db=get('db'),
                                                 user=get('user'),
                                                 parameters=get('parameters')
                                                 )
        if get('nologger')!=None:
            self.temp_configuration.nologger = bool(get('nologger'))
        if get('quickstart') != None:
            self.temp_configuration.staticRegistry = str(get('quickstart'))
        if get('parameterExploration')!= None:
            self.temp_configuration.parameterExploration = \
                str(get('parameterExploration'))
        if get('detachHistoryView')!= None:
            self.temp_configuration.detachHistoryView = bool(get('detachHistoryView'))
        if get('noSingleInstance')!=None:
            self.temp_configuration.singleInstance = not bool(get('noSingleInstance'))
        if get('installBundles')!=None:
            self.temp_configuration.installBundles = bool(get('installBundles'))
        self.input = command_line.CommandLineParser().positional_arguments()

    def init(self, optionsDict=None, args=None):
        """ VistrailsApplicationSingleton(optionDict: dict)
                                          -> VistrailsApplicationSingleton
        Create the application with a dict of settings
        
        """
        # gui.theme.initializeCurrentTheme()
        # self.connect(self, QtCore.SIGNAL("aboutToQuit()"), self.finishSession)
        
        # This is the persistent configuration
        # Setup configuration to default
        self.configuration = vistrails.core.configuration.default()
        
        self.keyChain = keychain.KeyChain()
        self.setupOptions(args)
        
        # self.temp_configuration is the configuration that will be updated 
        # with the command line and custom options dictionary. 
        # We have to do this because we don't want to make these settings 
        # persistent. This is the actual VisTrails current configuration
        self.temp_configuration = copy.copy(self.configuration)
        
        vistrails.core.interpreter.default.connect_to_configuration(self.temp_configuration)
        
        # now we want to open vistrails and point to a specific version
        # we will store the version in temp options as it doesn't
        # need to be persistent. We will do the same to database
        # information passed in the command line
        self.temp_db_options = InstanceObject(host=None,
                                           port=None,
                                           db=None,
                                           user=None,
                                           vt_id=None,
                                           parameters=None
                                           ) 
        
        # Read only new .vistrails folder option if passed in the command line
        # or in the optionsDict because this may affect the configuration file 
        # VistrailsStartup will load. This updates self.temp_configuration
        self.read_dotvistrails_option(optionsDict)

        # the problem here is that if the user pointed to a new .vistrails
        # folder, the persistent configuration will always point to the 
        # default ~/.vistrails. So we will copy whatever it's on 
        # temp_configuration to the persistent one. In case the configuration
        # that is on disk is different, it will overwrite this one
        self.configuration.dotVistrails = self.temp_configuration.dotVistrails
        
        # During this initialization, VistrailsStartup will load the
        # configuration from disk and update both configurations
        self.vistrailsStartup = \
            vistrails.core.startup.VistrailsStartup(self.configuration,
                                          self.temp_configuration)

        # Starting in version 1.2.1 logging is enabled by default.
        # Users have to explicitly disable it through the command-line
        self.configuration.nologger = False
        self.temp_configuration.nologger = False
        
        if optionsDict:
            for (k, v) in optionsDict.iteritems():
                setattr(self.temp_configuration, k, v)

        # Command line options override temp_configuration
        self.readOptions()

<<<<<<< HEAD
        vistrails.core.requirements.require_executable('zip')
        vistrails.core.requirements.require_executable('unzip')
=======
        self.check_all_requirements()
>>>>>>> 9385417d

        if self.temp_configuration.check('staticRegistry'):
            reg = self.temp_configuration.staticRegistry
        else:
            reg = None
        self.vistrailsStartup.set_registry(reg)

    def check_all_requirements(self):
        # check scipy
        vistrails.core.requirements.require_python_module('scipy', {
                'linux-debian': 'python-scipy',
                'linux-ubuntu': 'python-scipy',
                'linux-fedora': 'scipy',
                'pip': 'scipy'})

        # ZIP manipulations use the command-line executables
        vistrails.core.requirements.require_executable('zip')
        vistrails.core.requirements.require_executable('unzip')

    def get_python_environment(self):
        """get_python_environment(): returns an environment that
includes local definitions from startup.py. Should only be called
after self.init()"""
        return self._python_environment

    def destroy(self):
        """ destroy() -> None
        Finalize all packages to, such as, get rid of temp files
        
        """
        if hasattr(self, 'vistrailsStartup'):
            self.vistrailsStartup.destroy()
        Collection.clearInstance()

    def __del__(self):
        """ __del__() -> None
        Make sure to finalize in the destructor
        
        """
        self.destroy()
    
    def _parse_vtinfo(self, info, use_filename=True):
        name = None
        version = None
        if use_filename and os.path.isfile(info):
            name = info
        else:
            data = info.split(":")
            if len(data) >= 2:
                if use_filename:
                    if os.path.isfile(str(data[0])):
                        name = str(data[0])
                    else:
                        # maybe we are running on Windows and a full path
                        # was passed as the filename so it has a : separating
                        # the driver letter
                        if system.systemType in ["Windows", "Microsoft"]:
                            if os.path.isfile(":".join(data[:2])):
                                name = ":".join(data[:2])
                                data.pop(0)
                                data[0] = name
                elif not use_filename:
                    name = str(data[0])
                # will try to convert version to int
                # if it fails, it's a tag name
                try:
                    #maybe a tag name contains ':' in its name
                    #so we need to bring it back together
                    rest = ":".join(data[1:])
                    version = int(rest)
                except ValueError:
                    version = str(rest)
            elif len(data) == 1:
                if use_filename and os.path.isfile(str(data[0])):
                    name = str(data[0])
                elif not use_filename:
                    name = str(data[0])
        return (name, version)
    
    def process_interactive_input(self):
        pe = None
        usedb = False
        if self.temp_db_options.host:
            usedb = True
        if self.input:
            #check if versions are embedded in the filename
            for filename in self.input:
                f_name, version = self._parse_vtinfo(filename, not usedb)
                locator = None
                if f_name is None:
                    debug.critical("Could not find file %s" % filename)
                    return False
                elif not usedb:
                    locator = FileLocator(os.path.abspath(f_name))
                    #_vnode and _vtag will be set when a .vtl file is open and
                    # it can be either a FileLocator or a DBLocator
                    
                elif usedb:
                    locator = DBLocator(host=self.temp_db_options.host,
                                        port=self.temp_db_options.port,
                                        database=self.temp_db_options.db,
                                        user='',
                                        passwd='',
                                        obj_id=f_name,
                                        obj_type=None,
                                        connection_id=None)
                if locator:
                    if self.temp_configuration.check('parameterExploration'):
                        pe = version
                        version = None
                    else:
                        if hasattr(locator, '_vnode') and \
                                locator._vnode is not None:
                            version = locator._vnode
                        if hasattr(locator,'_vtag'):
                            # if a tag is set, it should be used instead of the
                            # version number
                            if locator._vtag != '':
                                version = locator._vtag
                    execute = self.temp_configuration.executeWorkflows
                    mashuptrail = None
                    mashupversion = None
                    if hasattr(locator, '_mshptrail'):
                        mashuptrail = locator._mshptrail
                    if hasattr(locator, '_mshpversion'):
                        mashupversion = locator._mshpversion
                    if not self.temp_configuration.showSpreadsheetOnly:
                        self.showBuilderWindow()
                    self.builderWindow.open_vistrail_without_prompt(locator,
                                                                    version, execute,
                                                                    mashuptrail=mashuptrail, 
                                                                    mashupVersion=mashupversion)

                    if self.temp_configuration.check('parameterExploration'):
                        self.builderWindow.executeParameterExploration(pe)
                
                if self.temp_configuration.reviewMode:
                    self.builderWindow.interactiveExportCurrentPipeline()

        return True

    def finishSession(self):
        vistrails.core.interpreter.cached.CachedInterpreter.cleanup()
        
    def save_configuration(self):
        """ save_configuration() -> None
        Save the current vistrail configuration to the startup.xml file.
        This is required to capture changes to the configuration that we 
        make programmatically during the session, ie., browsed directories or
        window sizes.

        """
        dom = self.vistrailsStartup.startup_dom()
        doc = dom.documentElement
        configuration_element = enter_named_element(doc, 'configuration')
        doc.removeChild(configuration_element)
        self.configuration.write_to_dom(dom, doc)
        self.vistrailsStartup.write_startup_dom(dom)
        dom.unlink()

    def create_notification(self, notification_id, *args, **kwargs):
        notifications = self.notifications
        if notification_id not in notifications:
            notifications[notification_id] = set()
        else:
            print "already added notification", notification_id

    def register_notification(self, notification_id, method, *args, **kwargs):
        notifications = self.notifications     
        #print '>>> GLOBAL adding notification', notification_id, method  
        #print id(notifications), notifications
        if notification_id not in notifications:
            self.create_notification(notification_id)
        notifications[notification_id].add(method)

    def unregister_notification(self, notification_id, method, *args, **kwargs):
        notifications = self.notifications    
        #print '>>> GLOBAL remove notification', notification_id, method   
        #print id(notifications), notifications           
        if notification_id in notifications:
            notifications[notification_id].remove(method)

    def send_notification(self, notification_id, *args):
        # do global notifications
        if notification_id in self.notifications:
            # print 'global notification ', notification_id
            for m in self.notifications[notification_id]:
                try:
                    #print "  m: ", m
                    m(*args)
                except Exception, e:
                    import traceback
                    traceback.print_exc()
       
    def showBuilderWindow(self):
        pass
 
    def add_vistrail(self, *objs):
        """add_vistrail creates and returns a new controller based on the
        information contained in objs.

        """
        raise NotImplementedError("Subclass must implement add_vistrail!")

    def ensure_vistrail(self, locator):
        """ensure_vistrail returns the controller matching the locator if the
        vistrail is already open, otherwise it returns None.

        """
        raise NotImplementedError("Subclass must implement ensure_vistrail")

    def select_version(self, version=None):
        """select_version changes the version of the currently open vistrail
        to the specified version.

        """
        raise NotImplementedError("Subclass must implement select_version")

    def get_current_controller(self):
        """get_current_controller returns the currently active controller, if
        one exists, otherwise None.

        """
        raise NotImplementedError("Subclass must implement "
                                  "get_current_controller")

    def update_locator(self, old_locator, new_locator):
        """update_locator updates the application state to ensure that any
        vistrails referenced by old_locator are now referenced by
        new_locator.

        """
        raise NotImplementedError("Subclass must implement update_locator")

    def convert_version(self, version):
        if isinstance(version, basestring):
            try:
                version = \
                    self.get_controller().vistrail.get_version_number(version)
            except:
                version = None
        return version

    def new_vistrail(self):
        return self.open_vistrail(None)

    def open_vistrail(self, locator=None, version=None, is_abstraction=False):
        if isinstance(locator, basestring):
            locator = BaseLocator.from_url(locator)
        elif locator is None:
            locator = UntitledLocator()

        controller = self.ensure_vistrail(locator)
        if controller is None:
            # vistrail is not already open
            try:
                loaded_objs = vistrails.core.db.io.load_vistrail(locator, False)
                controller = self.add_vistrail(loaded_objs[0], locator, 
                                               *loaded_objs[1:])
                if locator.is_untitled():
                    return True
                controller.is_abstraction = is_abstraction
                thumb_cache = ThumbnailCache.getInstance()
                controller.vistrail.thumbnails = controller.find_thumbnails(
                    tags_only=thumb_cache.conf.tagsOnly)
                controller.vistrail.abstractions = controller.find_abstractions(
                    controller.vistrail, True)
                controller.vistrail.mashups = controller._mashups
                collection = Collection.getInstance()
                url = locator.to_url()
                entity = collection.updateVistrail(url, controller.vistrail)
                # add to relevant workspace categories
                if not controller.is_abstraction:
                    collection.add_to_workspace(entity)
                collection.commit()
            except VistrailsDBException, e:
                import traceback
                debug.critical(str(e), traceback.format_exc())
                return None
            except Exception, e:
                # debug.critical('An error has occurred', str(e))
                #print "An error has occurred", str(e)
                raise

        version = self.convert_version(version)
        if version is None:
            controller.select_latest_version()
            version = controller.current_version
        self.select_version(version)
        return True
        
    def open_workflow(self, locator):
        if isinstance(locator, basestring):
            locator = BaseLocator.from_url(locator)

        vistrail = Vistrail()
        try:
            if locator is None:
                return False
            if locator is not None:
                workflow = locator.load(Pipeline)
                action_list = []
                for module in workflow.module_list:
                    action_list.append(('add', module))
                for connection in workflow.connection_list:
                    action_list.append(('add', connection))
                action = vistrails.core.db.action.create_action(action_list)
                vistrail.add_action(action, 0L)
                vistrail.update_id_scope()
                vistrail.addTag("Imported workflow", action.id)

                # FIXME might need different locator?                
                controller = self.add_vistrail(vistrail, locator)
        except VistrailsDBException, e:
            import traceback
            debug.critical(str(e), traceback.format_exc())
            return None
        except Exception, e:
            # debug.critical('An error has occurred', str(e))
            raise

        controller.select_latest_version()
        controller.set_changed(True)
        return True

    def save_vistrail(self, locator=None, controller=None, export=False):
        if controller is None:
            controller = self.get_current_controller()
            if controller is None:
                return False
        if locator is None and controller is not None:
            locator = controller.locator
        elif isinstance(locator, basestring):
            locator = BaseLocator.from_url(locator)

        if not locator:
            return False
        old_locator = controller.locator

        try:
            controller.write_vistrail(locator, export=export)
        except Exception, e:
            import traceback
            debug.critical('Failed to save vistrail: %s' % str(e),
                           traceback.format_exc())
            raise
        if export:
            return controller.locator

        self.update_locator(old_locator, controller.locator)
        # update collection
        try:
            thumb_cache = ThumbnailCache.getInstance()
            controller.vistrail.thumbnails = controller.find_thumbnails(
                tags_only=thumb_cache.conf.tagsOnly)
            controller.vistrail.abstractions = controller.find_abstractions(
                controller.vistrail, True)
            controller.vistrail.mashups = controller._mashups

            collection = Collection.getInstance()
            url = locator.to_url()
            entity = collection.updateVistrail(url, controller.vistrail)
            # add to relevant workspace categories
            collection.add_to_workspace(entity)
            collection.commit()
        except Exception, e:
            import traceback
            debug.critical('Failed to index vistrail', traceback.format_exc())
        return controller.locator

    def close_vistrail(self, locator=None, controller=None):
        if controller is None:
            controller = self.get_current_controller()
            if controller is None:
                return False
        if locator is None and controller is not None:
            locator = controller.locator
        elif isinstance(locator, basestring):
            locator = BaseLocator.from_url(locator)
        
        controller.close_vistrail(locator)
        controller.cleanup()
        self.remove_vistrail(locator)

class VistrailsCoreApplication(VistrailsApplicationInterface):
    def __init__(self):
        VistrailsApplicationInterface.__init__(self)
        self._controllers = {}
        self._cur_controller = None

    def init(self, optionsDict=None, args=None):
        VistrailsApplicationInterface.init(self, optionsDict=optionsDict, args=args)
        self.vistrailsStartup.init()

    def is_running_gui(self):
        return False

    def get_current_controller(self):
        return self._cur_controller
    get_controller = get_current_controller

    def add_vistrail(self, *objs):
        (vistrail, locator, abstraction_files, thumbnail_files, mashups) = objs
        controller = VistrailController(*objs)
        self._controllers[locator] = controller
        self._cur_controller = controller
        return self._cur_controller
        
    def remove_vistrail(self, locator=None):
        if locator is None and self._cur_controller is not None:
            locator = self._cur_controller.locator
        del self._controllers[locator]
        if len(self._controllers) > 0:
            self._cur_controller = self._controllers.itervalues().next()

    def ensure_vistrail(self, locator):
        if locator in self._controllers:
            self._cur_controller = self._controllers[locator]
            return self._cur_controller
        return None

    def update_locator(self, old_locator, new_locator):
        self._controllers[new_locator] = self._controllers[old_locator]
        del self._controllers[old_locator]

    def select_version(self, version):
        if self._cur_controller is not None:
            self._cur_controller.change_selected_version(version)
            return True
        return False
        <|MERGE_RESOLUTION|>--- conflicted
+++ resolved
@@ -389,12 +389,7 @@
         # Command line options override temp_configuration
         self.readOptions()
 
-<<<<<<< HEAD
-        vistrails.core.requirements.require_executable('zip')
-        vistrails.core.requirements.require_executable('unzip')
-=======
         self.check_all_requirements()
->>>>>>> 9385417d
 
         if self.temp_configuration.check('staticRegistry'):
             reg = self.temp_configuration.staticRegistry
