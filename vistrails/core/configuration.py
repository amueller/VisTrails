--- conflicted
+++ resolved
@@ -43,12 +43,8 @@
 
 from core import debug
 from core import system
-<<<<<<< HEAD
-from core.utils import InstanceObject, Ref, append_to_dict_of_lists, VistrailsInternalError
-=======
 from core.utils import (InstanceObject, Ref, append_to_dict_of_lists,
                         VistrailsInternalError)
->>>>>>> 038222ae
 from core.utils.uxml import (named_elements,
                              elements_filter, eval_xml_value,
                              quote_xml_value)
