--- conflicted
+++ resolved
@@ -83,13 +83,10 @@
     """
     def __init__(self, module):
         self.module = module
-<<<<<<< HEAD
 
 class ModuleWasSuspended(ModuleHadError):
     """Exception occurring when a module that was suspended gets updated again.
     """
-=======
->>>>>>> 27d7aa48
 
 class ModuleError(Exception):
 
@@ -121,13 +118,8 @@
     'children' is a list of ModuleSuspended instances that is used for nested
     modules
     """
-<<<<<<< HEAD
-
-    def __init__(self, module, errormsg, queue=None, children=None):
-=======
-    
+
     def __init__(self, module, errormsg, queue=None, children=None, job_id=None):
->>>>>>> 27d7aa48
         self.queue = queue
         self.children = children
         self.signature = job_id
@@ -265,10 +257,7 @@
         self.outputPorts = {}
         self.upToDate = False
         self.had_error = False
-<<<<<<< HEAD
         self.was_suspended = False
-=======
->>>>>>> 27d7aa48
         self.setResult("self", self) # every object can return itself
         self.logging = _dummy_logging
 
@@ -390,21 +379,12 @@
         """
         if self.had_error:
             raise ModuleHadError(self)
-<<<<<<< HEAD
         elif self.was_suspended:
             raise ModuleWasSuspended(self)
-=======
->>>>>>> 27d7aa48
         elif self.computed:
             return
         self.logging.begin_update(self)
         self.updateUpstream()
-<<<<<<< HEAD
-=======
-        if self.suspended:
-            self.had_error = True
-            return
->>>>>>> 27d7aa48
         if self.upToDate:
             if not self.computed:
                 self.logging.update_cached(self)
