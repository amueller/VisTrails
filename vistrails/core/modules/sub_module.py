###############################################################################
##
## Copyright (C) 2011-2013, NYU-Poly.
## Copyright (C) 2006-2011, University of Utah. 
## All rights reserved.
## Contact: contact@vistrails.org
##
## This file is part of VisTrails.
##
## "Redistribution and use in source and binary forms, with or without 
## modification, are permitted provided that the following conditions are met:
##
##  - Redistributions of source code must retain the above copyright notice, 
##    this list of conditions and the following disclaimer.
##  - Redistributions in binary form must reproduce the above copyright 
##    notice, this list of conditions and the following disclaimer in the 
##    documentation and/or other materials provided with the distribution.
##  - Neither the name of the University of Utah nor the names of its 
##    contributors may be used to endorse or promote products derived from 
##    this software without specific prior written permission.
##
## THIS SOFTWARE IS PROVIDED BY THE COPYRIGHT HOLDERS AND CONTRIBUTORS "AS IS" 
## AND ANY EXPRESS OR IMPLIED WARRANTIES, INCLUDING, BUT NOT LIMITED TO, 
## THE IMPLIED WARRANTIES OF MERCHANTABILITY AND FITNESS FOR A PARTICULAR 
## PURPOSE ARE DISCLAIMED. IN NO EVENT SHALL THE COPYRIGHT HOLDER OR 
## CONTRIBUTORS BE LIABLE FOR ANY DIRECT, INDIRECT, INCIDENTAL, SPECIAL, 
## EXEMPLARY, OR CONSEQUENTIAL DAMAGES (INCLUDING, BUT NOT LIMITED TO, 
## PROCUREMENT OF SUBSTITUTE GOODS OR SERVICES; LOSS OF USE, DATA, OR PROFITS; 
## OR BUSINESS INTERRUPTION) HOWEVER CAUSED AND ON ANY THEORY OF LIABILITY, 
## WHETHER IN CONTRACT, STRICT LIABILITY, OR TORT (INCLUDING NEGLIGENCE OR 
## OTHERWISE) ARISING IN ANY WAY OUT OF THE USE OF THIS SOFTWARE, EVEN IF 
## ADVISED OF THE POSSIBILITY OF SUCH DAMAGE."
##
###############################################################################

""" Define facilities for setting up SubModule Module in VisTrails """
from itertools import izip
import random
import uuid

from vistrails.core.cache.hasher import Hasher
from vistrails.core.cache.utils import hash_list
from vistrails.core.modules import module_registry
from vistrails.core.modules.basic_modules import String, Boolean, Variant, \
    NotCacheable, identifier as basic_pkg
from vistrails.core.modules.config import ModuleSettings, IPort, OPort
from vistrails.core.modules.vistrails_module import Module, InvalidOutput, new_module, \
    ModuleError, ModuleSuspended
from vistrails.core.utils import ModuleAlreadyExists, DummyView, VistrailsInternalError
import os.path
import vistrails.db

try:
    import hashlib
    sha_hash = hashlib.sha1
except ImportError:
    import sha
    sha_hash = sha.new

##############################################################################

def random_signature(pipeline, obj, chm):
    hasher = sha_hash()
    hasher.update(str(random.random()))
    return hasher.digest()

def input_port_signature(pipeline, obj, chm):
    if hasattr(obj, '_input_port_signature') and \
            obj._input_port_signature is not None:
        return obj._input_port_signature
    return random_signature(pipeline, obj, chm)

class InputPort(Module):
    _settings = ModuleSettings(signature=input_port_signature)
    _input_ports = [IPort("name", "String", optional=True),
                    IPort("optional", "Boolean", optional=True),
                    IPort("spec", "String"),
                    IPort("ExternalPipe", "Variant", optional=True),
                    IPort("Default", "Variant")]
    _output_ports = [OPort("InternalPipe", "Variant")]
                    
    def compute(self):
        exPipe = self.force_get_input('ExternalPipe')
        if exPipe is not None:
            self.set_output('InternalPipe', exPipe)
        else:
            if self.has_input('Default'):
                self.set_output('InternalPipe',
                               self.get_input('Default'))
            else:
                self.set_output('InternalPipe', InvalidOutput)

###############################################################################
    
class OutputPort(Module):
    _input_ports = [IPort("name", "String", optional=True),
                    IPort("optional", "Boolean", optional=True),
                    IPort("spec", "String"),
                    IPort("InternalPipe", "Variant")]
    _output_ports = [OPort("ExternalPipe", "Variant", optional=True)]
    
    def compute(self):
        inPipe = self.get_input('InternalPipe')
        self.set_output('ExternalPipe', inPipe)
    
###############################################################################

def group_signature(pipeline, module, chm):
    if module._port_specs is None:
        module.make_port_specs()
    input_conns = {}
    input_functions = {}
    for from_module, c_id in pipeline.graph.edges_to(module.id):
        conn = pipeline.connections[c_id]
        if conn.destination.name not in input_conns:
            input_conns[conn.destination.name] = []
        input_conns[conn.destination.name].append((from_module, conn))
    for function in module.functions:
        if function.name not in input_functions:
            input_functions[function.name] = []
        input_functions[function.name].append(function)
    covered_modules = dict((k, False) for k in module._input_remap)
    for input_port_name, conn_list in input_conns.iteritems():
        covered_modules[input_port_name] = True
        input_module = module._input_remap[input_port_name]
        upstream_sigs = [(pipeline.subpipeline_signature(m) +
                          Hasher.connection_signature(c))
                         for (m, c) in conn_list]
        module_sig = Hasher.module_signature(input_module, chm)
        sig = Hasher.subpipeline_signature(module_sig, upstream_sigs)
        if input_port_name in input_functions:
            function_sig = hash_list(input_functions[input_port_name], 
                                     Hasher.function_signature, chm)
            sig = Hasher.compound_signature([sig, function_sig])
        input_module._input_port_signature = sig
    for input_port_name, done in covered_modules.iteritems():
        if done:
            continue
        covered_modules[input_port_name] = True
        input_module = module._input_remap[input_port_name]
        if input_port_name in input_functions:
            module_sig = Hasher.module_signature(input_module, chm)
            function_sig = hash_list(input_functions[input_port_name], 
                                     Hasher.function_signature, chm)
            sig = Hasher.compound_signature([module_sig, function_sig])
        else:
            sig = Hasher.module_signature(input_module, chm)
        input_module._input_port_signature = sig

    module.pipeline.refresh_signatures()

    sig_list = []
    sig_list.append(Hasher.module_signature(module, chm))
    for m_id in module.pipeline.graph.sinks():
        sig_list.append(module.pipeline.subpipeline_signature(m_id))
    return Hasher.compound_signature(sig_list)

class Group(Module):
    _settings = ModuleSettings(signature=group_signature,
                               hide_descriptor=True)
    _output_ports = [OPort("self", "Group", optional=True)]

    def __init__(self):
        Module.__init__(self)
        self.is_group = True
        self.persistent_modules = []

    def compute(self):
        # Check required attributes
        if not hasattr(self, 'pipeline') or self.pipeline is None:
            raise VistrailsInternalError(
                    "%s cannot execute -- pipeline doesn't exist" %
                    self.__class__.__name__)
        elif (not hasattr(self, 'output_remap') or self.output_remap is None or
                not hasattr(self, 'input_remap') or self.input_remap is None):
            raise VistrailsInternalError(
                    "%s cannot execute -- remap dictionaries don't exist" %
                    self.__class__.__name__)

        # Setup pipeline for execution
        res = self.interpreter.setup_pipeline(self.pipeline)
        self.persistent_modules = res[0].values()
        if len(res[5]) > 0:
            raise ModuleError(self, "Error(s) inside group:\n" +
                              "\n".join(me.msg for me in res[5].itervalues()))
        tmp_id_to_module_map = res[0]

        # Connect Group's external input ports to internal InputPort modules
        for iport_name, conn in self.inputPorts.iteritems():
            iport_module = self.input_remap[iport_name]
            iport_obj = tmp_id_to_module_map[iport_module.id]
            iport_obj.set_input_port('ExternalPipe', conn[0])

        # Execute pipeline
        kwargs = {'logger': self.logging.log.recursing(self),
                  'clean_pipeline': True,
                  'current_version': self.moduleInfo['version']}
        module_info_args = set(['locator', 'reason', 'extra_info', 'actions'])
        for arg in module_info_args:
            if arg in self.moduleInfo:
                kwargs[arg] = self.moduleInfo[arg]

        res = self.interpreter.execute_pipeline(self.pipeline,
                                                *res[:2],
                                                **kwargs)

        # Check and propagate errors
        if len(res[2]) > 0:
            raise ModuleError(self, "Error(s) inside group:\n" +
                              "\n".join("%s: %s" % (
                                      me.module.__class__.__name__, me.msg)
                              for me in res[2].itervalues()))

        # Check and propagate ModuleSuspended exceptions
        if res[4]:
            message = "\n".join([ms.msg for ms in res[4].itervalues()])
            children = list(res[4].values())
            raise ModuleSuspended(self, message, children=children)

        # Connect internal OutputPort modules to Group's external output ports
        for oport_name, oport_module in self.output_remap.iteritems():
            if oport_name is not 'self':
                oport_obj = tmp_id_to_module_map[oport_module.id]
<<<<<<< HEAD
                self.set_output(oport_name, oport_obj.get_output('ExternalPipe'))
=======
                self.setResult(oport_name,
                               oport_obj.get_output('ExternalPipe'))

>>>>>>> 43a056d5
        self.interpreter.finalize_pipeline(self.pipeline, *res[:-1],
                                           reset_computed=False)

    def is_cacheable(self):
        return all(m.is_cacheable() for m in self.persistent_modules)

###############################################################################

def coalesce_port_specs(neighbors, type):
    from vistrails.core.modules.basic_modules import identifier as basic_pkg
    reg = module_registry.get_module_registry()
    cur_descs = None
    if type == 'input':
        find_common = reg.find_descriptor_subclass
        common_desc = reg.get_descriptor_by_name(basic_pkg, 'Variant')
    elif type == 'output':
        find_common = reg.find_descriptor_superclass
        common_desc = reg.get_descriptor_by_name(basic_pkg, 'Module')
    else:
        raise VistrailsInternalError("Cannot understand type '%s'" % type)

    for (module, port_name) in neighbors:
        if cur_descs is None:
            port_spec = module.get_port_spec(port_name, type)
            cur_descs = port_spec.descriptors()
        else:
            next_port_spec = module.get_port_spec(port_name, type)
            next_descs = next_port_spec.descriptors()
            if len(cur_descs) != len(next_descs):
                raise VistrailsInternalError("Cannot have single port "
                                             "connect to incompatible "
                                             "types")
            descs = []
            for cur_desc, next_desc in izip(cur_descs, next_descs):
                new_desc = find_common(cur_desc, next_desc)
                if new_desc is None:
                    new_desc = common_desc
                descs.append(new_desc)
            cur_descs = descs
    if cur_descs:
        sigstring = '(' + ','.join(d.sigstring for d in cur_descs) + ')'
    else:
        sigstring = None
    return sigstring

def get_port_spec_info(pipeline, module):
    type_map = {'OutputPort': 'output', 'InputPort': 'input'}
    try:
        type = type_map[module.name]
    except KeyError:
        raise VistrailsInternalError("cannot translate type '%s'" % type)
    if type == 'input':
        get_edges = pipeline.graph.edges_from
        get_port_name = \
            lambda x: pipeline.connections[x].destination.name
    elif type == 'output':
        get_edges = pipeline.graph.edges_to
        get_port_name = \
            lambda x: pipeline.connections[x].source.name
    # conns = get_edges(module.id)
#     for i, m in pipeline.modules.iteritems():
#         print i, m.name
#     for j, c in pipeline.connections.iteritems():
#         print j, c.source.moduleId, c.destination.moduleId

    neighbors = [(pipeline.modules[m_id], get_port_name(c_id))
                 for (m_id, c_id) in get_edges(module.id)]
    port_name = neighbors[0][1]
    sigstring = coalesce_port_specs(neighbors, type)
    old_name = port_name
    # sigstring = neighbor.get_port_spec(port_name, type).sigstring

    # FIXME check old registry here?
    port_optional = False
    for function in module.functions:
        if function.name == 'name':
            port_name = function.params[0].strValue
        if function.name == 'optional':
            port_optional = function.params[0].strValue == 'True'
#     print 'psi:', port_name, old_name, sigstring
    return (port_name, sigstring, port_optional, neighbors)

###############################################################################

class Abstraction(Group):
    _settings = ModuleSettings(name="SubWorkflow", 
                               hide_descriptor=True)

    def __init__(self):
        Group.__init__(self)

    # the compute method is inherited from Group!

def read_vistrail(vt_fname):
    import vistrails.db.services.io
    from vistrails.core.vistrail.vistrail import Vistrail
    vistrail = vistrails.db.services.io.open_vistrail_from_xml(vt_fname)
    Vistrail.convert(vistrail)
    return vistrail

def read_vistrail_from_db(db_connection, abs_id, version):
    import vistrails.db.services.io
    from vistrails.core.vistrail.vistrail import Vistrail
    vistrail = vistrails.db.services.io.open_vistrail_from_db(db_connection, abs_id, version)
    Vistrail.convert(vistrail)
    return vistrail

def get_abs_namespace_info(vistrail):
    annotation_add = None
    annotation_key = '__abstraction_uuid__'
    namespaces = []
    while vistrail.get_annotation(annotation_key) is not None:
        namespaces.append(vistrail.get_annotation(annotation_key).value)
        if annotation_add is None:
            annotation_add = 2
        else:
            annotation_add += 1
        annotation_key = '__abstraction_uuid_%d__' % annotation_add
    return namespaces, annotation_add

def get_all_abs_namespaces(vistrail):
    return get_abs_namespace_info(vistrail)[0]

def get_cur_abs_namespace(vistrail):
    all_namespaces = get_abs_namespace_info(vistrail)[0]
    if len(all_namespaces) > 0:
        return all_namespaces[-1]
    return None

def get_next_abs_annotation_key(vistrail):
    annotation_add = get_abs_namespace_info(vistrail)[1]
    if annotation_add is None:
        return "__abstraction_uuid__"
    return "__abstraction_uuid_%d__" % annotation_add

def get_cur_abs_annotation_key(vistrail):
    annotation_add = get_abs_namespace_info(vistrail)[1]
    if annotation_add is None:
        return None
    elif annotation_add == 2:
        return '__abstraction_uuid__'
    return '__abstraction_uuid_%d__' % (annotation_add - 1)
    
def save_abstraction(vistrail, fname):
    from vistrails.core.db.io import save_vistrail_to_xml

    # check if vistrail is changed before calling this!
    new_namespace = str(uuid.uuid1())
    annotation_key = get_next_abs_annotation_key(vistrail)
    vistrail.set_annotation(annotation_key, new_namespace)
    save_vistrail_to_xml(vistrail, fname)

def new_abstraction(name, vistrail, vt_fname=None, internal_version=-1L,
                    pipeline=None):
    """make_abstraction(name: str, 
                        vistrail: (str or Vistrail), 
                        registry: ModuleRegistry,
                        vt_fname: str,
                        internal_version: long,
                        pipeline: Pipeline) -> type

    Creates a new VisTrails module that is a subclass of Abstraction
    according to the vistrail file provided and the version.  The version
    can either be a tag (string) or an id (long)
    """

    if isinstance(vistrail, basestring):
        vt_fname = vistrail
        vistrail = read_vistrail(vistrail)
    elif vt_fname is None:
        raise VistrailsInternalError("Abstraction must provide "
                                     "vt_fname with vistrail")
    
    if internal_version == -1L:
        internal_version = vistrail.get_latest_version()
    action = vistrail.actionMap[internal_version]
    if pipeline is None:
        pipeline = vistrail.getPipeline(internal_version)
        # try to make the subworkflow work with the package versions we have
        pipeline.validate()
    uuid = get_cur_abs_namespace(vistrail)

    if vistrail.has_notes(action.id):
        docstring = vistrail.get_notes(action.id)
    else:
        docstring = None

    d = {}
    input_modules = []
    output_modules = []
    for module in pipeline.module_list:
        #FIXME make this compare more robust
        if module.name == 'InputPort' and module.package == basic_pkg:
            input_modules.append(module)
        elif module.name == 'OutputPort' and module.package == basic_pkg:
            output_modules.append(module)
    input_ports = []
    output_ports = []
    input_remap = {}
    output_remap = {}
    for module in input_modules:
        (port_name, sigstring, optional, _) = \
            get_port_spec_info(pipeline, module)
        input_ports.append((port_name, sigstring, optional))
        input_remap[port_name] = module
    for module in output_modules:
        (port_name, sigstring, optional, _) = \
            get_port_spec_info(pipeline, module)
        output_ports.append((port_name, sigstring, optional))
        output_remap[port_name] = module

    # necessary for group
    d['_input_ports'] = input_ports
    d['_output_ports'] = output_ports
    d['input_remap'] = input_remap
    d['output_remap'] = output_remap
    d['pipeline'] = pipeline

    # abstraction specific
    d['vt_fname'] = vt_fname
    d['vistrail'] = vistrail
    d['internal_version'] = internal_version
    d['uuid'] = uuid

    # print "input_ports", d['_input_ports']
    # print "output_ports", d['_output_ports']
    return new_module(Abstraction, name, d, docstring)

def get_abstraction_dependencies(vistrail, internal_version=-1L):
    if isinstance(vistrail, basestring):
        vistrail = read_vistrail(vistrail)
    if internal_version == -1L:
        internal_version = vistrail.get_latest_version()
    # action = vistrail.actionMap[internal_version]
    pipeline = vistrail.getPipeline(internal_version)
    
    packages = {}
    for module in pipeline.module_list:
        if module.package not in packages:
            packages[module.package] = set()
        packages[module.package].add(module.descriptor_info)
    return packages

def find_internal_abstraction_refs(pkg, vistrail, internal_version=-1L):
    if isinstance(vistrail, basestring):
        vistrail = read_vistrail(os.path.join(pkg.package_dir, vistrail))
    if internal_version == -1L:
        internal_version = vistrail.get_latest_version()
    pipeline = vistrail.getPipeline(internal_version)
    abstractions = []
    for m in pipeline.module_list:
        if m.vtType == 'abstraction' and m.package == pkg.identifier:
            abstractions.append((m.name, m.namespace))
    return abstractions

def parse_abstraction_name(filename, get_all_parts=False):
    # assume only 1 possible prefix or suffix
    import re
    prefixes = ["abstraction_"]
    suffixes = [".vt", ".xml"]
    path, fname = os.path.split(filename)
    hexpat = '[a-fA-F0-9]'
    uuidpat = hexpat + '{8}-' + hexpat + '{4}-' + hexpat + '{4}-' + hexpat + '{4}-' + hexpat + '{12}'
    prepat = '|'.join(prefixes).replace('.','\\.')
    sufpat = '|'.join(suffixes).replace('.','\\.')
    pattern = re.compile("(" + prepat + ")?(.+?)(\(" + uuidpat + "\))?(" + sufpat + ")", re.DOTALL)
    matchobj = pattern.match(fname)
    prefix, absname, uuid, suffix = [matchobj.group(x) or '' for x in xrange(1,5)]
    if get_all_parts:
        return (path, prefix, absname, uuid[1:-1], suffix)
    return absname


###############################################################################

_modules = [InputPort, OutputPort, Group, Abstraction]<|MERGE_RESOLUTION|>--- conflicted
+++ resolved
@@ -221,13 +221,9 @@
         for oport_name, oport_module in self.output_remap.iteritems():
             if oport_name is not 'self':
                 oport_obj = tmp_id_to_module_map[oport_module.id]
-<<<<<<< HEAD
-                self.set_output(oport_name, oport_obj.get_output('ExternalPipe'))
-=======
-                self.setResult(oport_name,
-                               oport_obj.get_output('ExternalPipe'))
-
->>>>>>> 43a056d5
+                self.set_output(oport_name,
+                                oport_obj.get_output('ExternalPipe'))
+
         self.interpreter.finalize_pipeline(self.pipeline, *res[:-1],
                                            reset_computed=False)
 
