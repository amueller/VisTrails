--- conflicted
+++ resolved
@@ -34,15 +34,10 @@
 
 # *** MOVED *** to gui.modules.source_configure
 
-<<<<<<< HEAD
-class SourceEditor():
-#class SourceEditor(QtGui.QTextEdit):
-=======
 import traceback
 from core import debug
 debug.warning("The use of core.modules.source_configure is deprecated.  "
               "Please use gui.modules.source_configure.",
               ''.join(traceback.format_stack()))
->>>>>>> cb72eabb
 
 from gui.modules.source_configure import *