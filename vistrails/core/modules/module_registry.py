--- conflicted
+++ resolved
@@ -133,46 +133,6 @@
 ###############################################################################
 # ModuleRegistrySignals
 
-<<<<<<< HEAD
-# Refactored this because __class__ assignment fails on ModuleRegistry
-# if it inherits from QtCore.QObject
-#class ModuleRegistrySignals(QtCore.QObject):
-class ModuleRegistrySignals():
-    # new_module_signal is emitted with descriptor of new module
-    # / new_module_signal = QtCore.SIGNAL("new_module")
-    # new_abstraction_signal is emitted with descriptor of new abstraction
-    # / new_abstraction_signal = QtCore.SIGNAL("new_abstraction")
-    # new_package_signal is emitted with identifier of new package (only for abstractions)
-    # / new_package_signal = QtCore.SIGNAL("new_package")
-    # deleted_module_signal is emitted with descriptor of deleted module
-    # / deleted_module_signal = QtCore.SIGNAL("deleted_module")
-    # deleted_abstraction_signal is emitted with descriptor of deleted abstraction
-    # / deleted_abstraction_signal = QtCore.SIGNAL("deleted_abstraction")
-    # deleted_package_signal is emitted with package identifier
-    # / deleted_package_signal = QtCore.SIGNAL("deleted_package")
-    # new_input_port_signal is emitted with identifier and name of module, 
-    # new port and spec
-    # / new_input_port_signal = QtCore.SIGNAL("new_input_port_signal")
-    # new_output_port_signal is emitted with identifier and name of module,
-    # new port and spec
-    # / new_output_port_signal = QtCore.SIGNAL("new_output_port_signal")
-
-    # /show_module_signal = QtCore.SIGNAL("show_module")
-    # / hide_module_signal = QtCore.SIGNAL("hide_module")
-    # / module_updated_signal = QtCore.SIGNAL("module_updated")
-
-    def __init__(self):
-        i = 1
-        #QtCore.QObject.__init__(self)
-
-    def emit_new_package(self, identifier, prepend=False):
-         i = 1
-        #self.emit(self.new_package_signal, identifier, prepend)
-
-    def emit_new_module(self, descriptor):
-        i = 1
-        #self.emit(self.new_module_signal, descriptor)
-=======
 class ModuleRegistrySignals(object):
 
     # # new_module_signal is emitted with descriptor of new module
@@ -214,7 +174,6 @@
 
         for notification in notifications:
             app.create_notification(notification)
->>>>>>> cb72eabb
         
     def emit_new_module(self, descriptor):
         app = get_vistrails_application()
@@ -222,18 +181,6 @@
         # self.emit(self.new_module_signal, descriptor)
 
     def emit_new_abstraction(self, descriptor):
-<<<<<<< HEAD
-        i = 1
-        #self.emit(self.new_abstraction_signal, descriptor)
-        
-    def emit_deleted_abstraction(self, descriptor):
-        i = 1
-        #self.emit(self.deleted_abstraction_signal, descriptor)
-    
-    def emit_deleted_module(self, descriptor):
-        i = 1
-        #self.emit(self.deleted_module_signal, descriptor)
-=======
         print "<><> EMIT NEW ABSTRACTION", descriptor.package, descriptor.name, descriptor.namespace
         app = get_vistrails_application()
         app.send_notification("reg_new_abstraction", descriptor)
@@ -248,7 +195,6 @@
         app = get_vistrails_application()
         app.send_notification("reg_deleted_module", descriptor)
         # self.emit(self.deleted_module_signal, descriptor)
->>>>>>> cb72eabb
 
     def emit_deleted_abstraction(self, descriptor):
         app = get_vistrails_application()
@@ -256,31 +202,6 @@
         # self.emit(self.deleted_abstraction_signal, descriptor)
     
     def emit_deleted_package(self, package):
-<<<<<<< HEAD
-        i = 1
-        #self.emit(self.deleted_package_signal, package)
-
-    def emit_new_input_port(self, identifier, name, port_name, spec):
-        i = 1
-        #self.emit(self.new_input_port_signal, identifier, name, port_name, spec)
-
-    def emit_new_output_port(self, identifier, name, port_name, spec):
-        i = 1
-        #self.emit(self.new_output_port_signal, identifier, name, port_name, 
-        #          spec)
-
-    def emit_show_module(self, descriptor):
-        i = 1
-        #self.emit(self.show_module_signal, descriptor)
-
-    def emit_hide_module(self, descriptor):
-        i = 1
-        #self.emit(self.hide_module_signal, descriptor)
-
-    def emit_module_updated(self, old_descriptor, new_descriptor):
-        i = 1
-        #self.emit(self.module_updated_signal, old_descriptor, new_descriptor)
-=======
         app = get_vistrails_application()
         app.send_notification("reg_deleted_package", package)
         # self.emit(self.deleted_package_signal, package)
@@ -314,7 +235,6 @@
         app.send_notification("reg_module_updated", old_descriptor, 
                               new_descriptor)
         # self.emit(self.module_updated_signal, old_descriptor, new_descriptor)
->>>>>>> cb72eabb
 
 ###############################################################################
 # ModuleRegistry
@@ -791,6 +711,7 @@
         namespace = namespace or ''
         package_version = package_version or ''
         module_version = module_version or ''
+
         try:
             package = self.packages[identifier]
             if package_version:
