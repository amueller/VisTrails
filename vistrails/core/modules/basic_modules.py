###############################################################################
##
## Copyright (C) 2011-2013, NYU-Poly.
## Copyright (C) 2006-2011, University of Utah. 
## All rights reserved.
## Contact: contact@vistrails.org
##
## This file is part of VisTrails.
##
## "Redistribution and use in source and binary forms, with or without 
## modification, are permitted provided that the following conditions are met:
##
##  - Redistributions of source code must retain the above copyright notice, 
##    this list of conditions and the following disclaimer.
##  - Redistributions in binary form must reproduce the above copyright 
##    notice, this list of conditions and the following disclaimer in the 
##    documentation and/or other materials provided with the distribution.
##  - Neither the name of the University of Utah nor the names of its 
##    contributors may be used to endorse or promote products derived from 
##    this software without specific prior written permission.
##
## THIS SOFTWARE IS PROVIDED BY THE COPYRIGHT HOLDERS AND CONTRIBUTORS "AS IS" 
## AND ANY EXPRESS OR IMPLIED WARRANTIES, INCLUDING, BUT NOT LIMITED TO, 
## THE IMPLIED WARRANTIES OF MERCHANTABILITY AND FITNESS FOR A PARTICULAR 
## PURPOSE ARE DISCLAIMED. IN NO EVENT SHALL THE COPYRIGHT HOLDER OR 
## CONTRIBUTORS BE LIABLE FOR ANY DIRECT, INDIRECT, INCIDENTAL, SPECIAL, 
## EXEMPLARY, OR CONSEQUENTIAL DAMAGES (INCLUDING, BUT NOT LIMITED TO, 
## PROCUREMENT OF SUBSTITUTE GOODS OR SERVICES; LOSS OF USE, DATA, OR PROFITS; 
## OR BUSINESS INTERRUPTION) HOWEVER CAUSED AND ON ANY THEORY OF LIABILITY, 
## WHETHER IN CONTRACT, STRICT LIABILITY, OR TORT (INCLUDING NEGLIGENCE OR 
## OTHERWISE) ARISING IN ANY WAY OUT OF THE USE OF THIS SOFTWARE, EVEN IF 
## ADVISED OF THE POSSIBILITY OF SUCH DAMAGE."
##
###############################################################################
"""basic_modules defines basic VisTrails Modules that are used in most
pipelines."""
import vistrails.core.cache.hasher
from vistrails.core.modules.module_registry import get_module_registry
from vistrails.core.modules import vistrails_module
from vistrails.core.modules.vistrails_module import Module, new_module, \
     Converter, NotCacheable, ModuleError
from vistrails.core.system import vistrails_version
from vistrails.core.utils import InstanceObject
from vistrails.core import debug


import vistrails.core.system
from itertools import izip
import re
import os
import os.path
import shutil
#import zipfile
import urllib

try:
    import hashlib
    sha_hash = hashlib.sha1
except ImportError:
    import sha
    sha_hash = sha.new

###############################################################################

version = '2.1'
name = 'Basic Modules'
identifier = 'org.vistrails.vistrails.basic'
old_identifiers = ['edu.utah.sci.vistrails.basic']

class Constant(Module):
    """Base class for all Modules that represent a constant value of
    some type.
    
    When implementing your own constant, You have to adhere to the
    following interface:

    Implement the following methods:
    
       translate_to_python(x): Given a string, translate_to_python
       must return a python value that will be the value seen by the
       execution modules.

       For example, translate_to_python called on a float parameter
       with value '3.15' will return float('3.15').
       
       translate_to_string(): Return a string representation of the
       current constant, which will eventually be passed to
       translate_to_python.

       validate(v): return True if given python value is a plausible
       value for the constant. It should be implemented such that
       validate(translate_to_python(x)) == True for all valid x

    A constant must also expose its default value, through the field
    default_value.

    There are fields you are not allowed to use in your constant classes.
    These are: 'id', 'interpreter', 'logging' and 'change_parameter'

    You can also define the constant's own GUI widget.
    See core/modules/constant_configuration.py for details.
    
    """
    def __init__(self):
        Module.__init__(self)
        
    def compute(self):
        """Constant.compute() only checks validity (and presence) of
        input value."""
        v = self.getInputFromPort("value")
        b = self.validate(v)
        if not b:
            raise ModuleError(self, "Internal Error: Constant failed validation")
        self.setResult("value", v)
        self.setResult("value_as_string", self.translate_to_string(v))

    def setValue(self, v):
        self.setResult("value", self.translate_to_python(v))
        self.upToDate = True
        
    def serialize(self):
        return self.outputPorts['value_as_string']
    
    def deserialize(self, v):
        return self.translate_to_python(v)

    @staticmethod
    def translate_to_string(v):
        return str(v)

    @staticmethod
    def get_widget_class():
        # return StandardConstantWidget
        return None

    @staticmethod
    def get_query_widget_class():
        return None

    @staticmethod
    def get_param_explore_widget_list():
        return []

    @staticmethod
    def query_compute(value_a, value_b, query_method):
        if query_method == '==' or query_method is None:
            return (value_a == value_b)
        elif query_method == '!=':
            return (value_a != value_b)
        return False

def new_constant(name, py_conversion=None, default_value=None, validation=None,
                 widget_type=None,
                 str_conversion=None, base_class=Constant,
                 compute=None, query_widget_type=None,
                 query_compute=None,
                 param_explore_widget_list=None):
    """new_constant(name: str, 
                    py_conversion: callable,
                    default_value: python_type,
                    validation: callable,
                    widget_type: (path, name) tuple or QWidget type,
                    str_conversion: callable,
                    base_class: class,
                    compute: callable,
                    query_widget_type: (path, name) tuple or QWidget type,
                    query_compute: static callable,
                    param_explore_widget_list: 
                        list((path, name) tuple or QWidget type)) -> Module

    new_constant dynamically creates a new Module derived from
    Constant with given py_conversion and str_conversion functions, a
    corresponding python type and a widget type. py_conversion is a
    python callable that takes a string and returns a python value of
    the type that the class should hold. str_conversion does the reverse.

    This is the quickest way to create new Constant Modules."""
    
    def create_init(base_class):
        def __init__(self):
            base_class.__init__(self)
        return __init__

    d = {'__init__': create_init(base_class)}

    if py_conversion is not None:
        d["translate_to_python"] = py_conversion
    elif base_class == Constant:
        raise Exception("Must specify translate_to_python for constant")
    else:
        d["translate_to_python"] = staticmethod(base_class.translate_to_python)
    if validation is not None:
        d["validate"] = validation
    elif base_class == Constant:
        raise Exception("Must specify validation for constant")
    else:
        d["validate"] = staticmethod(base_class.validate)
    if default_value is not None:
        d["default_value"] = default_value
    elif base_class == Constant:
        d["default_value"] = None
    else:
        d["default_value"] = base_class.default_value

    if str_conversion is not None:
        d['translate_to_string'] = str_conversion
    if compute is not None:
        d['compute'] = compute
    if query_compute is not None:
        d['query_compute'] = query_compute
    if widget_type is not None:
        @staticmethod
        def get_widget_class():
            return widget_type
        d['get_widget_class'] = get_widget_class
    if query_widget_type is not None:
        @staticmethod
        def get_query_widget_class():
            return query_widget_type
        d['get_query_widget_class'] = get_query_widget_class
    if param_explore_widget_list is not None:
        @staticmethod
        def get_param_explore_widget_list():
            return param_explore_widget_list
        d['get_param_explore_widget_list'] = get_param_explore_widget_list

    m = new_module(base_class, name, d)
    m._input_ports = [('value', m)]
    m._output_ports = [('value', m)]
    return m

def bool_conv(x):
    s = str(x).upper()
    if s == 'TRUE':
        return True
    if s == 'FALSE':
        return False
    raise ValueError('Boolean from String in VisTrails should be either \
"true" or "false", got "%s" instead' % x)

def int_conv(x):
    if x.startswith('0x'):
        return int(x, 16)
    else:
        return int(x)

@staticmethod
def numeric_compare(value_a, value_b, query_method):
    value_a = float(value_a)
    value_b = float(value_b)
    if query_method == '==' or query_method is None:
        return (value_a == value_b)
    elif query_method == '<':
        return (value_a < value_b)
    elif query_method == '>':
        return (value_a > value_b)
    elif query_method == '<=':
        return (value_a <= value_b)
    elif query_method == '>=':
        return (value_a >= value_b)

@staticmethod
def string_compare(value_a, value_b, query_method):
    if query_method == '*[]*' or query_method is None:
        return (value_b in value_a)
    elif query_method == '==':
        return (value_a == value_b)
    elif query_method == '=~':
        try:
            m = re.match(value_b, value_a)
            if m is not None:
                return (m.end() ==len(value_a))
        except:
            pass
    return False

Boolean = new_constant('Boolean' , staticmethod(bool_conv),
                       False, staticmethod(lambda x: type(x) == bool),
                       widget_type=('vistrails.gui.modules.constant_configuration', 
                                    'BooleanWidget'))
Float   = new_constant('Float'   , staticmethod(float), 0.0, 
                       staticmethod(lambda x: isinstance(x, (int, long, float))),
                       query_widget_type=('vistrails.gui.modules.query_configuration',
                                          'NumericQueryWidget'),
                       query_compute=numeric_compare,
                       param_explore_widget_list=[('vistrails.gui.modules.paramexplore',
                                                   'FloatExploreWidget')])
Integer = new_constant('Integer' , staticmethod(int_conv), 0, 
                       staticmethod(lambda x: isinstance(x, (int, long))),
<<<<<<< HEAD
=======
                       base_class=Float,
>>>>>>> 6a40c1ae
                       query_widget_type=('vistrails.gui.modules.query_configuration',
                                          'NumericQueryWidget'),
                       query_compute=numeric_compare,
                       param_explore_widget_list=[('vistrails.gui.modules.paramexplore',
                                                   'IntegerExploreWidget')])
String  = new_constant('String'  , staticmethod(str), "", 
                       staticmethod(lambda x: type(x) == str),
                       query_widget_type=('vistrails.gui.modules.query_configuration',
                                          'StringQueryWidget'),
                       query_compute=string_compare,
                       widget_type=('vistrails.gui.modules.constant_configuration',
                                    'StringWidget'))

##############################################################################

class Path(Constant):
    def __init__(self):
        Constant.__init__(self)
        self.name = ""
    
    @staticmethod
    def translate_to_python(x):
        result = Path()
        result.name = x
        result.setResult("value", result)
        return result

    @staticmethod
    def translate_to_string(x):
        return str(x.name)

    @staticmethod
    def validate(v):
        #print 'validating', v
        #print 'isinstance', isinstance(v, Path)
        return isinstance(v, Path)

    def get_name(self):
        n = None
        if self.hasInputFromPort("value"):
            n = self.getInputFromPort("value").name
        if n is None:
            self.checkInputPort("name")
            n = self.getInputFromPort("name")
        return n
        
    def set_results(self, n):
        self.name = n
        self.setResult("value", self)
        self.setResult("value_as_string", self.translate_to_string(self))

    def compute(self):
        n = self.get_name()
        self.set_results(n)
#         self.setResult("exists", os.path.exists(n))
#         self.setResult("isfile", os.path.isfile(n))
#         self.setResult("isdir", os.path.isdir(n))
        
    @staticmethod
    def get_widget_class():
        return ("vistrails.gui.modules.constant_configuration", 
                "PathChooserWidget")

Path.default_value = Path()

class File(Path):
    """File is a VisTrails Module that represents a file stored on a
    file system local to the machine where VisTrails is running."""
    def __init__(self):
        Path.__init__(self)
        
    @staticmethod
    def translate_to_python(x):
        result = File()
        result.name = x
        result.setResult("value", result)
        return result

    def compute(self):
        n = self.get_name()
        if (self.hasInputFromPort("create_file") and
            self.getInputFromPort("create_file")):
            vistrails.core.system.touch(n)
        if not os.path.isfile(n):
            raise ModuleError(self, 'File "%s" does not exist' % n)
        self.set_results(n)
        self.setResult("local_filename", n)
        self.setResult("self", self)

    @staticmethod
    def get_widget_class():
        return ("vistrails.gui.modules.constant_configuration", 
                "FileChooserWidget")

File.default_value = File()
    
class Directory(Path):
    def __init__(self):
        Path.__init__(self)
        Directory.default_value = self
        
    @staticmethod
    def translate_to_python(x):
        result = Directory()
        result.name = x
        result.setResult("value", result)
        return result

    def compute(self):
        n = self.get_name()
        if (self.hasInputFromPort("create_directory") and
            self.getInputFromPort("create_directory")):
            try:
                vistrails.core.system.mkdir(n)
            except Exception, e:
                raise ModuleError(self, 'mkdir: ' + str(e))
        if not os.path.isdir(n):
            raise ModuleError(self, 'Directory "%s" does not exist' % n)
        self.set_results(n)
        
        dir_list = os.listdir(n)
        output_list = []
        for item in dir_list:
            full_path = os.path.join(n, item)
            if os.path.isfile(full_path):
                file_item = File()
                file_item.name = full_path
                file_item.upToDate = True
                output_list.append(file_item)
            elif os.path.isdir(full_path):
                dir_item = Directory()
                dir_item.name = full_path
                dir_item.upToDate = True
                output_list.append(dir_item)
        self.setResult('itemList', output_list)
            
    @staticmethod
    def get_widget_class():
        return ("vistrails.gui.modules.constant_configuration", 
                "DirectoryChooserWidget")

Directory.default_value = Directory()

def path_parameter_hasher(p):
    def get_mtime(path):
        v_list = [int(os.path.getmtime(path))]
        if os.path.isdir(path):
            for subpath in os.listdir(path):
                subpath = os.path.join(path, subpath)
                if os.path.isdir(subpath):
                    v_list.extend(get_mtime(subpath))
        return v_list

    h = vistrails.core.cache.hasher.Hasher.parameter_signature(p)
    hasher = sha_hash()
    try:
        # FIXME: This will break with aliases - I don't really care that much
        v_list = get_mtime(p.strValue)
    except OSError:
        return h
    hasher = sha_hash()
    hasher.update(h)
    for v in v_list:
        hasher.update(str(v))
    return hasher.digest()

##############################################################################

class OutputPath(Path):
    def get_name(self):
        n = None
        if self.hasInputFromPort("value"):
            n = self.getInputFromPort("value").name
        if n is None:
            self.checkInputPort("name")
            n = self.getInputFromPort("name")
        return n
        
    def set_results(self, n):
        self.name = n
        self.setResult("value", self)
        self.setResult("value_as_string", self.translate_to_string(self))

    def compute(self):
        n = self.get_name()
        self.set_results(n)
        
    @staticmethod
    def get_widget_class():
        return ("vistrails.gui.modules.constant_configuration", 
                "OutputPathChooserWidget")

OutputPath.default_value = OutputPath()

class FileSink(NotCacheable, Module):
    """FileSink takes a file and writes it to a user-specified
    location in the file system.  The file is stored at location
    specified by the outputPath.  The overwrite flag allows users to
    specify whether an existing path should be overwritten."""

    def compute(self):
        input_file = self.getInputFromPort("file")
        output_path = self.getInputFromPort("outputPath")
        full_path = output_path.name

        try:
            vistrails.core.system.link_or_copy(input_file.name, full_path)
        except OSError, e:
            if self.hasInputFromPort("overwrite") and \
                    self.getInputFromPort("overwrite"):
                try:
                    os.unlink(full_path)
                    vistrails.core.system.link_or_copy(input_file.name, full_path)
                except OSError:
                    msg = "(override true) Could not create file '%s'" % \
                        full_path
                    raise ModuleError(self, msg)
            else:
                msg = "Could not create file '%s': %s" % (full_path, e)
                raise ModuleError(self, msg)
            
        if (self.hasInputFromPort("publishFile") and
            self.getInputFromPort("publishFile") or 
            not self.hasInputFromPort("publishFile")):
            if self.moduleInfo.has_key('extra_info'):
                if self.moduleInfo['extra_info'].has_key('pathDumpCells'):
                    folder = self.moduleInfo['extra_info']['pathDumpCells']
                    base_fname = os.path.basename(full_path)
                    (base_fname, file_extension) = os.path.splitext(base_fname)
                    base_fname = os.path.join(folder, base_fname)
                    # make a unique filename
                    filename = base_fname + file_extension
                    counter = 2
                    while os.path.exists(filename):
                        filename = base_fname + "_%d%s" % (counter,
                                                           file_extension)
                        counter += 1
                    try:
                        vistrails.core.system.link_or_copy(input_file.name, filename)
                    except OSError:
                        msg = "Could not publish file '%s' \n   on  '%s': %s" % \
                               (full_path, filename, e)
                        # I am not sure whether we should raise an error
                        # I will just print a warning for now (Emanuele)
                        debug.warning("%s" % msg)

class DirectorySink(NotCacheable, Module):
    """DirectorySink takes a directory and writes it to a
    user-specified location in the file system.  The directory is
    stored at location specified by the outputPath.  The overwrite
    flag allows users to specify whether an existing path should be
    overwritten."""

    def compute(self):
        input_dir = self.getInputFromPort("dir")
        output_path = self.getInputFromPort("outputPath")
        full_path = output_path.name

        if os.path.exists(full_path):
            if (self.hasInputFromPort("overwrite") and 
                self.getInputFromPort("overwrite")):
                try:
                    if os.path.isfile(full_path):
                        os.remove(full_path)
                    else:
                        shutil.rmtree(full_path)
                except OSError, e:
                    msg = ('Could not delete existing path "%s" '
                           '(overwrite on)' % full_path)
                    raise ModuleError(self, msg + '\n' + str(e))
            else:
                msg = ('Could not write to existing path "%s" '
                       '(overwrite off)' % full_path)
                raise ModuleError(self, msg)
            
        try:
            shutil.copytree(input_dir.name, full_path)
        except OSError, e:
            msg = 'Could not copy path from "%s" to "%s"' % \
                (input_dir.name, full_path)
            raise ModuleError(self, msg + '\n' + str(e))


        
##############################################################################

class Color(Constant):
    # We set the value of a color object to be an InstanceObject that
    # contains a tuple because a tuple would be interpreted as a
    # type(tuple) which messes with the interpreter

    def __init__(self):
        Constant.__init__(self)
    
    default_value = InstanceObject(tuple=(1,1,1))
        
    @staticmethod
    def translate_to_python(x):
        return InstanceObject(
            tuple=tuple([float(a) for a in x.split(',')]))

    @staticmethod
    def translate_to_string(v):
        return str(v.tuple)[1:-1]

    @staticmethod
    def validate(x):
        return type(x) == InstanceObject and hasattr(x, 'tuple')

    @staticmethod
    def to_string(r, g, b):
        return "%s,%s,%s" % (r,g,b)

    @staticmethod
    def get_widget_class():
        return ("vistrails.gui.modules.constant_configuration", "ColorWidget")
        
    @staticmethod
    def get_query_widget_class():
        return ("vistrails.gui.modules.query_configuration", "ColorQueryWidget")

    @staticmethod
    def get_param_explore_widget_list():
        return [('vistrails.gui.modules.paramexplore', 'RGBExploreWidget'),
                ('vistrails.gui.modules.paramexplore', 'HSVExploreWidget')]

    @staticmethod
    def query_compute(value_a, value_b, query_method):
        # SOURCE: http://www.easyrgb.com/index.php?X=MATH
        def rgb_to_xyz(r, g, b):
            # r,g,b \in [0,1]

            if r > 0.04045: 
                r = ( ( r + 0.055 ) / 1.055 ) ** 2.4
            else:
                r = r / 12.92
            if g > 0.04045:
                g = ( ( g + 0.055 ) / 1.055 ) ** 2.4
            else:
                g = g / 12.92
            if b > 0.04045: 
                b = ( ( b + 0.055 ) / 1.055 ) ** 2.4
            else:
                b = b / 12.92

            r *= 100
            g *= 100
            b *= 100

            # Observer. = 2 deg, Illuminant = D65
            x = r * 0.4124 + g * 0.3576 + b * 0.1805
            y = r * 0.2126 + g * 0.7152 + b * 0.0722
            z = r * 0.0193 + g * 0.1192 + b * 0.9505
            return (x,y,z)

        def xyz_to_cielab(x,y,z):
            # Observer= 2 deg, Illuminant= D65
            ref_x, ref_y, ref_z = (95.047, 100.000, 108.883)
            x /= ref_x
            y /= ref_y
            z /= ref_z

            if x > 0.008856:
                x = x ** ( 1/3.0 )
            else:                    
                x = ( 7.787 * x ) + ( 16 / 116.0 )
            if y > 0.008856:
                y = y ** ( 1/3.0 )
            else:
                y = ( 7.787 * y ) + ( 16 / 116.0 )
            if z > 0.008856: 
                z = z ** ( 1/3.0 )
            else:
                z = ( 7.787 * z ) + ( 16 / 116.0 )

            L = ( 116 * y ) - 16
            a = 500 * ( x - y )
            b = 200 * ( y - z )
            return (L, a, b)

        def rgb_to_cielab(r,g,b):
            return xyz_to_cielab(*rgb_to_xyz(r,g,b))
        
        value_a_rgb = (float(a) for a in value_a.split(','))
        value_b_rgb = (float(b) for b in value_b.split(','))
        value_a_lab = rgb_to_cielab(*value_a_rgb)
        value_b_lab = rgb_to_cielab(*value_b_rgb)
        
        # cie76 difference
        diff = sum((v_1 - v_2) ** 2 
                   for v_1, v_2 in izip(value_a_lab, value_b_lab)) ** (0.5)

        # print "CIE 76 DIFFERENCE:", diff
        if query_method is None:
            query_method = '2.3'
        return diff < float(query_method)

##############################################################################

# class OutputWindow(Module):
    
#     def compute(self):
#         v = self.getInputFromPort("value")
#         from PyQt4 import QtCore, QtGui
#         QtGui.QMessageBox.information(None,
#                                       "VisTrails",
#                                       str(v))

#Removing Output Window because it does not work with current threading
#reg.add_module(OutputWindow)
#reg.add_input_port(OutputWindow, "value",
#                               Module)

##############################################################################

class StandardOutput(NotCacheable, Module):
    """StandardOutput is a VisTrails Module that simply prints the
    value connected on its port to standard output. It is intended
    mostly as a debugging device."""
    
    def compute(self):
        v = self.getInputFromPort("value")
        print v

##############################################################################

# Tuple will be reasonably magic right now. We'll integrate it better
# with vistrails later.
# TODO: Check Tuple class, test, integrate.
class Tuple(Module):
    """Tuple represents a tuple of values. Tuple might not be well
    integrated with the rest of VisTrails, so don't use it unless
    you know what you're doing."""

    def __init__(self):
        Module.__init__(self)
        self.input_ports_order = []
        self.values = tuple()

    def compute(self):
        values = tuple([self.getInputFromPort(p)
                        for p in self.input_ports_order])
        self.values = values
        self.setResult("value", values)

class Untuple(Module):
    """Untuple takes a tuple and returns the individual values.  It
    reverses the actions of Tuple.

    """
    def __init__(self):
        Module.__init__(self)
        self.output_ports_order = []

    def compute(self):
        if self.hasInputFromPort("tuple"):
            tuple = self.getInputFromPort("tuple")
            values = tuple.values
        else:
            values = self.getInputFromPort("value")
        for p, value in izip(self.output_ports_order, values):
            self.setResult(p, value)

##############################################################################

# TODO: Create a better Module for ConcatenateString.
class ConcatenateString(Module):
    """ConcatenateString takes many strings as input and produces the
    concatenation as output. Useful for constructing filenames, for
    example.

    This class will probably be replaced with a better API in the
    future."""

    fieldCount = 4

    def compute(self):
        result = ""
        for i in xrange(self.fieldCount):
            v = i+1
            port = "str%s" % v
            if self.hasInputFromPort(port):
                inp = self.getInputFromPort(port)
                result += inp
        self.setResult("value", result)

##############################################################################

class Not(Module):
    """Not inverts a Boolean.
    """

    def compute(self):
        value = self.getInputFromPort('input')
        self.setResult('value', not value)

##############################################################################
# List

class List(Constant):
    default_value = []

    def __init__(self):
        Constant.__init__(self)
        self.input_ports_order = []

    @staticmethod
    def validate(x):
        return isinstance(x, list)

    @staticmethod
    def translate_to_python(v):
        return eval(v)

    def compute(self):
        head, middle, items, tail = [], [], [], []
        got_value = False

        if self.hasInputFromPort('value'):
            # run the regular compute here
            Constant.compute(self)
            middle = self.outputPorts['value']
            got_value = True
        if self.hasInputFromPort('head'):
            head = self.getInputListFromPort('head')
            got_value = True
        if self.input_ports_order:
            items = [self.getInputFromPort(p)
                     for p in self.input_ports_order]
            got_value = True
        if self.hasInputFromPort('tail'):
            tail = self.getInputFromPort('tail')
            got_value = True

        if not got_value:
            self.getInputFromPort('value')
        self.setResult('value', head + middle + items + tail)

List._input_ports = [('value', List)]
List._output_ports = [('value', List)]

##############################################################################
# Dictionary
                    
def dict_conv(v):
    v_dict = eval(v)
    return v_dict

def dict_compute(self):
    d = {}
    if self.hasInputFromPort('value'):
        Constant.compute(self)
        d.update(self.outputPorts['value'])
    if self.hasInputFromPort('addPair'):
        pairs_list = self.getInputListFromPort('addPair')
        d.update(pairs_list)
    if self.hasInputFromPort('addPairs'):
        d.update(self.getInputFromPort('addPairs'))
        
    self.setResult("value", d)
        
Dictionary = new_constant('Dictionary', staticmethod(dict_conv),
                          {}, staticmethod(lambda x: type(x) == dict),
                          compute=dict_compute)

##############################################################################

# TODO: Null should be a subclass of Constant?
class Null(Module):
    """Null is the class of None values."""
    
    def compute(self):
        self.setResult("value", None)

##############################################################################

class PythonSource(NotCacheable, Module):
    """PythonSource is a Module that executes an arbitrary piece of
    Python code.
    
    It is especially useful for one-off pieces of 'glue' in a
    pipeline.

    If you want a PythonSource execution to fail, call
    fail(error_message).

    If you want a PythonSource execution to be cached, call
    cache_this().
    """

    def run_code(self, code_str,
                 use_input=False,
                 use_output=False):
        """run_code runs a piece of code as a VisTrails module.
        use_input and use_output control whether to use the inputport
        and output port dictionary as local variables inside the
        execution."""
        import vistrails.core.packagemanager
        def fail(msg):
            raise ModuleError(self, msg)
        def cache_this():
            self.is_cacheable = lambda *args, **kwargs: True
        locals_ = locals()
        if use_input:
            inputDict = dict([(k, self.getInputFromPort(k))
                              for k in self.inputPorts])
            locals_.update(inputDict)
        if use_output:
            outputDict = dict([(k, None)
                               for k in self.outputPorts])
            locals_.update(outputDict)
        _m = vistrails.core.packagemanager.get_package_manager()
        reg = get_module_registry()
        locals_.update({'fail': fail,
                        'package_manager': _m,
                        'cache_this': cache_this,
                        'registry': reg,
                        'self': self})
        del locals_['source']
        exec code_str in locals_, locals_
        if use_output:
            for k in outputDict.iterkeys():
                if locals_[k] != None:
                    self.setResult(k, locals_[k])

    def compute(self):
        s = urllib.unquote(str(self.forceGetInputFromPort('source', '')))
        self.run_code(s, use_input=True, use_output=True)

##############################################################################

class SmartSource(NotCacheable, Module):

    def run_code(self, code_str,
                 use_input=False,
                 use_output=False):
        import vistrails.core.packagemanager
        def fail(msg):
            raise ModuleError(self, msg)
        def cache_this():
            self.is_cacheable = lambda *args, **kwargs: True
        locals_ = locals()

        def smart_input_entry(k):
            v = self.getInputFromPort(k)
            if isinstance(v, Module) and hasattr(v, 'get_source'):
                v = v.get_source()
            return (k, v)

        def get_mro(v):
            # Tries to get the mro from strange class hierarchies like VTK's
            try:
                return v.mro()
            except AttributeError:
                def yield_all(v):
                    b = v.__bases__
                    yield v
                    for base in b:
                        g = yield_all(base)
                        while 1: yield g.next()
                return [x for x in yield_all(v)]
            
        if use_input:
            inputDict = dict([smart_input_entry(k)
                              for k in self.inputPorts])
            locals_.update(inputDict)
        if use_output:
            outputDict = dict([(k, None)
                               for k in self.outputPorts])
            locals_.update(outputDict)
        _m = vistrails.core.packagemanager.get_package_manager()
        locals_.update({'fail': fail,
                        'package_manager': _m,
                        'cache_this': cache_this,
                        'self': self})
        del locals_['source']
        exec code_str in locals_, locals_
        if use_output:
            oports = self.registry.get_descriptor(SmartSource).output_ports
            for k in outputDict.iterkeys():
                if locals_[k] != None:
                    v = locals_[k]
                    spec = oports.get(k, None)
                    
                    if spec:
                        # See explanation of algo in doc/smart_source_resolution_algo.txt
                        # changed from spec.types()[0]
                        port_vistrail_base_class = spec.descriptors()[0].module
                        mro = get_mro(type(v))
                        source_types = self.registry.python_source_types
                        found = False
                        for python_class in mro:
                            if python_class in source_types:
                                vistrail_classes = [x for x in source_types[python_class]
                                                    if issubclass(x, port_vistrail_base_class)]
                                if len(vistrail_classes) == 0:
                                    # FIXME better error handling
                                    raise ModuleError(self, "Module Registry inconsistent")
                                vt_class = vistrail_classes[0]
                                found = True
                                break
                        if found:
                            vt_instance = vt_class()
                            vt_instance.set_source(v)
                            v = vt_instance
                    self.setResult(k, v)

    def compute(self):
        s = urllib.unquote(str(self.forceGetInputFromPort('source', '')))
        self.run_code(s, use_input=True, use_output=True)

##############################################################################

class _ZIPDecompressor(object):

    """_ZIPDecompressor extracts a file from a .zip file. On Win32, uses
the zipfile library from python. On Linux/Macs, uses command line, because
it avoids moving the entire file contents to/from memory."""

    # TODO: Figure out a way of doing this right on Win32

    def __init__(self, archive, filename_in_archive, output_filename):
        self._archive = archive
        self._filename_in_archive = filename_in_archive
        self._output_filename = output_filename

    if vistrails.core.system.systemType in ['Windows', 'Microsoft']:
        def extract(self):
            os.system('unzip -p "%s" "%s" > "%s"' %
                      (self._archive,
                       self._filename_in_archive,
                       self._output_filename))
# zipfile cannot handle big files
#            import zipfile
#             output_file = open(self._output_filename, 'w')
#             zip_file = zipfile.ZipFile(self._archive)
#             contents = zip_file.read(self._filename_in_archive)
#             output_file.write(contents)
#             output_file.close()
    else:
        def extract(self):
            os.system("unzip -p %s %s > %s" %
                      (self._archive,
                       self._filename_in_archive,
                       self._output_filename))
            

class Unzip(Module):
    """Unzip extracts a file from a ZIP archive."""

    def compute(self):
        self.checkInputPort("archive_file")
        self.checkInputPort("filename_in_archive")
        filename_in_archive = self.getInputFromPort("filename_in_archive")
        archive_file = self.getInputFromPort("archive_file")
        suffix = self.interpreter.filePool.guess_suffix(filename_in_archive)
        output = self.interpreter.filePool.create_file(suffix=suffix)
        dc = _ZIPDecompressor(archive_file.name,
                              filename_in_archive,
                              output.name)
        dc.extract()
        self.setResult("file", output)

##############################################################################

class Round(Converter):
    """Turns a Float into an Integer.
    """
    def compute(self):
        fl = self.getInputFromPort('in_value')
        floor = self.getInputFromPort('floor')
        if floor:
            integ = int(fl)         # just strip the decimals
        else:
            integ = int(fl + 0.5)   # nearest
        self.setResult('out_value', integ)


class TupleToList(Converter):
    """Turns a Tuple into a List.
    """
    def compute(self):
        tu = self.getInputFromPort('in_value')
        if not isinstance(tu, Tuple) or not isinstance(tu.values, tuple):
            raise ModuleError(self, "Input is not a tuple")
        self.setResult('out_value', list(tu.values))

##############################################################################
    
class Variant(Module):
    """
    Variant is tracked internally for outputing a variant type on
    output port. For input port, Module type should be used
    
    """
    pass

def init_constant(m):
    reg = get_module_registry()

    reg.add_module(m)
    reg.add_input_port(m, "value", m)
    reg.add_output_port(m, "value", m)
    
def initialize(*args, **kwargs):
    reg = get_module_registry()

    # !!! is_root should only be set for Module !!!
    reg.add_module(Module, is_root=True, abstract=True)
    reg.add_output_port(Module, "self", Module, optional=True)

<<<<<<< HEAD
    reg.add_module(Constant, abstract=True)
=======
    reg.add_module(Converter, abstract=True)
    reg.add_input_port(Converter, 'in_value', Module)
    reg.add_output_port(Converter, 'out_value', Module)

    reg.add_module(Constant)
>>>>>>> 6a40c1ae

    reg.add_module(Boolean)
    reg.add_module(Float)
    reg.add_module(Integer)
    reg.add_module(String,
                   configureWidgetType=("vistrails.gui.modules.string_configure",
                                        "TextConfigurationWidget"))
    
    reg.add_output_port(Constant, "value_as_string", String)
    reg.add_output_port(String, "value_as_string", String, True)

    reg.add_module(List,
                   configureWidgetType=(
                           "vistrails.gui.modules.list_configuration",
                           "ListConfigurationWidget"))
    reg.add_input_port(List, "head", Module)
    reg.add_input_port(List, "tail", List)

    reg.add_module(Path)
    reg.add_input_port(Path, "value", Path)
    reg.add_output_port(Path, "value", Path)
    reg.add_input_port(Path, "name", String, True)

    reg.add_module(File, constantSignatureCallable=path_parameter_hasher)
    reg.add_input_port(File, "value", File)
    reg.add_output_port(File, "value", File)
    reg.add_output_port(File, "self", File, True)
    reg.add_input_port(File, "create_file", Boolean, True)
    reg.add_output_port(File, "local_filename", String, True)

    reg.add_module(Directory, constantSignatureCallable=path_parameter_hasher)
    reg.add_input_port(Directory, "value", Directory)
    reg.add_output_port(Directory, "value", Directory)
    reg.add_output_port(Directory, "itemList", List)
    reg.add_input_port(Directory, "create_directory", Boolean, True)

    reg.add_module(OutputPath)
    reg.add_output_port(OutputPath, "value", OutputPath)

    reg.add_module(FileSink)
    reg.add_input_port(FileSink, "file", File)
    reg.add_input_port(FileSink, "outputPath", OutputPath)
    reg.add_input_port(FileSink, "overwrite", Boolean, True, 
                       defaults="(True,)")
    reg.add_input_port(FileSink,  "publishFile", Boolean, True)
    
    reg.add_module(DirectorySink)
    reg.add_input_port(DirectorySink, "dir", Directory)
    reg.add_input_port(DirectorySink, "outputPath", OutputPath)
    reg.add_input_port(DirectorySink, "overwrite", Boolean, True, 
                       defaults="(True,)")

    reg.add_module(Color)
    reg.add_input_port(Color, "value", Color)
    reg.add_output_port(Color, "value", Color)

    reg.add_module(StandardOutput)
    reg.add_input_port(StandardOutput, "value", Module)

    reg.add_module(Tuple, 
                   configureWidgetType=("vistrails.gui.modules.tuple_configuration",
                                        "TupleConfigurationWidget"))
    reg.add_output_port(Tuple, 'self', Tuple)

    reg.add_module(Untuple, 
                   configureWidgetType=("vistrails.gui.modules.tuple_configuration",
                                        "UntupleConfigurationWidget"))
    reg.add_input_port(Untuple, 'tuple', Tuple)

    reg.add_module(ConcatenateString)
    for i in xrange(ConcatenateString.fieldCount):
        j = i+1
        port = "str%s" % j
        reg.add_input_port(ConcatenateString, port, String)
    reg.add_output_port(ConcatenateString, "value", String)

    reg.add_module(Not)
    reg.add_input_port(Not, 'input', Boolean)
    reg.add_output_port(Not, 'value', Boolean)

    reg.add_module(Dictionary)
    reg.add_input_port(Dictionary, "addPair", [Module, Module])
    reg.add_input_port(Dictionary, "addPairs", List)

    reg.add_module(Null)

    reg.add_module(PythonSource,
                   configureWidgetType=("vistrails.gui.modules.python_source_configure",
                                        "PythonSourceConfigurationWidget"))
    reg.add_input_port(PythonSource, 'source', String, True)
    reg.add_output_port(PythonSource, 'self', Module)

    reg.add_module(SmartSource,
                   configureWidgetType=("vistrails.gui.modules.python_source_configure",
                                        "PythonSourceConfigurationWidget"))
    reg.add_input_port(SmartSource, 'source', String, True)

    reg.add_module(Unzip)
    reg.add_input_port(Unzip, 'archive_file', File)
    reg.add_input_port(Unzip, 'filename_in_archive', String)
    reg.add_output_port(Unzip, 'file', File)

    reg.add_module(Variant, abstract=True)

    reg.add_module(Round)
    reg.add_input_port(Round, 'in_value', Float)
    reg.add_output_port(Round, 'out_value', Integer)
    reg.add_input_port(Round, 'floor', Boolean, optional=True,
                       defaults="(True,)")

    reg.add_module(TupleToList)
    reg.add_input_port(TupleToList, 'in_value', Tuple)
    reg.add_output_port(TupleToList, 'out_value', List)

    # initialize the sub_module modules, too
    import vistrails.core.modules.sub_module
    vistrails.core.modules.sub_module.initialize(*args, **kwargs)


def handle_module_upgrade_request(controller, module_id, pipeline):
   from vistrails.core.upgradeworkflow import UpgradeWorkflowHandler
   reg = get_module_registry()

   def outputName_remap(old_conn, new_module):
       ops = []
       old_src_module = pipeline.modules[old_conn.source.moduleId]
       op_desc = reg.get_descriptor(OutputPath)
       new_x = (old_src_module.location.x + new_module.location.x) / 2.0
       new_y = (old_src_module.location.y + new_module.location.y) / 2.0
       op_module = \
           controller.create_module_from_descriptor(op_desc, new_x, new_y)
       ops.append(('add', op_module))
       create_new_connection = UpgradeWorkflowHandler.create_new_connection
       new_conn_1 = create_new_connection(controller,
                                          old_src_module,
                                          old_conn.source,
                                          op_module,
                                          "name")
       ops.append(('add', new_conn_1))
       new_conn_2 = create_new_connection(controller,
                                          op_module,
                                          "value",
                                          new_module,
                                          "outputPath")
       ops.append(('add', new_conn_2))
       return ops

   module_remap = {'FileSink':
                       [(None, '1.6', None,
                         {'dst_port_remap':
                              {'overrideFile': 'overwrite',
                               'outputName': outputName_remap},
                          'function_remap':
                              {'overrideFile': 'overwrite',
                               'outputName': 'outputPath'}})],
                   'GetItemsFromDirectory':
                       [(None, '1.6', 'Directory',
                         {'dst_port_remap':
                              {'dir': 'value'},
                          'src_port_remap':
                              {'itemlist': 'itemList'},
                          })],
                   'InputPort':
                       [(None, '1.6', None,
                         {'dst_port_remap': {'old_name': None}})],
                   'OutputPort':
                       [(None, '1.6', None,
                         {'dst_port_remap': {'old_name': None}})],
                   'PythonSource':
                       [(None, '1.6', None, {})],
                   }

   return UpgradeWorkflowHandler.remap_module(controller, module_id, pipeline,
                                              module_remap)


###############################################################################

import unittest

class TestConcatenateString(unittest.TestCase):
    @staticmethod
    def concatenate(**kwargs):
        from vistrails.tests.utils import execute, intercept_result
        with intercept_result(ConcatenateString, 'value') as results:
            errors = execute([
                    ('ConcatenateString', 'org.vistrails.vistrails.basic', [
                        (name, [('String', value)])
                        for name, value in kwargs.iteritems()
                    ]),
                ])
            if errors:
                return None
        return results

    def test_concatenate(self):
        """Concatenates strings"""
        self.assertEqual(self.concatenate(
                str1="hello ", str2="world"),
                ["hello world"])
        self.assertEqual(self.concatenate(
                str3="hello world"),
                ["hello world"])
        self.assertEqual(self.concatenate(
                str2="hello ", str4="world"),
                ["hello world"])
        self.assertEqual(self.concatenate(
                str1="hello", str3=" ", str4="world"),
                ["hello world"])

    def test_empty(self):
        """Runs ConcatenateString with no input"""
        self.assertEqual(self.concatenate(), [""])


class TestNot(unittest.TestCase):
    def run_pipeline(self, functions):
        from vistrails.tests.utils import execute, intercept_result
        with intercept_result(Not, 'value') as results:
            errors = execute([
                    ('Not', 'org.vistrails.vistrails.basic',
                     functions),
                ])
        return errors, results

    def test_true(self):
        errors, results = self.run_pipeline([
                ('input', [('Boolean', 'True')])])
        self.assertFalse(errors)
        self.assertEqual(len(results), 1)
        self.assertIs(results[0], False)

    def test_false(self):
        errors, results = self.run_pipeline([
                ('input', [('Boolean', 'False')])])
        self.assertFalse(errors)
        self.assertEqual(len(results), 1)
        self.assertIs(results[0], True)

    def test_notset(self):
        errors, results = self.run_pipeline([])
        self.assertTrue(errors)


class TestList(unittest.TestCase):
    @staticmethod
    def build_list(value=None, head=None, tail=None):
        from vistrails.tests.utils import execute, intercept_result
        with intercept_result(List, 'value') as results:
            functions = []
            def add(n, v, t):
                if v is not None:
                    for e in v:
                        functions.append(
                                (n, [(t, e)])
                            )
            add('value', value, 'List')
            add('head', head, 'String')
            add('tail', tail, 'List')

            errors = execute([
                    ('List', 'org.vistrails.vistrails.basic', functions),
                ])
            if errors:
                return None
        # List is a Constant, so the interpreter will set the result 'value'
        # from the 'value' input port automatically
        # Ignore these first results
        return results[-1]

    def test_simple(self):
        """Tests the default ports of the List module"""
        self.assertEqual(self.build_list(
                value=['["a", "b", "c"]']),
                ["a", "b", "c"])
        self.assertEqual(self.build_list(
                head=["d"],
                value=['["a", "b", "c"]']),
                ["d", "a", "b", "c"])
        self.assertEqual(self.build_list(
                head=["d"],
                value=['["a", "b", "c"]'],
                tail=['["e", "f"]']),
                ["d", "a", "b", "c", "e", "f"])
        self.assertEqual(self.build_list(
                value=['[]'],
                tail=['[]']),
                [])

    def test_multiple(self):
        """Tests setting multiple values on a port"""
        # Multiple values on 'head'
        self.assertEqual(self.build_list(
                head=["a", "b"]),
                ["a", "b"])
        self.assertEqual(self.build_list(
                head=["a", "b"],
                value=['["c", "d"]']),
                ["a", "b", "c", "d"])

        # Multiple values on 'value'
        res = self.build_list(value=['["a", "b"]', '["c", "d"]'])
        self.assertIn(res, [["a", "b"], ["c", "d"]])

    def test_items(self):
        """Tests the multiple 'itemN' ports"""
        from vistrails.tests.utils import execute, intercept_result
        def list_with_items(nb_items, **kwargs):
            with intercept_result(List, 'value') as results:
                errors = execute([
                        ('List', 'org.vistrails.vistrails.basic', [
                            (k, [('String', v)])
                            for k, v in kwargs.iteritems()
                        ]),
                    ],
                    add_port_specs=[
                        (0, 'input', 'item%d' % i,
                         '(org.vistrails.vistrails.basic:Module)')
                        for i in xrange(nb_items)
                    ])
                if errors:
                    return None
            return results[-1]

        self.assertEqual(
                list_with_items(2, head="one", item0="two", item1="three"),
                ["one", "two", "three"])

        # All 'itemN' ports have to be set
        self.assertIsNone(
                list_with_items(3, head="one", item0="two", item2="three"))


class TestPythonSource(unittest.TestCase):
    def test_simple(self):
        """A simple PythonSource returning a string"""
        import urllib2
        from vistrails.tests.utils import execute, intercept_result
        source = 'customout = "nb is %d" % customin'
        source = urllib2.quote(source)
        with intercept_result(PythonSource, 'customout') as results:
            self.assertFalse(execute([
                    ('PythonSource', 'org.vistrails.vistrails.basic', [
                        ('source', [('String', source)]),
                        ('customin', [('Integer', '42')])
                    ]),
                    ('String', 'org.vistrails.vistrails.basic', []),
                ],
                [
                    (0, 'customout', 1, 'value'),
                ],
                add_port_specs=[
                    (0, 'input', 'customin',
                     'org.vistrails.vistrails.basic:Integer'),
                    (0, 'output', 'customout',
                     'org.vistrails.vistrails.basic:String'),
                ]))
        self.assertEqual(results[-1], "nb is 42")


class TestNumericConversions(unittest.TestCase):
    def test_full(self):
        from vistrails.tests.utils import execute, intercept_result
        with intercept_result(Round, 'out_value') as results:
            self.assertFalse(execute([
                    ('Integer', 'org.vistrails.vistrails.basic', [
                        ('value', [('Integer', '5')])
                    ]),
                    ('Float', 'org.vistrails.vistrails.basic', []),
                    ('PythonCalc', 'org.vistrails.vistrails.pythoncalc', [
                        ('value2', [('Float', '2.7')]),
                        ('op', [('String', '+')]),
                    ]),
                    ('Round', 'org.vistrails.vistrails.basic', [
                        ('floor', [('Boolean', 'True')]),
                    ]),
                ],
                [
                    (0, 'value', 1, 'value'),
                    (1, 'value', 2, 'value1'),
                    (2, 'value', 3, 'in_value'),
                ]))
        self.assertEqual(results, [7])<|MERGE_RESOLUTION|>--- conflicted
+++ resolved
@@ -287,10 +287,7 @@
                                                    'FloatExploreWidget')])
 Integer = new_constant('Integer' , staticmethod(int_conv), 0, 
                        staticmethod(lambda x: isinstance(x, (int, long))),
-<<<<<<< HEAD
-=======
                        base_class=Float,
->>>>>>> 6a40c1ae
                        query_widget_type=('vistrails.gui.modules.query_configuration',
                                           'NumericQueryWidget'),
                        query_compute=numeric_compare,
@@ -1102,15 +1099,11 @@
     reg.add_module(Module, is_root=True, abstract=True)
     reg.add_output_port(Module, "self", Module, optional=True)
 
-<<<<<<< HEAD
-    reg.add_module(Constant, abstract=True)
-=======
     reg.add_module(Converter, abstract=True)
     reg.add_input_port(Converter, 'in_value', Module)
     reg.add_output_port(Converter, 'out_value', Module)
 
-    reg.add_module(Constant)
->>>>>>> 6a40c1ae
+    reg.add_module(Constant, abstract=True)
 
     reg.add_module(Boolean)
     reg.add_module(Float)
