###############################################################################
##
## Copyright (C) 2011-2014, NYU-Poly.
## Copyright (C) 2006-2011, University of Utah. 
## All rights reserved.
## Contact: contact@vistrails.org
##
## This file is part of VisTrails.
##
## "Redistribution and use in source and binary forms, with or without 
## modification, are permitted provided that the following conditions are met:
##
##  - Redistributions of source code must retain the above copyright notice, 
##    this list of conditions and the following disclaimer.
##  - Redistributions in binary form must reproduce the above copyright 
##    notice, this list of conditions and the following disclaimer in the 
##    documentation and/or other materials provided with the distribution.
##  - Neither the name of the University of Utah nor the names of its 
##    contributors may be used to endorse or promote products derived from 
##    this software without specific prior written permission.
##
## THIS SOFTWARE IS PROVIDED BY THE COPYRIGHT HOLDERS AND CONTRIBUTORS "AS IS" 
## AND ANY EXPRESS OR IMPLIED WARRANTIES, INCLUDING, BUT NOT LIMITED TO, 
## THE IMPLIED WARRANTIES OF MERCHANTABILITY AND FITNESS FOR A PARTICULAR 
## PURPOSE ARE DISCLAIMED. IN NO EVENT SHALL THE COPYRIGHT HOLDER OR 
## CONTRIBUTORS BE LIABLE FOR ANY DIRECT, INDIRECT, INCIDENTAL, SPECIAL, 
## EXEMPLARY, OR CONSEQUENTIAL DAMAGES (INCLUDING, BUT NOT LIMITED TO, 
## PROCUREMENT OF SUBSTITUTE GOODS OR SERVICES; LOSS OF USE, DATA, OR PROFITS; 
## OR BUSINESS INTERRUPTION) HOWEVER CAUSED AND ON ANY THEORY OF LIABILITY, 
## WHETHER IN CONTRACT, STRICT LIABILITY, OR TORT (INCLUDING NEGLIGENCE OR 
## OTHERWISE) ARISING IN ANY WAY OUT OF THE USE OF THIS SOFTWARE, EVEN IF 
## ADVISED OF THE POSSIBILITY OF SUCH DAMAGE."
##
###############################################################################
"""basic_modules defines basic VisTrails Modules that are used in most
pipelines."""
import vistrails.core.cache.hasher
from vistrails.core.debug import format_exception
from vistrails.core.modules.module_registry import get_module_registry
from vistrails.core.modules.vistrails_module import Module, new_module, \
    Converter, NotCacheable, ModuleError
from vistrails.core.modules.config import ConstantWidgetConfig, \
    QueryWidgetConfig, ParamExpWidgetConfig, ModuleSettings, IPort, OPort, \
    CIPort, COPort
import vistrails.core.system
from vistrails.core.utils import InstanceObject
from vistrails.core import debug

from abc import ABCMeta
from ast import literal_eval
from itertools import izip
import os
import pickle
import re
import shutil
#import zipfile
import urllib

try:
    import hashlib
    sha_hash = hashlib.sha1
except ImportError:
    import sha
    sha_hash = sha.new

###############################################################################

version = '2.1.1'
name = 'Basic Modules'
identifier = 'org.vistrails.vistrails.basic'
old_identifiers = ['edu.utah.sci.vistrails.basic']

constant_config_path = "vistrails.gui.modules.constant_configuration"
query_config_path = "vistrails.gui.modules.query_configuration"
paramexp_config_path = "vistrails.gui.modules.paramexplore"

class Constant(Module):
    """Base class for all Modules that represent a constant value of
    some type.
    
    When implementing your own constant, You have to adhere to the
    following interface:

    Implement the following methods:
    
       translate_to_python(x): Given a string, translate_to_python
       must return a python value that will be the value seen by the
       execution modules.

       For example, translate_to_python called on a float parameter
       with value '3.15' will return float('3.15').
       
       translate_to_string(): Return a string representation of the
       current constant, which will eventually be passed to
       translate_to_python.

       validate(v): return True if given python value is a plausible
       value for the constant. It should be implemented such that
       validate(translate_to_python(x)) == True for all valid x

    A constant must also expose its default value, through the field
    default_value.

    There are fields you are not allowed to use in your constant classes.
    These are: 'id', 'interpreter', 'logging' and 'change_parameter'

    You can also define the constant's own GUI widget.
    See core/modules/constant_configuration.py for details.
    
    """
    _settings = ModuleSettings(abstract=True)
    _output_ports = [OPort("value_as_string", "String")]

    def compute(self):
        """Constant.compute() only checks validity (and presence) of
        input value."""
        v = self.get_input("value")
        b = self.validate(v)
        if not b:
            raise ModuleError(self, "Internal Error: Constant failed validation")
        self.set_output("value", v)
        self.set_output("value_as_string", self.translate_to_string(v))

    def setValue(self, v):
        self.set_output("value", self.translate_to_python(v))
        self.upToDate = True
        
    def serialize(self):
        return self.outputPorts['value_as_string']
    
    def deserialize(self, v):
        return self.translate_to_python(v)

    @staticmethod
    def translate_to_string(v):
        return str(v)

    @staticmethod
    def get_widget_class():
        # return StandardConstantWidget
        return None

    @staticmethod
    def query_compute(value_a, value_b, query_method):
        if query_method == '==' or query_method is None:
            return (value_a == value_b)
        elif query_method == '!=':
            return (value_a != value_b)
        return False

def new_constant(name, py_conversion=None, default_value=None, validation=None,
                 widget_type=None,
                 str_conversion=None, base_class=Constant,
                 compute=None, query_compute=None):
    """new_constant(name: str, 
                    py_conversion: callable,
                    default_value: python_type,
                    validation: callable,
                    widget_type: (path, name) tuple or QWidget type,
                    str_conversion: callable,
                    base_class: class,
                    compute: callable,
                    query_compute: static callable) -> Module

    new_constant dynamically creates a new Module derived from
    Constant with given py_conversion and str_conversion functions, a
    corresponding python type and a widget type. py_conversion is a
    python callable that takes a string and returns a python value of
    the type that the class should hold. str_conversion does the reverse.

    This is the quickest way to create new Constant Modules."""

    d = {}

    if py_conversion is not None:
        d["translate_to_python"] = py_conversion
    elif base_class == Constant:
        raise ValueError("Must specify translate_to_python for constant")
    else:
        d["translate_to_python"] = staticmethod(base_class.translate_to_python)
    if validation is not None:
        d["validate"] = validation
    elif base_class == Constant:
        raise ValueError("Must specify validation for constant")
    else:
        d["validate"] = staticmethod(base_class.validate)
    if default_value is not None:
        d["default_value"] = default_value
    elif base_class == Constant:
        d["default_value"] = None
    else:
        d["default_value"] = base_class.default_value

    if str_conversion is not None:
        d['translate_to_string'] = str_conversion
    if compute is not None:
        d['compute'] = compute
    if query_compute is not None:
        d['query_compute'] = query_compute
    if widget_type is not None:
        @staticmethod
        def get_widget_class():
            return widget_type
        d['get_widget_class'] = get_widget_class            

    m = new_module(base_class, name, d)
    m._input_ports = [('value', m)]
    m._output_ports = [('value', m)]
    return m

def bool_conv(x):
    s = str(x).upper()
    if s == 'TRUE':
        return True
    if s == 'FALSE':
        return False
    raise ValueError('Boolean from String in VisTrails should be either \
"true" or "false", got "%s" instead' % x)

def int_conv(x):
    if x.startswith('0x'):
        return int(x, 16)
    else:
        return int(x)

@staticmethod
def numeric_compare(value_a, value_b, query_method):
    value_a = float(value_a)
    value_b = float(value_b)
    if query_method == '==' or query_method is None:
        return (value_a == value_b)
    elif query_method == '<':
        return (value_a < value_b)
    elif query_method == '>':
        return (value_a > value_b)
    elif query_method == '<=':
        return (value_a <= value_b)
    elif query_method == '>=':
        return (value_a >= value_b)

@staticmethod
def string_compare(value_a, value_b, query_method):
    if query_method == '*[]*' or query_method is None:
        return (value_b in value_a)
    elif query_method == '==':
        return (value_a == value_b)
    elif query_method == '=~':
        try:
            m = re.match(value_b, value_a)
            if m is not None:
                return (m.end() ==len(value_a))
        except re.error:
            pass
    return False

Boolean = new_constant('Boolean' , staticmethod(bool_conv),
                       False, staticmethod(lambda x: isinstance(x, bool)))
Boolean._settings = ModuleSettings(constant_widget=('%s:BooleanWidget' % \
                                                    constant_config_path))
Float   = new_constant('Float'   , staticmethod(float), 0.0, 
                       staticmethod(lambda x: isinstance(x, (int, long, float))),
                       query_compute=numeric_compare)
Float._settings = ModuleSettings(constant_widgets=[
    QueryWidgetConfig('%s:NumericQueryWidget' % query_config_path),
    ParamExpWidgetConfig('%s:FloatExploreWidget' % paramexp_config_path)])
Integer = new_constant('Integer' , staticmethod(int_conv), 0, 
                       staticmethod(lambda x: isinstance(x, (int, long))),
                       base_class=Float,
                       query_compute=numeric_compare)
Integer._settings = ModuleSettings(constant_widgets=[
    QueryWidgetConfig('%s:NumericQueryWidget' % query_config_path),
    ParamExpWidgetConfig('%s:IntegerExploreWidget' % paramexp_config_path)])

String  = new_constant('String'  , staticmethod(str), "", 
                       staticmethod(lambda x: isinstance(x, str)),
                       query_compute=string_compare)
String._settings = ModuleSettings(configure_widget=
            "vistrails.gui.modules.string_configure:TextConfigurationWidget",
                                  constant_widgets=[
                        ConstantWidgetConfig('%s:MultiLineStringWidget' % \
                                             constant_config_path, 
                                             widget_type='multiline'),
                        QueryWidgetConfig('%s:StringQueryWidget' % \
                                          query_config_path)])
String._output_ports.append(OPort("value_as_string", "String", optional=True))
    
##############################################################################

class PathObject(object):
    def __init__(self, name):
        self.name = name

    def __repr__(self):
        return "PathObject(%r)" % self.name
    __str__ = __repr__

class Path(Constant):
    _settings = ModuleSettings(constant_widget=("%s:PathChooserWidget" % \
                                                constant_config_path))
    _input_ports = [IPort("value", "Path"),
                    IPort("name", "String", optional=True)]
    _output_ports = [OPort("value", "Path")]

    @staticmethod
    def translate_to_python(x):
        return PathObject(x)

    @staticmethod
    def translate_to_string(x):
        return str(x.name)

    @staticmethod
    def validate(v):
        return isinstance(v, PathObject)

    def get_name(self):
        n = None
        if self.has_input("value"):
            n = self.get_input("value").name
        if n is None:
            self.check_input("name")
            n = self.get_input("name")
        return n

    def set_results(self, n):
        self.set_output("value", PathObject(n))
        self.set_output("value_as_string", n)

    def compute(self):
        n = self.get_name()
        self.set_results(n)

Path.default_value = PathObject('')

def path_parameter_hasher(p):
    def get_mtime(path):
        t = int(os.path.getmtime(path))
        if os.path.isdir(path):
            for subpath in os.listdir(path):
                subpath = os.path.join(path, subpath)
                if os.path.isdir(subpath):
                    t = max(t, get_mtime(subpath))
        return t

    h = vistrails.core.cache.hasher.Hasher.parameter_signature(p)
    try:
        # FIXME: This will break with aliases - I don't really care that much
        t = get_mtime(p.strValue)
    except OSError:
        return h
    hasher = sha_hash()
    hasher.update(h)
    hasher.update(str(t))
    return hasher.digest()

class File(Path):
    """File is a VisTrails Module that represents a file stored on a
    file system local to the machine where VisTrails is running."""

    _settings = ModuleSettings(constant_signature=path_parameter_hasher,
                               constant_widget=("%s:FileChooserWidget" % \
                                                constant_config_path))
    _input_ports = [IPort("value", "File"),
                    IPort("create_file", "Boolean", optional=True)]
    _output_ports = [OPort("value", "File"),
                     OPort("local_filename", "String", optional=True)]

    def compute(self):
        n = self.get_name()
        if (self.has_input("create_file") and self.get_input("create_file")):
            vistrails.core.system.touch(n)
        if not os.path.isfile(n):
            raise ModuleError(self, 'File %r does not exist' % n)
        self.set_results(n)
        self.set_output("local_filename", n)

class Directory(Path):

    _settings = ModuleSettings(constant_signature=path_parameter_hasher,
                               constant_widget=("%s:DirectoryChooserWidget" % \
                                                constant_config_path))
    _input_ports = [IPort("value", "Directory"),
                    IPort("create_directory", "Boolean", optional=True)]
    _output_ports = [OPort("value", "Directory"),
                     OPort("itemList", "List")]

    @staticmethod
    def translate_to_python(x):
        result = Directory()
        result.name = x
        result.set_output("value", result)
        return result

    def compute(self):
        n = self.get_name()
        if (self.has_input("create_directory") and 
                self.get_input("create_directory")):
            try:
                vistrails.core.system.mkdir(n)
            except Exception, e:
                raise ModuleError(self, 'mkdir: %s' % format_exception(e))
        if not os.path.isdir(n):
            raise ModuleError(self, 'Directory "%s" does not exist' % n)
        self.set_results(n)

        dir_list = os.listdir(n)
        output_list = []
        for item in dir_list:
            full_path = os.path.join(n, item)
            output_list.append(PathObject(full_path))
        self.set_output('itemList', output_list)

##############################################################################

class OutputPath(Path):
    _settings = ModuleSettings(constant_widget=("%s:OutputPathChooserWidget" % \
                                                constant_config_path))
    _output_ports = [OPort("value", "OutputPath")]

    def get_name(self):
        n = None
        if self.has_input("value"):
            n = self.get_input("value").name
        if n is None:
            self.check_input("name")
            n = self.get_input("name")
        return n

    def set_results(self, n):
        self.set_output("value", PathObject(n))
        self.set_output("value_as_string", n)

    def compute(self):
        n = self.get_name()
        self.set_results(n)

class FileSink(NotCacheable, Module):
    """FileSink takes a file and writes it to a user-specified
    location in the file system.  The file is stored at location
    specified by the outputPath.  The overwrite flag allows users to
    specify whether an existing path should be overwritten."""

    _input_ports = [IPort("file", File),
                    IPort("outputPath", OutputPath),
                    IPort("overwrite", Boolean, optional=True, 
                          default=True),
                    IPort("publishFile", Boolean, optional=True)]
    
    def compute(self):
        input_file = self.get_input("file")
        output_path = self.get_input("outputPath")
        full_path = output_path.name

        if os.path.isfile(full_path):
            if self.get_input('overwrite'):
                try:
                    os.remove(full_path)
                except OSError, e:
                    msg = ('Could not delete existing path "%s" '
                           '(overwrite on)' % full_path)
                    raise ModuleError(self, msg)
            else:
                raise ModuleError(self,
                                  "Could not copy file to '%s': file already "
                                  "exists")

        try:
            vistrails.core.system.link_or_copy(input_file.name, full_path)
        except OSError, e:
            msg = "Could not create file '%s': %s" % (full_path, e)
            raise ModuleError(self, msg)

        if (self.has_input("publishFile") and
            self.get_input("publishFile") or 
            not self.has_input("publishFile")):
            if self.moduleInfo.has_key('extra_info'):
                if self.moduleInfo['extra_info'].has_key('pathDumpCells'):
                    folder = self.moduleInfo['extra_info']['pathDumpCells']
                    base_fname = os.path.basename(full_path)
                    (base_fname, file_extension) = os.path.splitext(base_fname)
                    base_fname = os.path.join(folder, base_fname)
                    # make a unique filename
                    filename = base_fname + file_extension
                    counter = 2
                    while os.path.exists(filename):
                        filename = base_fname + "_%d%s" % (counter,
                                                           file_extension)
                        counter += 1
                    try:
                        vistrails.core.system.link_or_copy(input_file.name, filename)
                    except OSError:
                        msg = "Could not publish file '%s' \n   on  '%s': %s" % \
                               (full_path, filename, e)
                        # I am not sure whether we should raise an error
                        # I will just print a warning for now (Emanuele)
                        debug.warning("%s" % msg)

class DirectorySink(NotCacheable, Module):
    """DirectorySink takes a directory and writes it to a
    user-specified location in the file system.  The directory is
    stored at location specified by the outputPath.  The overwrite
    flag allows users to specify whether an existing path should be
    overwritten."""

    _input_ports = [IPort("dir", Directory),
                    IPort("outputPath", OutputPath),
                    IPort("overwrite", Boolean, optional=True, default="True")]

    def compute(self):
        input_dir = self.get_input("dir")
        output_path = self.get_input("outputPath")
        full_path = output_path.name

        if os.path.exists(full_path):
            if self.get_input("overwrite"):
                try:
                    if os.path.isfile(full_path):
                        os.remove(full_path)
                    else:
                        shutil.rmtree(full_path)
                except OSError, e:
                    msg = ('Could not delete existing path "%s" '
                           '(overwrite on)' % full_path)
                    raise ModuleError(
                            self,
                            '%s\n%s' % (msg, format_exception(e)))
            else:
                msg = ('Could not write to existing path "%s" '
                       '(overwrite off)' % full_path)
                raise ModuleError(self, msg)
            
        try:
            shutil.copytree(input_dir.name, full_path)
        except OSError, e:
            msg = 'Could not copy path from "%s" to "%s"' % \
                (input_dir.name, full_path)
            raise ModuleError(self, '%s\n%s' % (msg, format_exception(e)))

##############################################################################

class WriteFile(Converter):
    """Writes a String to a temporary File.
    """
    _input_ports = [IPort('in_value', String),
                    IPort('suffix', String, optional=True, default=""),
                    IPort('encoding', String, optional=True)]
    _output_ports = [OPort('out_value', File)]

    def compute(self):
        contents = self.get_input('in_value')
        suffix = self.force_get_input('suffix', '')
        result = self.interpreter.filePool.create_file(suffix=suffix)
        if self.hasInputFromPort('encoding'):
            contents = contents.decode('utf-8') # VisTrails uses UTF-8
                                                # internally (I hope)
            contents = contents.encode(self.get_input('encoding'))
        with open(result.name, 'wb') as fp:
            fp.write(contents)
        self.set_output('out_value', result)

class ReadFile(Converter):
    """Reads a File to a String.
    """
    _input_ports = [IPort('in_value', File),
                    IPort('encoding', String, optional=True)]
    _output_ports = [OPort('out_value', String)]

    def compute(self):
        filename = self.get_input('in_value').name
        with open(filename, 'rb') as fp:
            contents = fp.read()
        if self.has_input('encoding'):
            contents = contents.decode(self.get_input('encoding'))
            contents = contents.encode('utf-8') # VisTrails uses UTF-8
                                                # internally (for now)
        self.set_output('out_value', contents)

##############################################################################

class Color(Constant):
    # We set the value of a color object to be an InstanceObject that
    # contains a tuple because a tuple would be interpreted as a
    # type(tuple) which messes with the interpreter

    _settings = ModuleSettings(constant_widgets=[
        '%s:ColorWidget' % constant_config_path, 
        ConstantWidgetConfig('%s:ColorEnumWidget' % \
                             constant_config_path, 
                             widget_type='enum'),
        QueryWidgetConfig('%s:ColorQueryWidget' % \
                          query_config_path),
        ParamExpWidgetConfig('%s:RGBExploreWidget' % \
                             paramexp_config_path,
                             widget_type='rgb'),
        ParamExpWidgetConfig('%s:HSVExploreWidget' % \
                             paramexp_config_path,
                             widget_type='hsv')])
    _input_ports = [IPort("value", "Color")]
    _output_ports = [OPort("value", "Color")]

    default_value = InstanceObject(tuple=(1,1,1))

    @staticmethod
    def translate_to_python(x):
        return InstanceObject(
            tuple=tuple([float(a) for a in x.split(',')]))

    @staticmethod
    def translate_to_string(v):
        return ','.join('%f' % c for c in v.tuple)

    @staticmethod
    def validate(x):
        return isinstance(x, InstanceObject) and hasattr(x, 'tuple')

    @staticmethod
    def to_string(r, g, b):
        return "%s,%s,%s" % (r,g,b)        

    @staticmethod
    def query_compute(value_a, value_b, query_method):
        # SOURCE: http://www.easyrgb.com/index.php?X=MATH
        def rgb_to_xyz(r, g, b):
            # r,g,b \in [0,1]

            if r > 0.04045: 
                r = ( ( r + 0.055 ) / 1.055 ) ** 2.4
            else:
                r = r / 12.92
            if g > 0.04045:
                g = ( ( g + 0.055 ) / 1.055 ) ** 2.4
            else:
                g = g / 12.92
            if b > 0.04045: 
                b = ( ( b + 0.055 ) / 1.055 ) ** 2.4
            else:
                b = b / 12.92

            r *= 100
            g *= 100
            b *= 100

            # Observer. = 2 deg, Illuminant = D65
            x = r * 0.4124 + g * 0.3576 + b * 0.1805
            y = r * 0.2126 + g * 0.7152 + b * 0.0722
            z = r * 0.0193 + g * 0.1192 + b * 0.9505
            return (x,y,z)

        def xyz_to_cielab(x,y,z):
            # Observer= 2 deg, Illuminant= D65
            ref_x, ref_y, ref_z = (95.047, 100.000, 108.883)
            x /= ref_x
            y /= ref_y
            z /= ref_z

            if x > 0.008856:
                x = x ** ( 1/3.0 )
            else:                    
                x = ( 7.787 * x ) + ( 16 / 116.0 )
            if y > 0.008856:
                y = y ** ( 1/3.0 )
            else:
                y = ( 7.787 * y ) + ( 16 / 116.0 )
            if z > 0.008856: 
                z = z ** ( 1/3.0 )
            else:
                z = ( 7.787 * z ) + ( 16 / 116.0 )

            L = ( 116 * y ) - 16
            a = 500 * ( x - y )
            b = 200 * ( y - z )
            return (L, a, b)

        def rgb_to_cielab(r,g,b):
            return xyz_to_cielab(*rgb_to_xyz(r,g,b))
        
        value_a_rgb = (float(a) for a in value_a.split(','))
        value_b_rgb = (float(b) for b in value_b.split(','))
        value_a_lab = rgb_to_cielab(*value_a_rgb)
        value_b_lab = rgb_to_cielab(*value_b_rgb)
        
        # cie76 difference
        diff = sum((v_1 - v_2) ** 2 
                   for v_1, v_2 in izip(value_a_lab, value_b_lab)) ** (0.5)

        # print "CIE 76 DIFFERENCE:", diff
        if query_method is None:
            query_method = '2.3'
        return diff < float(query_method)

##############################################################################

class StandardOutput(NotCacheable, Module):
    """StandardOutput is a VisTrails Module that simply prints the
    value connected on its port to standard output. It is intended
    mostly as a debugging device."""

    _input_ports = [IPort("value", 'Variant')]
    
    def compute(self):
        v = self.get_input("value")
        print v

##############################################################################

# Tuple will be reasonably magic right now. We'll integrate it better
# with vistrails later.
# TODO: Check Tuple class, test, integrate.
class Tuple(Module):
    """Tuple represents a tuple of values. Tuple might not be well
    integrated with the rest of VisTrails, so don't use it unless
    you know what you're doing."""

    _settings = ModuleSettings(configure_widget=
        "vistrails.gui.modules.tuple_configuration:TupleConfigurationWidget")

    def __init__(self):
        Module.__init__(self)
        self.input_ports_order = []
        self.values = tuple()

    def compute(self):
        values = tuple([self.get_input(p)
                        for p in self.input_ports_order])
        self.values = values
        self.set_output("value", values)

class Untuple(Module):
    """Untuple takes a tuple and returns the individual values.  It
    reverses the actions of Tuple.

    """

    _settings = ModuleSettings(configure_widget=
        "vistrails.gui.modules.tuple_configuration:UntupleConfigurationWidget")

    def __init__(self):
        Module.__init__(self)
        self.output_ports_order = []

    def compute(self):
        if self.has_input("tuple"):
            tuple = self.get_input("tuple")
            values = tuple.values
        else:
            values = self.get_input("value")
        for p, value in izip(self.output_ports_order, values):
            self.set_output(p, value)

##############################################################################

# TODO: Create a better Module for ConcatenateString.
class ConcatenateString(Module):
    """ConcatenateString takes many strings as input and produces the
    concatenation as output. Useful for constructing filenames, for
    example.

    This class will probably be replaced with a better API in the
    future."""

    fieldCount = 4
    _input_ports = [IPort("str%d" % (i+1), "String") 
                    for i in xrange(fieldCount)]
    _output_ports = [OPort("value", "String")]

    def compute(self):
        result = ""
        for i in xrange(self.fieldCount):
            v = i+1
            port = "str%s" % v
            if self.has_input(port):
                inp = self.get_input(port)
                result += inp
        self.set_output("value", result)

##############################################################################

class Not(Module):
    """Not inverts a Boolean.
    """
    _input_ports = [IPort('input', 'Boolean')]
    _output_ports = [OPort('value', 'Boolean')]

    def compute(self):
        value = self.get_input('input')
        self.set_output('value', not value)

##############################################################################
# List

# If numpy is available, we consider numpy arrays to be lists as well
class ListType(object):
    __metaclass__ = ABCMeta

ListType.register(list)
try:
    import numpy
except ImportError:
    numpy = None
else:
    ListType.register(numpy.ndarray)

class List(Constant):
    _settings = ModuleSettings(configure_widget=
        "vistrails.gui.modules.list_configuration:ListConfigurationWidget")
    _input_ports = [IPort("value", "List"),
                    IPort("head", "Variant"),
                    IPort("tail", "List")]
    _output_ports = [OPort("value", "List")]

    default_value = []

    def __init__(self):
        Constant.__init__(self)
        self.input_ports_order = []

    @staticmethod
    def validate(x):
        return isinstance(x, ListType)

    @staticmethod
    def translate_to_python(v):
        return literal_eval(v)

    @staticmethod
    def translate_to_string(v, dims=None):
        if dims is None:
            if numpy is not None and isinstance(v, numpy.ndarray):
                dims = v.ndim
            else:
                dims = 1
        if dims == 1:
            return '[%s]' % ', '.join(repr(c)
                                      for c in v)
        else:
            return '[%s]' % ', '.join(List.translate_to_string(c, dims-1)
                                      for c in v)

    def compute(self):
        head, middle, items, tail = [], [], [], []
        got_value = False

        if self.has_input('value'):
            # run the regular compute here
            Constant.compute(self)
            middle = self.outputPorts['value']
            got_value = True
        if self.has_input('head'):
            head = self.get_input_list('head')
            got_value = True
        if self.input_ports_order:
            items = [self.get_input(p)
                     for p in self.input_ports_order]
            got_value = True
        if self.has_input('tail'):
            tail = self.get_input('tail')
            got_value = True

        if not got_value:
            self.get_input('value')
        self.set_output('value', head + middle + items + tail)

##############################################################################
# Dictionary
                    
def dict_conv(v):
    v_dict = literal_eval(v)
    return v_dict

def dict_compute(self):
    d = {}
    if self.has_input('value'):
        Constant.compute(self)
        d.update(self.outputPorts['value'])
    if self.has_input('addPair'):
        pairs_list = self.get_input_list('addPair')
        d.update(pairs_list)
    if self.has_input('addPairs'):
        d.update(self.get_input('addPairs'))
        
    self.set_output("value", d)
        
Dictionary = new_constant('Dictionary', staticmethod(dict_conv),
                          {}, staticmethod(lambda x: isinstance(x, dict)),
                          compute=dict_compute)
Dictionary._input_ports.extend([CIPort("addPair", "Module, Module"),
                                IPort("addPairs", "List")])

##############################################################################

# TODO: Null should be a subclass of Constant?
class Null(Module):
    """Null is the class of None values."""
    _settings = ModuleSettings(hide_descriptor=True)

    def compute(self):
        self.set_output("value", None)

##############################################################################

class Unpickle(Module):
    """Unpickles a string.
    """
    _settings = ModuleSettings(hide_descriptor=True)
    _input_ports = [IPort('input', 'String')]
    _output_ports = [OPort('result', 'Variant')]

    def compute(self):
        value = self.get_input('input')
        self.set_output('result', pickle.loads(value))

##############################################################################

class CodeRunnerMixin(object):
    def __init__(self):
        self.output_ports_order = []
        super(CodeRunnerMixin, self).__init__()

    def run_code(self, code_str,
                 use_input=False,
                 use_output=False):
        """run_code runs a piece of code as a VisTrails module.
        use_input and use_output control whether to use the inputport
        and output port dictionary as local variables inside the
        execution."""
        import vistrails.core.packagemanager
        def fail(msg):
            raise ModuleError(self, msg)
        def cache_this():
            self.is_cacheable = lambda *args, **kwargs: True
        locals_ = locals()
        if use_input:
            for k in self.inputPorts:
                locals_[k] = self.get_input(k)
        if use_output:
            for output_portname in self.output_ports_order:
                locals_[output_portname] = None
        _m = vistrails.core.packagemanager.get_package_manager()
        reg = get_module_registry()
        locals_.update({'fail': fail,
                        'package_manager': _m,
                        'cache_this': cache_this,
                        'registry': reg,
                        'self': self})
        if 'source' in locals_:
            del locals_['source']
        exec code_str in locals_, locals_
        if use_output:
            for k in self.output_ports_order:
                if locals_.get(k) != None:
                    self.set_output(k, locals_[k])

##############################################################################

class PythonSource(CodeRunnerMixin, NotCacheable, Module):
    """PythonSource is a Module that executes an arbitrary piece of
    Python code.

    It is especially useful for one-off pieces of 'glue' in a
    pipeline.

    If you want a PythonSource execution to fail, call
    fail(error_message).

    If you want a PythonSource execution to be cached, call
    cache_this().
    """
    _settings = ModuleSettings(
        configure_widget=("vistrails.gui.modules.python_source_configure:"
                             "PythonSourceConfigurationWidget"))
    _input_ports = [IPort('source', 'String', optional=True, default="")]
    _output_pors = [OPort('self', 'Module')]

    def compute(self):
        s = urllib.unquote(str(self.get_input('source')))
        self.run_code(s, use_input=True, use_output=True)

##############################################################################

class SmartSource(NotCacheable, Module):
    _settings = ModuleSettings(
        configure_widget=("vistrails.gui.modules.python_source_configure:"
                             "PythonSourceConfigurationWidget"))
    _input_ports = [IPort('source', 'String', optional=True, default="")]

    def run_code(self, code_str,
                 use_input=False,
                 use_output=False):
        import vistrails.core.packagemanager
        def fail(msg):
            raise ModuleError(self, msg)
        def cache_this():
            self.is_cacheable = lambda *args, **kwargs: True
        locals_ = locals()

        def smart_input_entry(k):
            v = self.get_input(k)
            if isinstance(v, Module) and hasattr(v, 'get_source'):
                v = v.get_source()
            return (k, v)

        def get_mro(v):
            # Tries to get the mro from strange class hierarchies like VTK's
            try:
                return v.mro()
            except AttributeError:
                def yield_all(v):
                    b = v.__bases__
                    yield v
                    for base in b:
                        g = yield_all(base)
                        while 1: yield g.next()
                return [x for x in yield_all(v)]
            
        if use_input:
            inputDict = dict([smart_input_entry(k)
                              for k in self.inputPorts])
            locals_.update(inputDict)
        if use_output:
            for output_portname in self.output_ports_order:
                locals_[output_portname] = None
        _m = vistrails.core.packagemanager.get_package_manager()
        locals_.update({'fail': fail,
                        'package_manager': _m,
                        'cache_this': cache_this,
                        'self': self})
        del locals_['source']
        exec code_str in locals_, locals_
        if use_output:
            oports = self.registry.get_descriptor(SmartSource).output_ports
            for k in self.output_ports_order:
                if locals_.get(k) != None:
                    v = locals_[k]
                    spec = oports.get(k, None)

                    if spec:
                        # See explanation of algo in doc/smart_source_resolution_algo.txt
                        # changed from spec.types()[0]
                        port_vistrail_base_class = spec.descriptors()[0].module
                        mro = get_mro(type(v))
                        source_types = self.registry.python_source_types
                        found = False
                        for python_class in mro:
                            if python_class in source_types:
                                vistrail_classes = [x for x in source_types[python_class]
                                                    if issubclass(x, port_vistrail_base_class)]
                                if len(vistrail_classes) == 0:
                                    # FIXME better error handling
                                    raise ModuleError(self, "Module Registry inconsistent")
                                vt_class = vistrail_classes[0]
                                found = True
                                break
                        if found:
                            vt_instance = vt_class()
                            vt_instance.set_source(v)
                            v = vt_instance
                    self.set_output(k, v)

    def compute(self):
        s = urllib.unquote(str(self.force_get_input('source', '')))
        self.run_code(s, use_input=True, use_output=True)

##############################################################################

def zip_extract_file(archive, filename_in_archive, output_filename):
    return os.system(
            "%s > %s" % (
                    vistrails.core.system.list2cmdline([
                            vistrails.core.system.get_executable_path('unzip'),
                            '-p', archive,
                            filename_in_archive]),
                    vistrails.core.system.list2cmdline([output_filename])))


def zip_extract_all_files(archive, output_path):
    return os.system(
            vistrails.core.system.list2cmdline([
                    vistrails.core.system.get_executable_path('unzip'),
                    archive,
                    '-d', output_path]))

class Unzip(Module):
    """Unzip extracts a file from a ZIP archive."""
    _input_ports = [IPort('archive_file', 'File'),
                    IPort('filename_in_archive', 'String')]
    _output_ports = [OPort('file', 'File')]

    def compute(self):
        self.check_input("archive_file")
        self.check_input("filename_in_archive")
        filename_in_archive = self.get_input("filename_in_archive")
        archive_file = self.get_input("archive_file")
        if not os.path.isfile(archive_file.name):
            raise ModuleError(self, "archive file does not exist")
        suffix = self.interpreter.filePool.guess_suffix(filename_in_archive)
        output = self.interpreter.filePool.create_file(suffix=suffix)
        s = zip_extract_file(archive_file.name,
                             filename_in_archive,
                             output.name)
        if s != 0:
            raise ModuleError(self, "unzip command failed with status %d" % s)
        self.set_output("file", output)


class UnzipDirectory(Module):
    """UnzipDirectory extracts every file from a ZIP archive."""
    _input_ports = [IPort('archive_file', 'File')]
    _output_ports = [OPort('directory', 'Directory')]

    def compute(self):
        self.check_input("archive_file")
        archive_file = self.get_input("archive_file")
        if not os.path.isfile(archive_file.name):
            raise ModuleError(self, "archive file does not exist")
        output = self.interpreter.filePool.create_directory()
        s = zip_extract_all_files(archive_file.name,
                                  output.name)
        if s != 0:
            raise ModuleError(self, "unzip command failed with status %d" % s)
        self.set_output("directory", output)

##############################################################################

class Round(Converter):
    """Turns a Float into an Integer.
    """
    _settings = ModuleSettings(hide_descriptor=True)
    _input_ports = [IPort('in_value', 'Float'),
                    IPort('floor', 'Boolean', optional=True, default="True")]
    _output_ports = [OPort('out_value', 'Integer')]

    def compute(self):
        fl = self.get_input('in_value')
        floor = self.get_input('floor')
        if floor:
            integ = int(fl)         # just strip the decimals
        else:
            integ = int(fl + 0.5)   # nearest
        self.set_output('out_value', integ)


class TupleToList(Converter):
    """Turns a Tuple into a List.
    """
    _settings = ModuleSettings(hide_descriptor=True)
    _input_ports = [IPort('in_value', 'Variant')]
    _output_ports = [OPort('out_value', 'List')]
    
    @classmethod
    def can_convert(cls, sub_descs, super_descs):
        if len(sub_descs) <= 1:
            return False
        reg = get_module_registry()
        return super_descs == [reg.get_descriptor(List)]

    def compute(self):
        tu = self.get_input('in_value')
        if not isinstance(tu, tuple):
            raise ModuleError(self, "Input is not a tuple")
        self.set_output('out_value', list(tu))

##############################################################################
    
class Variant(Module):
    """
    Variant is tracked internally for outputing a variant type on
    output port. For input port, Module type should be used
    
    """
    _settings = ModuleSettings(abstract=True)

##############################################################################

class Assert(Module):
    """
    Assert is a simple module that conditionally stops the execution.
    """
    _input_ports = [IPort('condition', 'Boolean')]

    def compute(self):
        condition = self.get_input('condition')
        if not condition:
            raise ModuleError(self, "Assert: condition is False",
                              abort=True)


class AssertEqual(Module):
    """
    AssertEqual works like Assert but compares two values.

    It is provided for convenience.
    """

    _input_ports = [IPort('value1', 'Variant'),
                    IPort('value2', 'Variant')]

    def compute(self):
        values = (self.get_input('value1'),
                  self.get_input('value2'))
        if values[0] != values[1]:
            raise ModuleError(self, "AssertEqual: values are different",
                              abort=True)

##############################################################################

class StringFormat(Module):
    """
    Builds a string from objects using Python's str.format().
    """
    _settings = ModuleSettings(configure_widget=
        'vistrails.gui.modules.stringformat_configuration:'
            'StringFormatConfigurationWidget')
    _input_ports = [IPort('format', String)]
    _output_ports = [OPort('value', String)]

    @staticmethod
    def list_placeholders(fmt):
        placeholders = set()
        nb = 0
        i = 0
        n = len(fmt)
        while i < n:
            if fmt[i] == '{':
                i += 1
                if fmt[i] == '}': # KeyError
                    nb += 1
                elif fmt[i] != '{': # KeyError
                    e = fmt.index('}', i + 1) # KeyError
                    f = e
                    for c in (':', '!', '[', '.'):
                        c = fmt.find(c, i + 1)
                        if c != -1:
                            f = min(f, c)
                    placeholders.add(fmt[i:f])
                    i = e
            i += 1
        return nb, placeholders

    def compute(self):
        fmt = self.get_input('format')
        args, kwargs = StringFormat.list_placeholders(fmt)
        f_args = [self.get_input('_%d' % n)
                  for n in xrange(args)]
        f_kwargs = dict((n, self.get_input(n))
                        for n in kwargs)
        self.set_output('value', fmt.format(*f_args, **f_kwargs))

##############################################################################

def init_constant(m):
    reg = get_module_registry()

    reg.add_module(m)
    reg.add_input_port(m, "value", m)
    reg.add_output_port(m, "value", m)

_modules = [Module, Converter, Constant, Boolean, Float, Integer, String, List, Path, File, Directory, OutputPath, FileSink, DirectorySink, WriteFile, ReadFile, StandardOutput, Tuple, Untuple, ConcatenateString, Not, Dictionary, Null, Variant, Unpickle, PythonSource, SmartSource, Unzip, UnzipDirectory, Color, Round, TupleToList, Assert, AssertEqual, StringFormat]

def initialize(*args, **kwargs):
    # initialize the sub_module modules, too
    import vistrails.core.modules.sub_module
    global _modules
    _modules.extend(vistrails.core.modules.sub_module._modules)


def handle_module_upgrade_request(controller, module_id, pipeline):
<<<<<<< HEAD
    from vistrails.core.upgradeworkflow import UpgradeWorkflowHandler
    reg = get_module_registry()

    def outputName_remap(old_conn, new_module):
        ops = []
        old_src_module = pipeline.modules[old_conn.source.moduleId]
        op_desc = reg.get_descriptor(OutputPath)
        new_x = (old_src_module.location.x + new_module.location.x) / 2.0
        new_y = (old_src_module.location.y + new_module.location.y) / 2.0
        op_module = \
            controller.create_module_from_descriptor(op_desc, new_x, new_y)
        ops.append(('add', op_module))
        create_new_connection = UpgradeWorkflowHandler.create_new_connection
        new_conn_1 = create_new_connection(controller,
                                           old_src_module,
                                           old_conn.source,
                                           op_module,
                                           "name")
        ops.append(('add', new_conn_1))
        new_conn_2 = create_new_connection(controller,
                                           op_module,
                                           "value",
                                           new_module,
                                           "outputPath")
        ops.append(('add', new_conn_2))
        return ops

    module_remap = {'FileSink':
    [(None, '1.6', None,
                          {'dst_port_remap':
                               {'overrideFile': 'overwrite',
                                'outputName': outputName_remap},
                           'function_remap':
                               {'overrideFile': 'overwrite',
                                'outputName': 'outputPath'}})],
                    'GetItemsFromDirectory':
                        [(None, '1.6', 'Directory',
                          {'dst_port_remap':
                               {'dir': 'value'},
                           'src_port_remap':
                               {'itemlist': 'itemList'},
                           })],
                    'InputPort':
                        [(None, '1.6', None,
                          {'dst_port_remap': {'old_name': None}})],
                    'OutputPort':
                        [(None, '1.6', None,
                          {'dst_port_remap': {'old_name': None}})],
                    'PythonSource':
                        [(None, '1.6', None, {})],
                    }

    return UpgradeWorkflowHandler.remap_module(controller, module_id, pipeline,
                                               module_remap)
=======
   from vistrails.core.upgradeworkflow import UpgradeWorkflowHandler
   reg = get_module_registry()

   def outputName_remap(old_conn, new_module):
       ops = []
       old_src_module = pipeline.modules[old_conn.source.moduleId]
       op_desc = reg.get_descriptor(OutputPath)
       new_x = (old_src_module.location.x + new_module.location.x) / 2.0
       new_y = (old_src_module.location.y + new_module.location.y) / 2.0
       op_module = \
           controller.create_module_from_descriptor(op_desc, new_x, new_y)
       ops.append(('add', op_module))
       create_new_connection = UpgradeWorkflowHandler.create_new_connection
       new_conn_1 = create_new_connection(controller,
                                          old_src_module,
                                          old_conn.source,
                                          op_module,
                                          "name")
       ops.append(('add', new_conn_1))
       new_conn_2 = create_new_connection(controller,
                                          op_module,
                                          "value",
                                          new_module,
                                          "outputPath")
       ops.append(('add', new_conn_2))
       return ops

   module_remap = {'FileSink':
                       [(None, '1.6', None,
                         {'dst_port_remap':
                              {'overrideFile': 'overwrite',
                               'outputName': outputName_remap},
                          'function_remap':
                              {'overrideFile': 'overwrite',
                               'outputName': 'outputPath'}})],
                   'GetItemsFromDirectory':
                       [(None, '1.6', 'Directory',
                         {'dst_port_remap':
                              {'dir': 'value'},
                          'src_port_remap':
                              {'itemlist': 'itemList'},
                          })],
                   'InputPort':
                       [(None, '1.6', None,
                         {'dst_port_remap': {'old_name': None}})],
                   'OutputPort':
                       [(None, '1.6', None,
                         {'dst_port_remap': {'old_name': None}})],
                   'PythonSource':
                       [(None, '1.6', None, {})],
                   'StandardOutput':
                       [(None, '2.1.1', None, {})],
                   'List':
                       [(None, '2.1.1', None, {})],
                   'AssertEqual':
                       [(None, '2.1.1', None, {})],
                   'Converter':
                       [(None, '2.1.1', None, {})],
                   }

   return UpgradeWorkflowHandler.remap_module(controller, module_id, pipeline,
                                              module_remap)
>>>>>>> 0a6adfe7


###############################################################################

import sys
import unittest

class TestConcatenateString(unittest.TestCase):
    @staticmethod
    def concatenate(**kwargs):
        from vistrails.tests.utils import execute, intercept_result
        with intercept_result(ConcatenateString, 'value') as results:
            errors = execute([
                    ('ConcatenateString', 'org.vistrails.vistrails.basic', [
                        (name, [('String', value)])
                        for name, value in kwargs.iteritems()
                    ]),
                ])
            if errors:
                return None
        return results

    def test_concatenate(self):
        """Concatenates strings"""
        self.assertEqual(self.concatenate(
                str1="hello ", str2="world"),
                ["hello world"])
        self.assertEqual(self.concatenate(
                str3="hello world"),
                ["hello world"])
        self.assertEqual(self.concatenate(
                str2="hello ", str4="world"),
                ["hello world"])
        self.assertEqual(self.concatenate(
                str1="hello", str3=" ", str4="world"),
                ["hello world"])

    def test_empty(self):
        """Runs ConcatenateString with no input"""
        self.assertEqual(self.concatenate(), [""])


class TestNot(unittest.TestCase):
    def run_pipeline(self, functions):
        from vistrails.tests.utils import execute, intercept_result
        with intercept_result(Not, 'value') as results:
            errors = execute([
                    ('Not', 'org.vistrails.vistrails.basic',
                     functions),
                ])
        return errors, results

    def test_true(self):
        errors, results = self.run_pipeline([
                ('input', [('Boolean', 'True')])])
        self.assertFalse(errors)
        self.assertEqual(len(results), 1)
        self.assertIs(results[0], False)

    def test_false(self):
        errors, results = self.run_pipeline([
                ('input', [('Boolean', 'False')])])
        self.assertFalse(errors)
        self.assertEqual(len(results), 1)
        self.assertIs(results[0], True)

    def test_notset(self):
        errors, results = self.run_pipeline([])
        self.assertTrue(errors)


class TestList(unittest.TestCase):
    @staticmethod
    def build_list(value=None, head=None, tail=None):
        from vistrails.tests.utils import execute, intercept_result
        with intercept_result(List, 'value') as results:
            functions = []
            def add(n, v, t):
                if v is not None:
                    for e in v:
                        functions.append(
                                (n, [(t, e)])
                            )
            add('value', value, 'List')
            add('head', head, 'String')
            add('tail', tail, 'List')

            errors = execute([
                    ('List', 'org.vistrails.vistrails.basic', functions),
                ])
            if errors:
                return None
        # List is a Constant, so the interpreter will set the result 'value'
        # from the 'value' input port automatically
        # Ignore these first results
        return results[-1]

    def test_simple(self):
        """Tests the default ports of the List module"""
        self.assertEqual(self.build_list(
                value=['["a", "b", "c"]']),
                ["a", "b", "c"])
        self.assertEqual(self.build_list(
                head=["d"],
                value=['["a", "b", "c"]']),
                ["d", "a", "b", "c"])
        self.assertEqual(self.build_list(
                head=["d"],
                value=['["a", "b", "c"]'],
                tail=['["e", "f"]']),
                ["d", "a", "b", "c", "e", "f"])
        self.assertEqual(self.build_list(
                value=['[]'],
                tail=['[]']),
                [])

    def test_multiple(self):
        """Tests setting multiple values on a port"""
        # Multiple values on 'head'
        self.assertEqual(self.build_list(
                head=["a", "b"]),
                ["a", "b"])
        self.assertEqual(self.build_list(
                head=["a", "b"],
                value=['["c", "d"]']),
                ["a", "b", "c", "d"])

        # Multiple values on 'value'
        res = self.build_list(value=['["a", "b"]', '["c", "d"]'])
        self.assertIn(res, [["a", "b"], ["c", "d"]])

    def test_items(self):
        """Tests the multiple 'itemN' ports"""
        from vistrails.tests.utils import execute, intercept_result
        def list_with_items(nb_items, **kwargs):
            with intercept_result(List, 'value') as results:
                errors = execute([
                        ('List', 'org.vistrails.vistrails.basic', [
                            (k, [('String', v)])
                            for k, v in kwargs.iteritems()
                        ]),
                    ],
                    add_port_specs=[
                        (0, 'input', 'item%d' % i,
                         '(org.vistrails.vistrails.basic:Module)')
                        for i in xrange(nb_items)
                    ])
                if errors:
                    return None
            return results[-1]

        self.assertEqual(
                list_with_items(2, head="one", item0="two", item1="three"),
                ["one", "two", "three"])

        # All 'itemN' ports have to be set
        self.assertIsNone(
                list_with_items(3, head="one", item0="two", item2="three"))


class TestPythonSource(unittest.TestCase):
    def test_simple(self):
        """A simple PythonSource returning a string"""
        import urllib2
        from vistrails.tests.utils import execute, intercept_result
        source = 'customout = "nb is %d" % customin'
        source = urllib2.quote(source)
        with intercept_result(PythonSource, 'customout') as results:
            self.assertFalse(execute([
                    ('PythonSource', 'org.vistrails.vistrails.basic', [
                        ('source', [('String', source)]),
                        ('customin', [('Integer', '42')])
                    ]),
                    ('String', 'org.vistrails.vistrails.basic', []),
                ],
                [
                    (0, 'customout', 1, 'value'),
                ],
                add_port_specs=[
                    (0, 'input', 'customin',
                     'org.vistrails.vistrails.basic:Integer'),
                    (0, 'output', 'customout',
                     'org.vistrails.vistrails.basic:String'),
                ]))
        self.assertEqual(results[-1], "nb is 42")


class TestNumericConversions(unittest.TestCase):
    def test_full(self):
        from vistrails.tests.utils import execute, intercept_result
        with intercept_result(Round, 'out_value') as results:
            self.assertFalse(execute([
                    ('Integer', 'org.vistrails.vistrails.basic', [
                        ('value', [('Integer', '5')])
                    ]),
                    ('Float', 'org.vistrails.vistrails.basic', []),
                    ('PythonCalc', 'org.vistrails.vistrails.pythoncalc', [
                        ('value2', [('Float', '2.7')]),
                        ('op', [('String', '+')]),
                    ]),
                    ('Round', 'org.vistrails.vistrails.basic', [
                        ('floor', [('Boolean', 'True')]),
                    ]),
                ],
                [
                    (0, 'value', 1, 'value'),
                    (1, 'value', 2, 'value1'),
                    (2, 'value', 3, 'in_value'),
                ]))
        self.assertEqual(results, [7])


class TestUnzip(unittest.TestCase):
    def test_unzip_file(self):
        from vistrails.tests.utils import execute, intercept_result
        from vistrails.core.system import vistrails_root_directory
        zipfile = os.path.join(vistrails_root_directory(),
                               'tests', 'resources',
                               'test_archive.zip')
        with intercept_result(Unzip, 'file') as outfiles:
            self.assertFalse(execute([
                    ('Unzip', 'org.vistrails.vistrails.basic', [
                        ('archive_file', [('File', zipfile)]),
                        ('filename_in_archive', [('String', 'file1.txt')]),
                    ]),
                ]))
        self.assertEqual(len(outfiles), 1)
        with open(outfiles[0].name, 'rb') as outfile:
            self.assertEqual(outfile.read(), "some random\ncontent")

    def test_unzip_all(self):
        from vistrails.tests.utils import execute, intercept_result
        from vistrails.core.system import vistrails_root_directory
        zipfile = os.path.join(vistrails_root_directory(),
                               'tests', 'resources',
                               'test_archive.zip')
        with intercept_result(UnzipDirectory, 'directory') as outdir:
            self.assertFalse(execute([
                    ('UnzipDirectory', 'org.vistrails.vistrails.basic', [
                        ('archive_file', [('File', zipfile)]),
                    ]),
                ]))
        self.assertEqual(len(outdir), 1)

        self.assertEqual(
                [(d, f) for p, d, f in os.walk(outdir[0].name)],
                [(['subdir'], ['file1.txt']),
                 ([], ['file2.txt'])])


from vistrails.core.configuration import get_vistrails_configuration

class TestTypechecking(unittest.TestCase):
    @classmethod
    def setUpClass(cls):
        conf = get_vistrails_configuration()
        cls.error_all = conf.errorOnConnectionTypeerror
        cls.error_variant = conf.errorOnVariantTypeerror

    @classmethod
    def tearDownClass(cls):
        conf = get_vistrails_configuration()
        conf.errorOnConnectionTypeerror = cls.error_all
        conf.errorOnVariantTypeerror = cls.error_variant

    @staticmethod
    def set_settings(error_all, error_variant):
        conf = get_vistrails_configuration()
        conf.errorOnConnectionTypeerror = error_all
        conf.errorOnVariantTypeerror = error_variant

    def run_test_pipeline(self, result, expected_results, *args, **kwargs):
        from vistrails.tests.utils import execute, intercept_result
        for error_all, error_variant, expected in expected_results:
            self.set_settings(error_all, error_variant)
            with intercept_result(*result) as results:
                error = execute(*args, **kwargs)
            if not expected:
                self.assertTrue(error)
            else:
                self.assertFalse(error)
                self.assertEqual(results, expected)

    def test_basic(self):
        import urllib2
        # Base case: no typing error
        # This should succeed in every case
        self.run_test_pipeline(
            (PythonSource, 'r'),
            [(False, False, ["test"]),
             (True, True, ["test"])],
            [
                ('PythonSource', 'org.vistrails.vistrails.basic', [
                    ('source', [('String', urllib2.quote('o = "test"'))]),
                ]),
                ('PythonSource', 'org.vistrails.vistrails.basic', [
                    ('source', [('String', urllib2.quote('r = i'))])
                ]),
            ],
            [
                (0, 'o', 1, 'i'),
            ],
            add_port_specs=[
                (0, 'output', 'o',
                 'org.vistrails.vistrails.basic:String'),
                (1, 'input', 'i',
                 'org.vistrails.vistrails.basic:String'),
                (1, 'output', 'r',
                 'org.vistrails.vistrails.basic:String')
            ])

    def test_fake(self):
        import urllib2
        # A module is lying, declaring a String but returning an int
        # This should fail with errorOnConnectionTypeerror=True (not the
        # default)
        self.run_test_pipeline(
            (PythonSource, 'r'),
            [(False, False, [42]),
             (False, True, [42]),
             (True, True, False)],
            [
                ('PythonSource', 'org.vistrails.vistrails.basic', [
                    ('source', [('String', urllib2.quote('o = 42'))]),
                ]),
                ('PythonSource', 'org.vistrails.vistrails.basic', [
                    ('source', [('String', urllib2.quote('r = i'))])
                ]),
            ],
            [
                (0, 'o', 1, 'i'),
            ],
            add_port_specs=[
                (0, 'output', 'o',
                 'org.vistrails.vistrails.basic:String'),
                (1, 'input', 'i',
                 'org.vistrails.vistrails.basic:String'),
                (1, 'output', 'r',
                 'org.vistrails.vistrails.basic:String')
            ])

    def test_inputport(self):
        import urllib2
        # This test uses an InputPort module, whose output port should not be
        # considered a Variant port (although it is)
        self.run_test_pipeline(
            (PythonSource, 'r'),
            [(False, False, [42]),
             (False, True, [42]),
             (True, True, [42])],
            [
                ('InputPort', 'org.vistrails.vistrails.basic', [
                    ('ExternalPipe', [('Integer', '42')]),
                ]),
                ('PythonSource', 'org.vistrails.vistrails.basic', [
                    ('source', [('String', urllib2.quote('r = i'))])
                ]),
            ],
            [
                (0, 'InternalPipe', 1, 'i'),
            ],
            add_port_specs=[
                (1, 'input', 'i',
                 'org.vistrails.vistrails.basic:String'),
                (1, 'output', 'r',
                 'org.vistrails.vistrails.basic:String'),
            ])


class TestStringFormat(unittest.TestCase):
    def test_list_placeholders(self):
        fmt = 'a {} b}} {c!s} {{d e}} {}f'
        self.assertEqual(StringFormat.list_placeholders(fmt),
                         (2, set(['c'])))

    def run_format(self, fmt, expected, **kwargs):
        from vistrails.tests.utils import execute, intercept_result
        functions = [('format', [('String', fmt)])]
        functions.extend((n, [(t, v)])
                         for n, (t, v) in kwargs.iteritems())
        with intercept_result(StringFormat, 'value') as results:
            self.assertFalse(execute([
                    ('StringFormat', 'org.vistrails.vistrails.basic',
                     functions),
                ],
                add_port_specs=[
                    (0, 'input', n, t)
                    for n, (t, v) in kwargs.iteritems()
                ]))
        self.assertEqual(results, [expected])

    def test_format(self):
        self.run_format('{{ {a} }} b {c!s}', '{ 42 } b 12',
                        a=('Integer', '42'),
                        c=('Integer', '12'))

    # Python 2.6 doesn't support {}
    @unittest.skipIf(sys.version_info < (2, 7), "No {} support on 2.6")
    def test_format_27(self):
        self.run_format('{} {}', 'a b',
                        _0=('String', 'a'), _1=('String', 'b'))
        self.run_format('{{ {a} {} {b!s}', '{ 42 b 12',
                        a=('Integer', '42'), _0=('String', 'b'),
                        b=('Integer', '12'))<|MERGE_RESOLUTION|>--- conflicted
+++ resolved
@@ -1264,7 +1264,6 @@
 
 
 def handle_module_upgrade_request(controller, module_id, pipeline):
-<<<<<<< HEAD
     from vistrails.core.upgradeworkflow import UpgradeWorkflowHandler
     reg = get_module_registry()
 
@@ -1315,74 +1314,18 @@
                           {'dst_port_remap': {'old_name': None}})],
                     'PythonSource':
                         [(None, '1.6', None, {})],
+                    'StandardOutput':
+                        [(None, '2.1.1', None, {})],
+                    'List':
+                        [(None, '2.1.1', None, {})],
+                    'AssertEqual':
+                        [(None, '2.1.1', None, {})],
+                    'Converter':
+                        [(None, '2.1.1', None, {})],
                     }
 
     return UpgradeWorkflowHandler.remap_module(controller, module_id, pipeline,
                                                module_remap)
-=======
-   from vistrails.core.upgradeworkflow import UpgradeWorkflowHandler
-   reg = get_module_registry()
-
-   def outputName_remap(old_conn, new_module):
-       ops = []
-       old_src_module = pipeline.modules[old_conn.source.moduleId]
-       op_desc = reg.get_descriptor(OutputPath)
-       new_x = (old_src_module.location.x + new_module.location.x) / 2.0
-       new_y = (old_src_module.location.y + new_module.location.y) / 2.0
-       op_module = \
-           controller.create_module_from_descriptor(op_desc, new_x, new_y)
-       ops.append(('add', op_module))
-       create_new_connection = UpgradeWorkflowHandler.create_new_connection
-       new_conn_1 = create_new_connection(controller,
-                                          old_src_module,
-                                          old_conn.source,
-                                          op_module,
-                                          "name")
-       ops.append(('add', new_conn_1))
-       new_conn_2 = create_new_connection(controller,
-                                          op_module,
-                                          "value",
-                                          new_module,
-                                          "outputPath")
-       ops.append(('add', new_conn_2))
-       return ops
-
-   module_remap = {'FileSink':
-                       [(None, '1.6', None,
-                         {'dst_port_remap':
-                              {'overrideFile': 'overwrite',
-                               'outputName': outputName_remap},
-                          'function_remap':
-                              {'overrideFile': 'overwrite',
-                               'outputName': 'outputPath'}})],
-                   'GetItemsFromDirectory':
-                       [(None, '1.6', 'Directory',
-                         {'dst_port_remap':
-                              {'dir': 'value'},
-                          'src_port_remap':
-                              {'itemlist': 'itemList'},
-                          })],
-                   'InputPort':
-                       [(None, '1.6', None,
-                         {'dst_port_remap': {'old_name': None}})],
-                   'OutputPort':
-                       [(None, '1.6', None,
-                         {'dst_port_remap': {'old_name': None}})],
-                   'PythonSource':
-                       [(None, '1.6', None, {})],
-                   'StandardOutput':
-                       [(None, '2.1.1', None, {})],
-                   'List':
-                       [(None, '2.1.1', None, {})],
-                   'AssertEqual':
-                       [(None, '2.1.1', None, {})],
-                   'Converter':
-                       [(None, '2.1.1', None, {})],
-                   }
-
-   return UpgradeWorkflowHandler.remap_module(controller, module_id, pipeline,
-                                              module_remap)
->>>>>>> 0a6adfe7
 
 
 ###############################################################################
