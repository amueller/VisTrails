###############################################################################
##
## Copyright (C) 2011-2012, NYU-Poly.
## Copyright (C) 2006-2011, University of Utah. 
## All rights reserved.
## Contact: contact@vistrails.org
##
## This file is part of VisTrails.
##
## "Redistribution and use in source and binary forms, with or without 
## modification, are permitted provided that the following conditions are met:
##
##  - Redistributions of source code must retain the above copyright notice, 
##    this list of conditions and the following disclaimer.
##  - Redistributions in binary form must reproduce the above copyright 
##    notice, this list of conditions and the following disclaimer in the 
##    documentation and/or other materials provided with the distribution.
##  - Neither the name of the University of Utah nor the names of its 
##    contributors may be used to endorse or promote products derived from 
##    this software without specific prior written permission.
##
## THIS SOFTWARE IS PROVIDED BY THE COPYRIGHT HOLDERS AND CONTRIBUTORS "AS IS" 
## AND ANY EXPRESS OR IMPLIED WARRANTIES, INCLUDING, BUT NOT LIMITED TO, 
## THE IMPLIED WARRANTIES OF MERCHANTABILITY AND FITNESS FOR A PARTICULAR 
## PURPOSE ARE DISCLAIMED. IN NO EVENT SHALL THE COPYRIGHT HOLDER OR 
## CONTRIBUTORS BE LIABLE FOR ANY DIRECT, INDIRECT, INCIDENTAL, SPECIAL, 
## EXEMPLARY, OR CONSEQUENTIAL DAMAGES (INCLUDING, BUT NOT LIMITED TO, 
## PROCUREMENT OF SUBSTITUTE GOODS OR SERVICES; LOSS OF USE, DATA, OR PROFITS; 
## OR BUSINESS INTERRUPTION) HOWEVER CAUSED AND ON ANY THEORY OF LIABILITY, 
## WHETHER IN CONTRACT, STRICT LIABILITY, OR TORT (INCLUDING NEGLIGENCE OR 
## OTHERWISE) ARISING IN ANY WAY OUT OF THE USE OF THIS SOFTWARE, EVEN IF 
## ADVISED OF THE POSSIBILITY OF SUCH DAMAGE."
##
###############################################################################
"""basic_modules defines basic VisTrails Modules that are used in most
pipelines."""
import vistrails.core.cache.hasher
from vistrails.core.modules.module_registry import get_module_registry
from vistrails.core.modules import vistrails_module
from vistrails.core.modules.vistrails_module import Module, new_module, \
     NotCacheable, ModuleError
from vistrails.core.system import vistrails_version
from vistrails.core.utils import InstanceObject
from vistrails.core import debug


import vistrails.core.system
from itertools import izip
import re
import os
import os.path
import shutil
import zipfile
import urllib

try:
    import hashlib
    sha_hash = hashlib.sha1
except ImportError:
    import sha
    sha_hash = sha.new
<<<<<<< HEAD
=======
#import zipfile
import urllib
>>>>>>> 8899fa05

###############################################################################

version = '1.6'
name = 'Basic Modules'
identifier = 'edu.utah.sci.vistrails.basic'

class Constant(Module):
    """Base class for all Modules that represent a constant value of
    some type.
    
    When implementing your own constant, You have to adhere to the
    following interface:

    Implement the following methods:
    
       translate_to_python(x): Given a string, translate_to_python
       must return a python value that will be the value seen by the
       execution modules.

       For example, translate_to_python called on a float parameter
       with value '3.15' will return float('3.15').
       
       translate_to_string(): Return a string representation of the
       current constant, which will eventually be passed to
       translate_to_python.

       validate(v): return True if given python value is a plausible
       value for the constant. It should be implemented such that
       validate(translate_to_python(x)) == True for all valid x

    A constant must also expose its default value, through the field
    default_value.

    There are fields you are not allowed to use in your constant classes.
    These are: 'id', 'interpreter', 'logging' and 'change_parameter'

    You can also define the constant's own GUI widget.
    See core/modules/constant_configuration.py for details.
    
    """
    def __init__(self):
        Module.__init__(self)
        
    def compute(self):
        """Constant.compute() only checks validity (and presence) of
        input value."""
        v = self.getInputFromPort("value")
        b = self.validate(v)
        if not b:
            raise ModuleError(self, "Internal Error: Constant failed validation")
        self.setResult("value", v)
        self.setResult("value_as_string", self.translate_to_string(v))

    def setValue(self, v):
        self.setResult("value", self.translate_to_python(v))
        self.upToDate = True
        
    def serialize(self):
        return self.outputPorts['value_as_string']
    
    def deserialize(self, v):
        return self.translate_to_python(v)

    @staticmethod
    def translate_to_string(v):
        return str(v)

    @staticmethod
    def get_widget_class():
        # return StandardConstantWidget
        return None

    @staticmethod
    def get_query_widget_class():
        return None

    @staticmethod
    def get_param_explore_widget_list():
        return []

    @staticmethod
    def query_compute(value_a, value_b, query_method):
        if query_method == '==' or query_method is None:
            return (value_a == value_b)
        elif query_method == '!=':
            return (value_a != value_b)
        return False

def new_constant(name, py_conversion, default_value, validation,
                 widget_type=None,
                 str_conversion=None, base_class=Constant,
                 compute=None, query_widget_type=None,
                 query_compute=None,
                 param_explore_widget_list=None):
    """new_constant(name: str, 
                    py_conversion: callable,
                    default_value: python_type,
                    validation: callable,
                    widget_type: (path, name) tuple or QWidget type,
                    str_conversion: callable,
                    base_class: class,
                    compute: callable,
                    query_widget_type: (path, name) tuple or QWidget type,
                    query_compute: static callable,
                    param_explore_widget_list: 
                        list((path, name) tuple or QWidget type)) -> Module

    new_constant dynamically creates a new Module derived from
    Constant with given py_conversion and str_conversion functions, a
    corresponding python type and a widget type. py_conversion is a
    python callable that takes a string and returns a python value of
    the type that the class should hold. str_conversion does the reverse.

    This is the quickest way to create new Constant Modules."""
    
    def create_init(base_class):
        def __init__(self):
            base_class.__init__(self)
        return __init__

    d = {'__init__': create_init(base_class),
         'validate': validation,
         'translate_to_python': py_conversion,
         'default_value': default_value,
         }
    if str_conversion is not None:
        d['translate_to_string'] = str_conversion
    if compute is not None:
        d['compute'] = compute
    if query_compute is not None:
        d['query_compute'] = query_compute
    if widget_type is not None:
        @staticmethod
        def get_widget_class():
            return widget_type
        d['get_widget_class'] = get_widget_class
    if query_widget_type is not None:
        @staticmethod
        def get_query_widget_class():
            return query_widget_type
        d['get_query_widget_class'] = get_query_widget_class
    if param_explore_widget_list is not None:
        @staticmethod
        def get_param_explore_widget_list():
            return param_explore_widget_list
        d['get_param_explore_widget_list'] = get_param_explore_widget_list

    m = new_module(base_class, name, d)
    m._input_ports = [('value', m)]
    m._output_ports = [('value', m)]
    return m

def bool_conv(x):
    s = str(x).upper()
    if s == 'TRUE':
        return True
    if s == 'FALSE':
        return False
    raise ValueError('Boolean from String in VisTrails should be either \
"true" or "false", got "%s" instead' % x)

def int_conv(x):
    if x.startswith('0x'):
        return int(x, 16)
    else:
        return int(x)

@staticmethod
def numeric_compare(value_a, value_b, query_method):
    value_a = float(value_a)
    value_b = float(value_b)
    if query_method == '==' or query_method is None:
        return (value_a == value_b)
    elif query_method == '<':
        return (value_a < value_b)
    elif query_method == '>':
        return (value_a > value_b)
    elif query_method == '<=':
        return (value_a <= value_b)
    elif query_method == '>=':
        return (value_a >= value_b)

@staticmethod
def string_compare(value_a, value_b, query_method):
    if query_method == '*[]*' or query_method is None:
        return (value_b in value_a)
    elif query_method == '==':
        return (value_a == value_b)
    elif query_method == '=~':
        try:
            m = re.match(value_b, value_a)
            if m is not None:
                return (m.end() ==len(value_a))
        except:
            pass
    return False

Boolean = new_constant('Boolean' , staticmethod(bool_conv),
                       False, staticmethod(lambda x: type(x) == bool),
                       widget_type=('vistrails.gui.modules.constant_configuration', 
                                    'BooleanWidget'))
Float   = new_constant('Float'   , staticmethod(float), 0.0, 
                       staticmethod(lambda x: type(x) == float),
                       query_widget_type=('vistrails.gui.modules.query_configuration',
                                          'NumericQueryWidget'),
                       query_compute=numeric_compare,
                       param_explore_widget_list=[('vistrails.gui.modules.paramexplore',
                                                   'FloatExploreWidget')])
Integer = new_constant('Integer' , staticmethod(int_conv), 0, 
                       staticmethod(lambda x: type(x) == int),
                       query_widget_type=('vistrails.gui.modules.query_configuration',
                                          'NumericQueryWidget'),
                       query_compute=numeric_compare,
                       param_explore_widget_list=[('vistrails.gui.modules.paramexplore',
                                                   'IntegerExploreWidget')])
String  = new_constant('String'  , staticmethod(str), "", 
                       staticmethod(lambda x: type(x) == str),
                       query_widget_type=('vistrails.gui.modules.query_configuration',
                                          'StringQueryWidget'),
                       query_compute=string_compare)

##############################################################################

class Path(Constant):
    def __init__(self):
        Constant.__init__(self)
        self.name = ""
    
    @staticmethod
    def translate_to_python(x):
        result = Path()
        result.name = x
        result.setResult("value", result)
        return result

    @staticmethod
    def translate_to_string(x):
        return str(x.name)

    @staticmethod
    def validate(v):
        #print 'validating', v
        #print 'isinstance', isinstance(v, Path)
        return isinstance(v, Path)

    def get_name(self):
        n = None
        if self.hasInputFromPort("value"):
            n = self.getInputFromPort("value").name
        if n is None:
            self.checkInputPort("name")
            n = self.getInputFromPort("name")
        return n
        
    def set_results(self, n):
        self.name = n
        self.setResult("value", self)
        self.setResult("value_as_string", self.translate_to_string(self))

    def compute(self):
        n = self.get_name()
        self.set_results(n)
#         self.setResult("exists", os.path.exists(n))
#         self.setResult("isfile", os.path.isfile(n))
#         self.setResult("isdir", os.path.isdir(n))
        
    @staticmethod
    def get_widget_class():
        return ("vistrails.gui.modules.constant_configuration", 
                "PathChooserWidget")

Path.default_value = Path()

class File(Path):
    """File is a VisTrails Module that represents a file stored on a
    file system local to the machine where VisTrails is running."""
    def __init__(self):
        Path.__init__(self)
        
    @staticmethod
    def translate_to_python(x):
        result = File()
        result.name = x
        result.setResult("value", result)
        return result

    def compute(self):
        n = self.get_name()
        if (self.hasInputFromPort("create_file") and
            self.getInputFromPort("create_file")):
            vistrails.core.system.touch(n)
        if not os.path.isfile(n):
            raise ModuleError(self, 'File "%s" does not exist' % n)
        self.set_results(n)
        self.setResult("local_filename", n)
        self.setResult("self", self)

    @staticmethod
    def get_widget_class():
        return ("vistrails.gui.modules.constant_configuration", 
                "FileChooserWidget")

File.default_value = File()
    
class Directory(Path):
    def __init__(self):
        Path.__init__(self)
        Directory.default_value = self
        
    @staticmethod
    def translate_to_python(x):
        result = Directory()
        result.name = x
        result.setResult("value", result)
        return result

    def compute(self):
        n = self.get_name()
        if (self.hasInputFromPort("create_directory") and
            self.getInputFromPort("create_directory")):
            try:
                vistrails.core.system.mkdir(n)
            except Exception, e:
                raise ModuleError(self, 'mkdir: ' + str(e))
        if not os.path.isdir(n):
            raise ModuleError(self, 'Directory "%s" does not exist' % n)
        self.set_results(n)
        
        dir_list = os.listdir(n)
        output_list = []
        for item in dir_list:
            full_path = os.path.join(n, item)
            if os.path.isfile(full_path):
                file_item = File()
                file_item.name = full_path
                file_item.upToDate = True
                output_list.append(file_item)
            elif os.path.isdir(full_path):
                dir_item = Directory()
                dir_item.name = full_path
                dir_item.upToDate = True
                output_list.append(dir_item)
        self.setResult('itemList', output_list)
            
    @staticmethod
    def get_widget_class():
        return ("vistrails.gui.modules.constant_configuration", 
                "DirectoryChooserWidget")

Directory.default_value = Directory()

def path_parameter_hasher(p):
    def get_mtime(path):
        v_list = [int(os.path.getmtime(path))]
        if os.path.isdir(path):
            for subpath in os.listdir(path):
                subpath = os.path.join(path, subpath)
                if os.path.isdir(subpath):
                    v_list.extend(get_mtime(subpath))
        return v_list

    h = vistrails.core.cache.hasher.Hasher.parameter_signature(p)
    hasher = sha_hash()
    try:
        # FIXME: This will break with aliases - I don't really care that much
        v_list = get_mtime(p.strValue)
    except OSError:
        return h
    hasher = sha_hash()
    hasher.update(h)
    for v in v_list:
        hasher.update(str(v))
    return hasher.digest()

##############################################################################

class OutputPath(Path):
    def get_name(self):
        n = None
        if self.hasInputFromPort("value"):
            n = self.getInputFromPort("value").name
        if n is None:
            self.checkInputPort("name")
            n = self.getInputFromPort("name")
        return n
        
    def set_results(self, n):
        self.name = n
        self.setResult("value", self)
        self.setResult("value_as_string", self.translate_to_string(self))

    def compute(self):
        n = self.get_name()
        self.set_results(n)
        
    @staticmethod
    def get_widget_class():
        return ("vistrails.gui.modules.constant_configuration", 
                "OutputPathChooserWidget")

OutputPath.default_value = OutputPath()

class FileSink(NotCacheable, Module):
    """FileSink takes a file and writes it to a user-specified
    location in the file system.  The file is stored at location
    specified by the outputPath.  The overwrite flag allows users to
    specify whether an existing path should be overwritten."""

    def compute(self):
        input_file = self.getInputFromPort("file")
        output_path = self.getInputFromPort("outputPath")
        full_path = output_path.name

        try:
            vistrails.core.system.link_or_copy(input_file.name, full_path)
        except OSError, e:
            if self.hasInputFromPort("overwrite") and \
                    self.getInputFromPort("overwrite"):
                try:
                    os.unlink(full_path)
                    vistrails.core.system.link_or_copy(input_file.name, full_path)
                except OSError:
                    msg = "(override true) Could not create file '%s'" % \
                        full_path
                    raise ModuleError(self, msg)
            else:
                msg = "Could not create file '%s': %s" % (full_path, e)
                raise ModuleError(self, msg)
            
        if (self.hasInputFromPort("publishFile") and
            self.getInputFromPort("publishFile") or 
            not self.hasInputFromPort("publishFile")):
            if self.moduleInfo.has_key('extra_info'):
                if self.moduleInfo['extra_info'].has_key('pathDumpCells'):
                    folder = self.moduleInfo['extra_info']['pathDumpCells']
                    base_fname = os.path.basename(full_path)
                    (base_fname, file_extension) = os.path.splitext(base_fname)
                    base_fname = os.path.join(folder, base_fname)
                    # make a unique filename
                    filename = base_fname + file_extension
                    counter = 2
                    while os.path.exists(filename):
                        filename = base_fname + "_%d%s" % (counter,
                                                           file_extension)
                        counter += 1
                    try:
                        vistrails.core.system.link_or_copy(input_file.name, filename)
                    except OSError:
                        msg = "Could not publish file '%s' \n   on  '%s': %s" % \
                               (full_path, filename, e)
                        # I am not sure whether we should raise an error
                        # I will just print a warning for now (Emanuele)
                        debug.warning("%s" % msg)

class DirectorySink(NotCacheable, Module):
    """DirectorySink takes a directory and writes it to a
    user-specified location in the file system.  The directory is
    stored at location specified by the outputPath.  The overwrite
    flag allows users to specify whether an existing path should be
    overwritten."""

    def compute(self):
        input_dir = self.getInputFromPort("dir")
        output_path = self.getInputFromPort("outputPath")
        full_path = output_path.name

        if os.path.exists(full_path):
            if (self.hasInputFromPort("overwrite") and 
                self.getInputFromPort("overwrite")):
                try:
                    if os.path.isfile(full_path):
                        os.remove(full_path)
                    else:
                        shutil.rmtree(full_path)
                except OSError, e:
                    msg = ('Could not delete existing path "%s" '
                           '(overwrite on)' % full_path)
                    raise ModuleError(self, msg + '\n' + str(e))
            else:
                msg = ('Could not write to existing path "%s" '
                       '(overwrite off)' % full_path)
                raise ModuleError(self, msg)
            
        try:
            shutil.copytree(input_dir.name, full_path)
        except OSError, e:
            msg = 'Could not copy path from "%s" to "%s"' % \
                (input_dir.name, full_path)
            raise ModuleError(self, msg + '\n' + str(e))


        
##############################################################################

class Color(Constant):
    # We set the value of a color object to be an InstanceObject that
    # contains a tuple because a tuple would be interpreted as a
    # type(tuple) which messes with the interpreter

    def __init__(self):
        Constant.__init__(self)
    
    default_value = InstanceObject(tuple=(1,1,1))
        
    @staticmethod
    def translate_to_python(x):
        return InstanceObject(
            tuple=tuple([float(a) for a in x.split(',')]))

    @staticmethod
    def translate_to_string(v):
        return str(v.tuple)[1:-1]

    @staticmethod
    def validate(x):
        return type(x) == InstanceObject and hasattr(x, 'tuple')

    @staticmethod
    def to_string(r, g, b):
        return "%s,%s,%s" % (r,g,b)

    @staticmethod
    def get_widget_class():
        return ("vistrails.gui.modules.constant_configuration", "ColorWidget")
        
    @staticmethod
    def get_query_widget_class():
        return ("vistrails.gui.modules.query_configuration", "ColorQueryWidget")

    @staticmethod
    def get_param_explore_widget_list():
        return [('vistrails.gui.modules.paramexplore', 'RGBExploreWidget'),
                ('vistrails.gui.modules.paramexplore', 'HSVExploreWidget')]

    @staticmethod
    def query_compute(value_a, value_b, query_method):
        # SOURCE: http://www.easyrgb.com/index.php?X=MATH
        def rgb_to_xyz(r, g, b):
            # r,g,b \in [0,1]

            if r > 0.04045: 
                r = ( ( r + 0.055 ) / 1.055 ) ** 2.4
            else:
                r = r / 12.92
            if g > 0.04045:
                g = ( ( g + 0.055 ) / 1.055 ) ** 2.4
            else:
                g = g / 12.92
            if b > 0.04045: 
                b = ( ( b + 0.055 ) / 1.055 ) ** 2.4
            else:
                b = b / 12.92

            r *= 100
            g *= 100
            b *= 100

            # Observer. = 2 deg, Illuminant = D65
            x = r * 0.4124 + g * 0.3576 + b * 0.1805
            y = r * 0.2126 + g * 0.7152 + b * 0.0722
            z = r * 0.0193 + g * 0.1192 + b * 0.9505
            return (x,y,z)

        def xyz_to_cielab(x,y,z):
            # Observer= 2 deg, Illuminant= D65
            ref_x, ref_y, ref_z = (95.047, 100.000, 108.883)
            x /= ref_x
            y /= ref_y
            z /= ref_z

            if x > 0.008856:
                x = x ** ( 1/3.0 )
            else:                    
                x = ( 7.787 * x ) + ( 16 / 116.0 )
            if y > 0.008856:
                y = y ** ( 1/3.0 )
            else:
                y = ( 7.787 * y ) + ( 16 / 116.0 )
            if z > 0.008856: 
                z = z ** ( 1/3.0 )
            else:
                z = ( 7.787 * z ) + ( 16 / 116.0 )

            L = ( 116 * y ) - 16
            a = 500 * ( x - y )
            b = 200 * ( y - z )
            return (L, a, b)

        def rgb_to_cielab(r,g,b):
            return xyz_to_cielab(*rgb_to_xyz(r,g,b))
        
        value_a_rgb = (float(a) for a in value_a.split(','))
        value_b_rgb = (float(b) for b in value_b.split(','))
        value_a_lab = rgb_to_cielab(*value_a_rgb)
        value_b_lab = rgb_to_cielab(*value_b_rgb)
        
        # cie76 difference
        diff = sum((v_1 - v_2) ** 2 
                   for v_1, v_2 in izip(value_a_lab, value_b_lab)) ** (0.5)

        # print "CIE 76 DIFFERENCE:", diff
        if query_method is None:
            query_method = '2.3'
        return diff < float(query_method)

##############################################################################

# class OutputWindow(Module):
    
#     def compute(self):
#         v = self.getInputFromPort("value")
#         from PyQt4 import QtCore, QtGui
#         QtGui.QMessageBox.information(None,
#                                       "VisTrails",
#                                       str(v))

#Removing Output Window because it does not work with current threading
#reg.add_module(OutputWindow)
#reg.add_input_port(OutputWindow, "value",
#                               Module)

##############################################################################

class StandardOutput(NotCacheable, Module):
    """StandardOutput is a VisTrails Module that simply prints the
    value connected on its port to standard output. It is intended
    mostly as a debugging device."""
    
    def compute(self):
        v = self.getInputFromPort("value")
        print v

##############################################################################

# Tuple will be reasonably magic right now. We'll integrate it better
# with vistrails later.
# TODO: Check Tuple class, test, integrate.
class Tuple(Module):
    """Tuple represents a tuple of values. Tuple might not be well
    integrated with the rest of VisTrails, so don't use it unless
    you know what you're doing."""

    def __init__(self):
        Module.__init__(self)
        self.input_ports_order = []
        self.values = tuple()

    def compute(self):
        values = tuple([self.getInputFromPort(p)
                        for p in self.input_ports_order])
        self.values = values
        self.setResult("value", values)
        
class TestTuple(Module):
    def compute(self):
        pair = self.getInputFromPort('tuple')
        print pair
        
class Untuple(Module):
    """Untuple takes a tuple and returns the individual values.  It
    reverses the actions of Tuple.

    """
    def __init__(self):
        Module.__init__(self)
        self.output_ports_order = []

    def compute(self):
        if self.hasInputFromPort("tuple"):
            tuple = self.getInputFromPort("tuple")
            values = tuple.values
        else:
            values = self.getInputFromPort("value")
        for p, value in izip(self.output_ports_order, values):
            self.setResult(p, value)

##############################################################################

# TODO: Create a better Module for ConcatenateString.
class ConcatenateString(Module):
    """ConcatenateString takes many strings as input and produces the
    concatenation as output. Useful for constructing filenames, for
    example.

    This class will probably be replaced with a better API in the
    future."""

    fieldCount = 4

    def compute(self):
        result = ""
        for i in xrange(self.fieldCount):
            v = i+1
            port = "str%s" % v
            if self.hasInputFromPort(port):
                inp = self.getInputFromPort(port)
                result += inp
        self.setResult("value", result)

##############################################################################
# List

def list_conv(v):
    v_list = eval(v)
    return v_list

def list_compute(self):
    if (not self.hasInputFromPort("value") and 
        not self.hasInputFromPort("tail") and
        not self.hasInputFromPort("head")):
        # fail at getting the value port
        self.getInputFromPort("value")
            
    head, middle, tail = [], [], []
    if self.hasInputFromPort("value"):
        # run the regular compute here
        Constant.compute(self)
        middle = self.outputPorts['value']
    if self.hasInputFromPort("head"):
        head = [self.getInputFromPort("head")]
    if self.hasInputFromPort("tail"):
        tail = self.getInputFromPort("tail")
    self.setResult("value", head + middle + tail)

List = new_constant('List' , staticmethod(list_conv),
                    [], staticmethod(lambda x: type(x) == list),
                    compute=list_compute)

##############################################################################
# Dictionary
                    
def dict_conv(v):
    v_dict = eval(v)
    return v_dict

def dict_compute(self):
    d = {}
    if self.hasInputFromPort('value'):
        Constant.compute(self)
        d.update(self.outputPorts['value'])
    if self.hasInputFromPort('addPair'):
        pairs_list = self.getInputListFromPort('addPair')
        d.update(pairs_list)
    if self.hasInputFromPort('addPairs'):
        d.update(self.getInputFromPort('addPairs'))
        
    self.setResult("value", d)
        
Dictionary = new_constant('Dictionary', staticmethod(dict_conv),
                          {}, staticmethod(lambda x: type(x) == dict),
                          compute=dict_compute)

##############################################################################

# TODO: Null should be a subclass of Constant?
class Null(Module):
    """Null is the class of None values."""
    
    def compute(self):
        self.setResult("value", None)

##############################################################################

class PythonSource(NotCacheable, Module):
    """PythonSource is a Module that executes an arbitrary piece of
    Python code.
    
    It is especially useful for one-off pieces of 'glue' in a
    pipeline.

    If you want a PythonSource execution to fail, call
    fail(error_message).

    If you want a PythonSource execution to be cached, call
    cache_this().
    """

    def run_code(self, code_str,
                 use_input=False,
                 use_output=False):
        """run_code runs a piece of code as a VisTrails module.
        use_input and use_output control whether to use the inputport
        and output port dictionary as local variables inside the
        execution."""
        import vistrails.core.packagemanager
        def fail(msg):
            raise ModuleError(self, msg)
        def cache_this():
            self.is_cacheable = lambda *args, **kwargs: True
        locals_ = locals()
        if use_input:
            inputDict = dict([(k, self.getInputFromPort(k))
                              for k in self.inputPorts])
            locals_.update(inputDict)
        if use_output:
            outputDict = dict([(k, None)
                               for k in self.outputPorts])
            locals_.update(outputDict)
        _m = vistrails.core.packagemanager.get_package_manager()
        reg = get_module_registry()
        locals_.update({'fail': fail,
                        'package_manager': _m,
                        'cache_this': cache_this,
                        'registry': reg,
                        'self': self})
        del locals_['source']
        exec code_str in locals_, locals_
        if use_output:
            for k in outputDict.iterkeys():
                if locals_[k] != None:
                    self.setResult(k, locals_[k])

    def compute(self):
        s = urllib.unquote(str(self.forceGetInputFromPort('source', '')))
        self.run_code(s, use_input=True, use_output=True)

##############################################################################

class SmartSource(NotCacheable, Module):

    def run_code(self, code_str,
                 use_input=False,
                 use_output=False):
        import vistrails.core.packagemanager
        def fail(msg):
            raise ModuleError(self, msg)
        def cache_this():
            self.is_cacheable = lambda *args, **kwargs: True
        locals_ = locals()

        def smart_input_entry(k):
            v = self.getInputFromPort(k)
            if isinstance(v, Module) and hasattr(v, 'get_source'):
                v = v.get_source()
            return (k, v)

        def get_mro(v):
            # Tries to get the mro from strange class hierarchies like VTK's
            try:
                return v.mro()
            except AttributeError:
                def yield_all(v):
                    b = v.__bases__
                    yield v
                    for base in b:
                        g = yield_all(base)
                        while 1: yield g.next()
                return [x for x in yield_all(v)]
            
        if use_input:
            inputDict = dict([smart_input_entry(k)
                              for k in self.inputPorts])
            locals_.update(inputDict)
        if use_output:
            outputDict = dict([(k, None)
                               for k in self.outputPorts])
            locals_.update(outputDict)
        _m = vistrails.core.packagemanager.get_package_manager()
        locals_.update({'fail': fail,
                        'package_manager': _m,
                        'cache_this': cache_this,
                        'self': self})
        del locals_['source']
        exec code_str in locals_, locals_
        if use_output:
            oports = self.registry.get_descriptor(SmartSource).output_ports
            for k in outputDict.iterkeys():
                if locals_[k] != None:
                    v = locals_[k]
                    spec = oports.get(k, None)
                    
                    if spec:
                        # See explanation of algo in doc/smart_source_resolution_algo.txt
                        # changed from spec.types()[0]
                        port_vistrail_base_class = spec.descriptors()[0].module
                        mro = get_mro(type(v))
                        source_types = self.registry.python_source_types
                        found = False
                        for python_class in mro:
                            if python_class in source_types:
                                vistrail_classes = [x for x in source_types[python_class]
                                                    if issubclass(x, port_vistrail_base_class)]
                                if len(vistrail_classes) == 0:
                                    # FIXME better error handling
                                    raise ModuleError(self, "Module Registry inconsistent")
                                vt_class = vistrail_classes[0]
                                found = True
                                break
                        if found:
                            vt_instance = vt_class()
                            vt_instance.set_source(v)
                            v = vt_instance
                    self.setResult(k, v)

    def compute(self):
        s = urllib.unquote(str(self.forceGetInputFromPort('source', '')))
        self.run_code(s, use_input=True, use_output=True)

##############################################################################

class _ZIPDecompressor(object):

    """_ZIPDecompressor extracts a file from a .zip file. On Win32, uses
the zipfile library from python. On Linux/Macs, uses command line, because
it avoids moving the entire file contents to/from memory."""

    # TODO: Figure out a way of doing this right on Win32

    def __init__(self, archive, filename_in_archive, output_filename):
        self._archive = archive
        self._filename_in_archive = filename_in_archive
        self._output_filename = output_filename

    if vistrails.core.system.systemType in ['Windows', 'Microsoft']:
        def extract(self):
            os.system('unzip -p "%s" "%s" > "%s"' %
                      (self._archive,
                       self._filename_in_archive,
                       self._output_filename))
# zipfile cannot handle big files
#            import zipfile
#             output_file = file(self._output_filename, 'w')
#             zip_file = zipfile.ZipFile(self._archive)
#             contents = zip_file.read(self._filename_in_archive)
#             output_file.write(contents)
#             output_file.close()
    else:
        def extract(self):
            os.system("unzip -p %s %s > %s" %
                      (self._archive,
                       self._filename_in_archive,
                       self._output_filename))
            

class Unzip(Module):
    """Unzip extracts a file from a ZIP archive."""

    def compute(self):
        self.checkInputPort("archive_file")
        self.checkInputPort("filename_in_archive")
        filename_in_archive = self.getInputFromPort("filename_in_archive")
        archive_file = self.getInputFromPort("archive_file")
        suffix = self.interpreter.filePool.guess_suffix(filename_in_archive)
        output = self.interpreter.filePool.create_file(suffix=suffix)
        dc = _ZIPDecompressor(archive_file.name,
                              filename_in_archive,
                              output.name)
        dc.extract()
        self.setResult("file", output)

##############################################################################
    
class Variant(Module):
    """
    Variant is tracked internally for outputing a variant type on
    output port. For input port, Module type should be used
    
    """
    pass

def init_constant(m):
    reg = get_module_registry()

    reg.add_module(m)
    reg.add_input_port(m, "value", m)
    reg.add_output_port(m, "value", m)
    
def initialize(*args, **kwargs):
    reg = get_module_registry()

    # !!! is_root should only be set for Module !!!
    reg.add_module(Module, is_root=True)
    reg.add_output_port(Module, "self", Module, optional=True)

    reg.add_module(Constant)

    reg.add_module(Boolean)
    reg.add_module(Float)
    reg.add_module(Integer)
    reg.add_module(String)
    
    reg.add_output_port(Constant, "value_as_string", String)
    reg.add_output_port(String, "value_as_string", String, True)

    reg.add_module(List)
    reg.add_input_port(List, "head", Module)
    reg.add_input_port(List, "tail", List)

    reg.add_module(Path)
    reg.add_input_port(Path, "value", Path)
    reg.add_output_port(Path, "value", Path)
    reg.add_input_port(Path, "name", String, True)

    reg.add_module(File, constantSignatureCallable=path_parameter_hasher)
    reg.add_input_port(File, "value", File)
    reg.add_output_port(File, "value", File)
    reg.add_output_port(File, "self", File, True)
    reg.add_input_port(File, "create_file", Boolean, True)
    reg.add_output_port(File, "local_filename", String, True)

    reg.add_module(Directory, constantSignatureCallable=path_parameter_hasher)
    reg.add_input_port(Directory, "value", Directory)
    reg.add_output_port(Directory, "value", Directory)
    reg.add_output_port(Directory, "itemList", List)
    reg.add_input_port(Directory, "create_directory", Boolean, True)

    reg.add_module(OutputPath)
    reg.add_output_port(OutputPath, "value", OutputPath)

    reg.add_module(FileSink)
    reg.add_input_port(FileSink, "file", File)
    reg.add_input_port(FileSink, "outputPath", OutputPath)
    reg.add_input_port(FileSink, "overwrite", Boolean, True, 
                       defaults="(True,)")
    reg.add_input_port(FileSink,  "publishFile", Boolean, True)
    
    reg.add_module(DirectorySink)
    reg.add_input_port(DirectorySink, "dir", Directory)
    reg.add_input_port(DirectorySink, "outputPath", OutputPath)
    reg.add_input_port(DirectorySink, "overwrite", Boolean, True, 
                       defaults="(True,)")

    reg.add_module(Color)
    reg.add_input_port(Color, "value", Color)
    reg.add_output_port(Color, "value", Color)

    reg.add_module(StandardOutput)
    reg.add_input_port(StandardOutput, "value", Module)

    reg.add_module(Tuple, 
                   configureWidgetType=("vistrails.gui.modules.tuple_configuration",
                                        "TupleConfigurationWidget"))
    reg.add_output_port(Tuple, 'self', Tuple)

    reg.add_module(TestTuple)
    reg.add_input_port(TestTuple, 'tuple', [Integer, String])

    reg.add_module(Untuple, 
                   configureWidgetType=("vistrails.gui.modules.tuple_configuration",
                                        "UntupleConfigurationWidget"))
    reg.add_input_port(Untuple, 'tuple', Tuple)

    reg.add_module(ConcatenateString)
    for i in xrange(ConcatenateString.fieldCount):
        j = i+1
        port = "str%s" % j
        reg.add_input_port(ConcatenateString, port, String)
    reg.add_output_port(ConcatenateString, "value", String)

    reg.add_module(Dictionary)
    reg.add_input_port(Dictionary, "addPair", [Module, Module])
    reg.add_input_port(Dictionary, "addPairs", List)

    reg.add_module(Null)

    reg.add_module(PythonSource,
                   configureWidgetType=("vistrails.gui.modules.python_source_configure",
                                        "PythonSourceConfigurationWidget"))
    reg.add_input_port(PythonSource, 'source', String, True)
    reg.add_output_port(PythonSource, 'self', Module)

    reg.add_module(SmartSource,
                   configureWidgetType=("vistrails.gui.modules.python_source_configure",
                                        "PythonSourceConfigurationWidget"))
    reg.add_input_port(SmartSource, 'source', String, True)

    reg.add_module(Unzip)
    reg.add_input_port(Unzip, 'archive_file', File)
    reg.add_input_port(Unzip, 'filename_in_archive', String)
    reg.add_output_port(Unzip, 'file', File)

    reg.add_module(Variant)

    # initialize the sub_module modules, too
    import vistrails.core.modules.sub_module
    vistrails.core.modules.sub_module.initialize(*args, **kwargs)


def handle_module_upgrade_request(controller, module_id, pipeline):
   from vistrails.core.upgradeworkflow import UpgradeWorkflowHandler
   reg = get_module_registry()

   def outputName_remap(old_conn, new_module):
       ops = []
       old_src_module = pipeline.modules[old_conn.source.moduleId]
       op_desc = reg.get_descriptor(OutputPath)
       new_x = (old_src_module.location.x + new_module.location.x) / 2.0
       new_y = (old_src_module.location.y + new_module.location.y) / 2.0
       op_module = \
           controller.create_module_from_descriptor(op_desc, new_x, new_y)
       ops.append(('add', op_module))
       create_new_connection = UpgradeWorkflowHandler.create_new_connection
       new_conn_1 = create_new_connection(controller,
                                          old_src_module,
                                          old_conn.source,
                                          op_module,
                                          "name")
       ops.append(('add', new_conn_1))
       new_conn_2 = create_new_connection(controller,
                                          op_module,
                                          "value",
                                          new_module,
                                          "outputPath")
       ops.append(('add', new_conn_2))
       return ops

   module_remap = {'FileSink':
                       [(None, '1.6', None,
                         {'dst_port_remap':
                              {'overrideFile': 'overwrite',
                               'outputName': outputName_remap},
                          'function_remap':
                              {'overrideFile': 'overwrite',
                               'outputName': 'outputPath'}})],
                   'GetItemsFromDirectory':
                       [(None, '1.6', 'Directory',
                         {'dst_port_remap':
                              {'dir': 'value'},
                          'src_port_remap':
                              {'itemlist': 'itemList'},
                          })],
                   'InputPort':
                       [(None, '1.6', None,
                         {'dst_port_remap': {'old_name': None}})],
                   'OutputPort':
                       [(None, '1.6', None,
                         {'dst_port_remap': {'old_name': None}})],
                   'PythonSource':
                       [(None, '1.6', None, {})],
                   }

   return UpgradeWorkflowHandler.remap_module(controller, module_id, pipeline,
                                              module_remap)<|MERGE_RESOLUTION|>--- conflicted
+++ resolved
@@ -50,7 +50,7 @@
 import os
 import os.path
 import shutil
-import zipfile
+#import zipfile
 import urllib
 
 try:
@@ -59,11 +59,6 @@
 except ImportError:
     import sha
     sha_hash = sha.new
-<<<<<<< HEAD
-=======
-#import zipfile
-import urllib
->>>>>>> 8899fa05
 
 ###############################################################################
 
