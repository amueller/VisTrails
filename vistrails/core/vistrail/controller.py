###############################################################################
##
## Copyright (C) 2011-2014, NYU-Poly.
## Copyright (C) 2006-2011, University of Utah. 
## All rights reserved.
## Contact: contact@vistrails.org
##
## This file is part of VisTrails.
##
## "Redistribution and use in source and binary forms, with or without 
## modification, are permitted provided that the following conditions are met:
##
##  - Redistributions of source code must retain the above copyright notice, 
##    this list of conditions and the following disclaimer.
##  - Redistributions in binary form must reproduce the above copyright 
##    notice, this list of conditions and the following disclaimer in the 
##    documentation and/or other materials provided with the distribution.
##  - Neither the name of the University of Utah nor the names of its 
##    contributors may be used to endorse or promote products derived from 
##    this software without specific prior written permission.
##
## THIS SOFTWARE IS PROVIDED BY THE COPYRIGHT HOLDERS AND CONTRIBUTORS "AS IS" 
## AND ANY EXPRESS OR IMPLIED WARRANTIES, INCLUDING, BUT NOT LIMITED TO, 
## THE IMPLIED WARRANTIES OF MERCHANTABILITY AND FITNESS FOR A PARTICULAR 
## PURPOSE ARE DISCLAIMED. IN NO EVENT SHALL THE COPYRIGHT HOLDER OR 
## CONTRIBUTORS BE LIABLE FOR ANY DIRECT, INDIRECT, INCIDENTAL, SPECIAL, 
## EXEMPLARY, OR CONSEQUENTIAL DAMAGES (INCLUDING, BUT NOT LIMITED TO, 
## PROCUREMENT OF SUBSTITUTE GOODS OR SERVICES; LOSS OF USE, DATA, OR PROFITS; 
## OR BUSINESS INTERRUPTION) HOWEVER CAUSED AND ON ANY THEORY OF LIABILITY, 
## WHETHER IN CONTRACT, STRICT LIABILITY, OR TORT (INCLUDING NEGLIGENCE OR 
## OTHERWISE) ARISING IN ANY WAY OUT OF THE USE OF THIS SOFTWARE, EVEN IF 
## ADVISED OF THE POSSIBILITY OF SUCH DAMAGE."
##
###############################################################################
import copy
from itertools import izip
import os
import uuid
import shutil
import tempfile

from vistrails.core.configuration import get_vistrails_configuration
import vistrails.core.db.action
import vistrails.core.db.io
import vistrails.core.db.locator
from vistrails.core import debug
from vistrails.core.data_structures.graph import Graph
from vistrails.core.interpreter.default import get_default_interpreter
from vistrails.core.interpreter.job import JobMonitor
from vistrails.core.layout.workflow_layout import WorkflowLayout, \
    Pipeline as LayoutPipeline, Defaults as LayoutDefaults
from vistrails.core.log.controller import LogController, DummyLogController
from vistrails.core.log.log import Log
from vistrails.core.modules.abstraction import identifier as abstraction_pkg, \
    version as abstraction_ver
from vistrails.core.modules.basic_modules import identifier as basic_pkg
import vistrails.core.modules.module_registry
from vistrails.core.modules.module_registry import ModuleRegistryException, \
    MissingModuleVersion, MissingModule, MissingPackageVersion, MissingPort, \
    MissingPackage, PortsIncompatible
from vistrails.core.modules.package import Package
from vistrails.core.modules.sub_module import new_abstraction, read_vistrail, \
    get_all_abs_namespaces, get_cur_abs_namespace, get_cur_abs_annotation_key, \
    get_next_abs_annotation_key, save_abstraction, parse_abstraction_name
from vistrails.core.packagemanager import PackageManager, get_package_manager
import vistrails.core.packagerepository
from vistrails.core.thumbnails import ThumbnailCache
from vistrails.core.upgradeworkflow import UpgradeWorkflowHandler, UpgradeWorkflowError
from vistrails.core.utils import VistrailsInternalError, PortAlreadyExists, DummyView, \
    InvalidPipeline
from vistrails.core.system import vistrails_default_file_type
from vistrails.core.vistrail.abstraction import Abstraction
from vistrails.core.vistrail.action import Action
from vistrails.core.vistrail.annotation import Annotation
from vistrails.core.vistrail.connection import Connection
from vistrails.core.vistrail.group import Group
from vistrails.core.vistrail.location import Location
from vistrails.core.vistrail.module import Module, ModuleFunction, ModuleParam
from vistrails.core.vistrail.module_function import ModuleFunction
from vistrails.core.vistrail.module_param import ModuleParam
from vistrails.core.vistrail.pipeline import Pipeline
from vistrails.core.vistrail.port import Port
from vistrails.core.vistrail.port_spec import PortSpec
from vistrails.core.vistrail.port_spec_item import PortSpecItem
from vistrails.core.vistrail.vistrail import Vistrail
from vistrails.core.theme import DefaultCoreTheme
from vistrails.db import VistrailsDBException
from vistrails.db.domain import IdScope, DBWorkflowExec
from vistrails.db.services.io import create_temp_folder, remove_temp_folder
from vistrails.db.services.io import SaveBundle, open_vt_log_from_db
from vistrails.db.services.vistrail import getSharedRoot
from vistrails.core.utils import any

def vt_action(description_or_f=None):
    def get_f(f, description=None):
        def new_f(self, *args, **kwargs):
            self.flush_delayed_actions()
            action = f(self, *args, **kwargs)
            if action is not None:
                self.add_new_action(action, description)
                self.perform_action(action)
            return action
        return new_f

    if isinstance(description_or_f, basestring):
        d = description_or_f
        def wrap(f):
            return get_f(f, d)
        return wrap
    else:
        return get_f(description_or_f)

class CompareThumbnailsError(Exception):

    def __init__(self, msg, first=None, second=None):
        Exception.__init__(self, msg)
        self._msg = msg
        self._first = first
        self._second = second
        
    def __str__(self):
        return "Comparing thumbnails failed.\n%s\n%s\n%s" % \
            (self._msg, self._first, self._second)

class VistrailController(object):
    def __init__(self, vistrail=None, locator=None, abstractions=None, 
                 thumbnails=None, mashups=None, id_scope=None, 
                 set_log_on_vt=True, auto_save=True):
        self.vistrail = None
        self.locator = None
        self._auto_save = auto_save
        self.name = ''
        self.file_name = ''
        self.is_abstraction = False
        self.changed = False

        # if _cache_pipelines is True, cache pipelines to speed up
        # version switching
        self._cache_pipelines = True
        self.flush_pipeline_cache()
        self._current_full_graph = None
        self._current_terse_graph = None
        self.num_versions_always_shown = 1

        # if self.search is True, vistrail is currently being searched
        self.search = None
        self.search_str = None
        # If self.refine is True, search mismatches are hidden instead
        # of ghosted
        self.refine = False
        self.full_tree = False

        self._asked_packages = set()
        self._delayed_actions = []
        self._delayed_paramexps = []
        self._delayed_mashups = []
        self._loaded_abstractions = {}
        
        # This will just store the mashups in memory and send them to SaveBundle
        # when writing the vistrail
        self._mashups = []

        # the redo stack stores the undone action ids 
        # (undo is automatic with us, through the version tree)
        self.redo_stack = []

        # this is a reference to the current parameter exploration
        self.current_parameter_exploration = None
        
        # theme used to estimate module size for layout
        self.layoutTheme = DefaultCoreTheme()
        
        self.set_vistrail(vistrail, locator, 
                          abstractions=abstractions, 
                          thumbnails=thumbnails,
                          mashups=mashups,
                          id_scope=id_scope, 
                          set_log_on_vt=set_log_on_vt)

    # allow gui.vistrail_controller to reference individual views
    def _get_current_version(self):
        return self._current_version
    def _set_current_version(self, version):
        self._current_version = version
    current_version = property(_get_current_version, _set_current_version)

    def _get_current_pipeline(self):
        return self._current_pipeline
    def _set_current_pipeline(self, pipeline):
        self._current_pipeline = pipeline
    current_pipeline = property(_get_current_pipeline, _set_current_pipeline)

    def flush_pipeline_cache(self):
        self._pipelines = {0: Pipeline()}

    def logging_on(self):
        return not get_vistrails_configuration().check('nologger')
            
    def get_logger(self):
        if self.logging_on():
            return LogController(self.log)
        else:
            return DummyLogController
        
    def get_locator(self):
        return self.locator
    
    def set_vistrail(self, vistrail, locator, abstractions=None, 
                     thumbnails=None, mashups=None, id_scope=None,
                     set_log_on_vt=True):
        self.vistrail = vistrail
        self.id_scope = id_scope
        self.current_session = -1
        self.log = Log()
        if self.vistrail is not None:
            self.id_scope = self.vistrail.idScope
            self.current_session = self.vistrail.idScope.getNewId("session")
            self.vistrail.current_session = self.current_session
            if set_log_on_vt:
                self.vistrail.log = self.log
            if abstractions is not None:
                self.ensure_abstractions_loaded(self.vistrail, abstractions)
            if thumbnails is not None:
                ThumbnailCache.getInstance().add_entries_from_files(thumbnails)
            if mashups is not None:
                self._mashups = mashups
        self.current_version = -1
        self.current_pipeline = Pipeline()
        if self.locator != locator and self.locator is not None:
            self.locator.clean_temporaries()
        self.locator = locator
        if self.locator is not None:
            self.set_file_name(locator.name)
        else:
            self.set_file_name('')
        if self.locator and self.locator.has_temporaries():
            self.set_changed(True)
        if self.vistrail is not None:
            self.recompute_terse_graph()
        
    def close_vistrail(self, locator):
        if not self.vistrail.is_abstraction:
            self.unload_abstractions()
        if locator is not None:
            locator.clean_temporaries()
            locator.close()

    def cleanup(self):
        pass

    def set_id_scope(self, id_scope):
        self.id_scope = id_scope

    def set_changed(self, changed):
        """ set_changed(changed: bool) -> None
        Set the current state of changed and emit signal accordingly
        
        """
        if changed!=self.changed:
            self.changed = changed
        
    def set_file_name(self, file_name):
        """ set_file_name(file_name: str) -> None
        Change the controller file name
        
        """
        if file_name == None:
            file_name = ''
        if self.file_name!=file_name:
            self.file_name = file_name
            self.name = os.path.split(file_name)[1]
            if self.name=='':
                self.name = 'untitled%s'%vistrails_default_file_type()
                
    def check_alias(self, name):
        """check_alias(alias) -> Boolean 
        Returns True if current pipeline has an alias named name """
        # FIXME Why isn't this call on the pipeline?
        return self.current_pipeline.has_alias(name)
    
    def check_vistrail_variable(self, name):
        """check_vistrail_variable(var) -> Boolean
        Returns True if vistrail has a variable named name """
        if self.vistrail:
            return self.vistrail.has_vistrail_var(name)
        return False
    
    def set_vistrail_variable(self, name, value=None, set_changed=True):
        """set_vistrail_variable(var) -> Boolean
        Returns True if vistrail variable was changed """
        if self.vistrail:
            changed = self.vistrail.set_vistrail_var(name, value)
            if changed and set_changed:
                self.set_changed(changed)
            return changed
        return False

    def get_vistrail_variable(self, name):
        if self.vistrail:
            return self.vistrail.get_vistrail_var(name)
        return None

    def has_vistrail_variable_with_uuid(self, uuid):
        if self.vistrail:
            return self.vistrail.db_has_vistrailVariable_with_uuid(uuid)
        return None

    def get_vistrail_variable_by_uuid(self, uuid):
        if self.vistrail:
            return self.vistrail.db_get_vistrailVariable_by_uuid(uuid)
        return None
 
    def get_vistrail_variables(self):
        """get_vistrail_variables() -> list
        Returns the list of vistrail variables """
        if self.vistrail:
            return self.vistrail.vistrail_vars
        return []
    
    def find_vistrail_var_module(self, var_uuid):
        for m in self.current_pipeline.modules.itervalues():
            if m.is_vistrail_var() and m.get_vistrail_var() == var_uuid:
                return m
        return None

    def get_vistrail_var_pairs(self, to_module, port_name, var_uuid=None):
        connections = self.get_connections_to(self.current_pipeline, 
                                              [to_module.id], port_name)
        pipeline = self.current_pipeline
        v_pairs = {}
        for connection in connections:
            m = pipeline.modules[connection.source.moduleId]
            if m.is_vistrail_var():
                if var_uuid is None or m.get_vistrail_var() == var_uuid:
                    if m.id not in v_pairs:
                        v_pairs[m.id] = []
                    v_pairs[m.id].append(connection)
        return v_pairs

    def create_vistrail_var_module(self, descriptor, x, y, var_uuid):
        m = self.create_module_from_descriptor(descriptor, x, y)
        a = Annotation(id=self.id_scope.getNewId(Annotation.vtType),
                       key=Module.VISTRAIL_VAR_ANNOTATION,
                       value=var_uuid)
        m.add_annotation(a)
        f = self.create_function(m, "value")
        m.add_function(f)
        return m

    def check_vistrail_var_connected(self, v_module, to_module, to_port):
        connections = self.get_connections_to(self.current_pipeline, 
                                              [to_module.id], to_port)
        for connection in connections:
            if connection.source.moduleId == v_module.id:
                return True
        return False

    def check_has_vistrail_var_connected(self, to_module, port_name):
        connections = self.get_connections_to(self.current_pipeline, 
                                              [to_module.id], port_name)
        pipeline = self.current_pipeline
        for connection in connections:
            if pipeline.modules[connection.source.moduleId].is_vistrail_var():
                return True
        return False

    @vt_action("Connected vistrail variable")
    def connect_vistrail_var_action(self, connection, module=None):
        ops = []
        if module is not None:
            ops.append(('add', module))
        ops.append(('add', connection))
        action = vistrails.core.db.action.create_action(ops)
        return action
        
    def connect_vistrail_var(self, descriptor, var_uuid,
                             to_module, to_port, x, y):
        ops = []
        new_module = None
        v_module = self.find_vistrail_var_module(var_uuid)
        if v_module is None:
            v_module = self.create_vistrail_var_module(descriptor, x, y, 
                                                       var_uuid)
            new_module = v_module
        elif self.check_vistrail_var_connected(v_module, to_module, to_port):
            return (None, None)

        c = self.create_connection(v_module, "value", to_module, to_port)
        action = self.connect_vistrail_var_action(c, new_module)
        return (c, new_module)

    def delete_modules_and_connections(self, modules, connections):
        ops = []
        ops.extend([('delete', c) for c in connections])
        ops.extend([('delete', m) for m in modules])
        if len(ops) > 0:
            action = vistrails.core.db.action.create_action(ops)
            return action
        return None

    @vt_action("Disconnected vistrail variable")
    def disconnect_vistrail_vars(self, modules, connections):
        return self.delete_modules_and_connections(modules, connections)

    def get_disconnect_vistrail_vars(self, to_module, to_port, 
                                     to_var_uuid=None):
        to_delete_modules = []
        to_delete_conns = []
        v_pairs = self.get_vistrail_var_pairs(to_module, to_port, to_var_uuid)
        for (v_module_id, v_conns) in v_pairs.iteritems():
            to_delete_conns.extend(v_conns)
            total_conns = self.get_connections_from(self.current_pipeline,
                                                    [v_module_id])
            # remove v_module if it isn't connected to others
            if (len(total_conns) - len(v_conns)) < 1:
                to_delete_modules.append(
                    self.current_pipeline.modules[v_module_id])

        # action = self.delete_modules_and_connections(to_delete_modules,
        #                                              to_delete_conns)
        # if action:
        #     self.vistrail.change_description("Disconnected Vistrail Variables",
        #                                      action.id)
        return (to_delete_modules, to_delete_conns)

    def get_connected_vistrail_vars(self, module_ids, to_delete=False):
        """get_connected_vistrail_vars(module_ids: list, to_delete: bool)->list

        Returns the vistrail variables connected to the specified module_id:s
        If to_delete is true we exclude modules that have connections to
        modules not in the module_ids list

        """
        vv_modules = {}
        connections = self.get_connections_to(self.current_pipeline, 
                                              module_ids)
        pipeline = self.current_pipeline
        final_connections = []
        for connection in connections:
            m = pipeline.modules[connection.source.moduleId]
            if m.is_vistrail_var():
                if m.id not in vv_modules:
                    vv_modules[m.id] = []
                vv_modules[m.id].append(connection)
                final_connections.append(connection.id)
        if to_delete:
            for module_id, connections in vv_modules.items():
                total_conns = self.get_connections_from(self.current_pipeline,
                                                        [module_id])
                if len(total_conns) != len(connections):
                    # there are connections to other modules so don't delete
                    del vv_modules[module_id]
        return vv_modules.keys(), final_connections

    def getParameterExplorationById(self, id):
        """ getParameterExplorationById(self, id) -> ParameterExploration
        Returns a ParameterExploration given its id
        """
        if self.vistrail and \
           self.vistrail.db_has_parameter_exploration_with_id(id):
            return  self.vistrail.db_get_parameter_exploration_by_id(id)
        return None

    def getLatestParameterExplorationByVersion(self, id):
        """ getLatestParameterExplorationByVersion(self, version) ->
                                                        ParameterExploration
        Returns a parameter exploration given its action_id and
        that it has not been named
        """
        for i in xrange(len(self.vistrail.db_parameter_explorations)):
            pe = self.vistrail.db_parameter_explorations[i]
            if pe.action_id == id and not pe.name:
                return pe
        return None

    def invalidate_version_tree(self, *args, **kwargs):
        """ invalidate_version_tree(self, *args, **kwargs) -> None
        Does nothing, gui/vistrail_controller.py does, though
        """
        pass

    ##########################################################################
    # Actions, etc

    def has_move_actions(self):
        return False
    
    def flush_move_actions(self):
        return False

    def migrate_tags(self, from_version, to_version, vistrail=None):
        if vistrail is None:
            vistrail = self.vistrail
        tag = vistrail.get_tag(from_version)
        if tag:
            vistrail.set_tag(from_version, "")
            vistrail.set_tag(to_version, tag)
        notes = vistrail.get_notes(from_version)
        if notes:
            vistrail.set_notes(from_version, "")
            vistrail.set_notes(to_version, notes)

    def flush_delayed_actions(self):
        start_version = self.current_version
        desc_key = Action.ANNOTATION_DESCRIPTION
        added_upgrade = False
        should_migrate_tags = get_vistrails_configuration().check("migrateTags")
        for action in self._delayed_actions:
            self.vistrail.add_action(action, start_version, 
                                     self.current_session)
            # HACK to populate upgrade information
            if (action.has_annotation_with_key(desc_key) and
                action.get_annotation_by_key(desc_key).value == 'Upgrade'):
                self.vistrail.set_upgrade(start_version, str(action.id))
            if should_migrate_tags:
                self.migrate_tags(start_version, action.id)
            self.current_version = action.id
            start_version = action.id
            added_upgrade = True
        for pe in self._delayed_paramexps:
            pe.action_id = self.current_version
            self.vistrail.db_add_parameter_exploration(pe)
        for mashup in self._delayed_mashups:
            # mashup is a mashuptrail.
            # We need to update all action id references.
            mashup.vtVersion = self.current_version
            for action in mashup.actions:
                action.mashup.version = self.current_version
            self._mashups.append(mashup)

            #self.vistrail.db_add_parameter_exploration(pe)
        # We have to do moves after the delayed actions because the pipeline
        # may have been updated
        added_moves = self.flush_move_actions()
        self._delayed_actions = []
        self._delayed_paramexps = []
        self._delayed_mashups = []
        if added_upgrade or added_moves:
            self.recompute_terse_graph()
            self.invalidate_version_tree(False)

    def perform_action(self, action):
        """ performAction(action: Action) -> timestep
        
        Performs given action on current pipeline.
        
        """
        if action is not None:
            self.current_pipeline.perform_action(action)
            self.current_version = action.db_id
            return action.db_id
        return None

    def add_new_action(self, action, description=None):
        """add_new_action(action) -> None

        Call this function to add a new action to the vistrail being
        controlled by the vistrailcontroller.

        FIXME: In the future, this function should watch the vistrail
        and get notified of the change.

        """
        if action is not None:
            if self.current_version == -1:
                self.change_selected_version(0)
            self.vistrail.add_action(action, self.current_version, 
                                     self.current_session)
            if description is not None:
                self.vistrail.change_description(description, action.id)
            self.current_version = action.db_id
            self.set_changed(True)
            self.recompute_terse_graph()
            
    def create_module_from_descriptor(self, *args, **kwargs):
        return self.create_module_from_descriptor_static(self.id_scope,
                                                         *args, **kwargs)

    @staticmethod
    def create_module_from_descriptor_static(id_scope, descriptor, 
                                             x=0.0, y=0.0, 
                                             internal_version=-1,
                                             use_desc_pkg_version=False):
        reg = vistrails.core.modules.module_registry.get_module_registry()
        if not use_desc_pkg_version:
            package = reg.get_package_by_name(descriptor.identifier)
            pkg_version = package.version
        else:
            pkg_version = descriptor.package_version
        loc_id = id_scope.getNewId(Location.vtType)
        location = Location(id=loc_id,
                            x=x, 
                            y=y,
                            )
        if internal_version > -1:
            # only get the current namespace if this is a local subworkflow
            if descriptor.identifier == abstraction_pkg:
                namespace = get_cur_abs_namespace(descriptor.module.vistrail)
            else:
                namespace = descriptor.namespace
            abstraction_id = id_scope.getNewId(Abstraction.vtType)
            module = Abstraction(id=abstraction_id,
                                 name=descriptor.name,
                                 package=descriptor.identifier,
                                 namespace=namespace,
                                 version=pkg_version,
                                 location=location,
                                 internal_version=internal_version,
                                 )
        elif descriptor.identifier == basic_pkg and \
                descriptor.name == 'Group':
            group_id = id_scope.getNewId(Group.vtType)
            module = Group(id=group_id,
                           name=descriptor.name,
                           package=descriptor.identifier,
                           namespace=descriptor.namespace,
                           version=pkg_version,
                           location=location,
                           )
        else:
            module_id = id_scope.getNewId(Module.vtType)
            module = Module(id=module_id,
                            name=descriptor.name,
                            package=descriptor.identifier,
                            namespace=descriptor.namespace,
                            version=pkg_version,
                            location=location,
                            )
        module.is_valid = True
        return module

    def create_module(self, *args, **kwargs):
        return self.create_module_static(self.id_scope, *args, **kwargs)

    @staticmethod
    def create_module_static(id_scope, identifier, name, namespace='', 
                             x=0.0, y=0.0, internal_version=-1):
        reg = vistrails.core.modules.module_registry.get_module_registry()
        d = reg.get_descriptor_by_name(identifier, name, namespace)
        static_call = VistrailController.create_module_from_descriptor_static
        return static_call(id_scope, d, x, y, internal_version)

    def create_old_module(self, *args, **kwargs):
        return self.create_old_module_static(self.id_scope, *args, **kwargs)

    @staticmethod
    def create_old_module_static(id_scope, identifier, name, namespace='', 
                                 version='', x=0.0, y=0.0, internal_version=-1):
        dummy_d = ModuleDescriptor(name=name, 
                                   package=identifier, 
                                   namespace=namespace, 
                                   package_version=version, 
                                   internal_version=internal_version)
        return VistrailController.create_module_from_descriptor_static(
            id_scope, dummy_d, x, y, internal_version, True)

    def create_connection_from_ids(self, output_id, output_port_spec,
                                       input_id, input_port_spec):
        output_module = self.current_pipeline.modules[output_id]
        input_module = self.current_pipeline.modules[input_id]
        return self.create_connection(output_module, output_port_spec, 
                                      input_module, input_port_spec)

    def create_connection(self, *args, **kwargs):
        return self.create_connection_static(self.id_scope, *args, **kwargs)

    @staticmethod
    def create_connection_static(id_scope, output_module, output_port_spec,
                                 input_module, input_port_spec):     
        if isinstance(output_port_spec, basestring):
            output_port_spec = \
                output_module.get_port_spec(output_port_spec, 'output')
        if isinstance(input_port_spec, basestring):
            input_port_spec = \
                input_module.get_port_spec(input_port_spec, 'input')            
        if output_port_spec is None:
            raise VistrailsInternalError("output port spec is None")
        if input_port_spec is None:
            raise VistrailsInternalError("input port spec is None")
        reg = vistrails.core.modules.module_registry.get_module_registry()
        if not reg.ports_can_connect(output_port_spec, input_port_spec):
            raise PortsIncompatible(output_module.package,
                                    output_module.name,
                                    output_module.namespace,
                                    output_port_spec.name,
                                    input_module.package,
                                    input_module.name,
                                    input_module.namespace,
                                    input_port_spec.name)
        output_port_id = id_scope.getNewId(Port.vtType)
        output_port = Port(id=output_port_id,
                           spec=output_port_spec,
                           moduleId=output_module.id,
                           moduleName=output_module.name)
        input_port_id = id_scope.getNewId(Port.vtType)
        input_port = Port(id=input_port_id,
                           spec=input_port_spec,
                           moduleId=input_module.id,
                           moduleName=input_module.name)
        conn_id = id_scope.getNewId(Connection.vtType)
        connection = Connection(id=conn_id,
                                ports=[input_port, output_port])
        return connection

    def create_param(self, *args, **kwargs):
        return self.create_param_static(self.id_scope, *args, **kwargs)

    @staticmethod
    def create_param_static(id_scope, port_spec, pos, value, alias='', 
                            query_method=None):
        param_id = id_scope.getNewId(ModuleParam.vtType)
        descriptor = port_spec.descriptors()[pos]
        param_type = descriptor.sigstring
        # FIXME add/remove description
        # FIXME make ModuleParam constructor accept port_spec
        new_param = ModuleParam(id=param_id,
                                pos=pos,
                                name='<no description>',
                                alias=alias,
                                val=value,
                                type=param_type,
                                )

        # FIXME probably should put this in the ModuleParam constructor
        new_param.queryMethod = query_method
        return new_param

    def create_params(self, *args, **kwargs):
        return self.create_params_static(self.id_scope, *args, **kwargs)

    @staticmethod
    def create_params_static(id_scope, port_spec, values, aliases=[], 
                             query_methods=[]):
        params = []
        for i in xrange(len(port_spec.descriptors())):
            if i < len(values):
                value = str(values[i])
            else:
                value = None
            if i < len(aliases):
                alias = str(aliases[i])
            else:
                alias = ''
            if i < len(query_methods):
                query_method = query_methods[i]
            else:
                query_method = None
            param = VistrailController.create_param_static(id_scope, port_spec,
                                                           i, value, alias,
                                                           query_method)
            params.append(param)
        return params

    def create_function(self, *args, **kwargs):
        return self.create_function_static(self.id_scope, *args, **kwargs)

    @staticmethod
    def create_function_static(id_scope, module, port_spec, 
                               param_values=[], aliases=[], query_methods=[]):
<<<<<<< HEAD
        if isinstance(port_spec, basestring):
            port_spec = module.get_port_spec(port_spec, 'input')
        if len(param_values) <= 0 and port_spec.defaults is not None:
=======
        port_spec = module.get_port_spec(function_name, 'input')
        if len(param_values) <= 0 and port_spec.defaults is not None and \
                                      port_spec.defaults != [None]:
>>>>>>> 95bf0b28
            param_values = port_spec.defaults

        f_id = id_scope.getNewId(ModuleFunction.vtType)
        new_function = ModuleFunction(id=f_id,
                                      pos=module.getNumFunctions(),
                                      name=port_spec.name,
                                      )
        new_function.is_valid = True
        new_params = \
            VistrailController.create_params_static(id_scope, port_spec, 
                                                    param_values, aliases,
                                                    query_methods)
        new_function.add_parameters(new_params)        
        return new_function

    def create_functions(self, *args, **kwargs):
        return self.create_functions_static(self.id_scope, *args, **kwargs)

    @staticmethod
    def create_functions_static(id_scope, module, functions):
        """create_functions(module: Module,
                            functions: [function_name: str,
                                        param_values: [str]]) 
            -> [ModuleFunction]
        
        """
        new_functions = []
        static_call = VistrailController.create_function_static
        for f in functions:
            new_functions.append(static_call(id_scope, module, *f))
        return new_functions

    def create_port_spec(self, *args, **kwargs):
        return self.create_port_spec_static(self.id_scope, *args, **kwargs)
    
    @staticmethod
    def create_port_spec_static(id_scope, module, port_type, port_name, 
                                port_sigstring, port_sort_key=-1):
        p_id = id_scope.getNewId(PortSpec.vtType)
        port_spec = PortSpec(id=p_id,
                             type=port_type,
                             name=port_name,
                             sigstring=port_sigstring,
                             sort_key=port_sort_key,
                             )
        # don't know how many port spec items are created until after...
        for psi in port_spec.port_spec_items:
            psi.id = id_scope.getNewId(PortSpecItem.vtType)
        return port_spec

    def get_module_connection_ids(self, module_ids, graph):
        connection_ids = set()
        for module_id in module_ids:
            for v, id in graph.edges_from(module_id):
                connection_ids.add(id)
            for v, id in graph.edges_to(module_id):
                connection_ids.add(id)
        return connection_ids

    def delete_module_list_ops(self, pipeline, module_ids):
        graph = pipeline.graph
        connect_ids = self.get_module_connection_ids(module_ids, graph)
        ops = []
        for c_id in connect_ids:
            ops.append(('delete', pipeline.connections[c_id]))
        for m_id in module_ids:
            ops.append(('delete', pipeline.modules[m_id]))
        return ops

    def update_port_spec_ops(self, module, deleted_ports, added_ports):
        op_list = []
        deleted_port_info = set()
        changed_port_info = set()
        for p in deleted_ports:
            port_info = (p[1], p[0])
            if module.has_portSpec_with_name(port_info):
                port = module.get_portSpec_by_name(port_info)
                deleted_port_info.add(port_info + (port.sigstring,))
        for p in added_ports:
            port_info = (p[1], p[0], p[2])
            if port_info in deleted_port_info:
                changed_port_info.add(port_info[:2])
            
        # Remove any connections related to deleted ports
        for c in self.current_pipeline.connections.itervalues():
            if ((c.sourceId == module.id and
                 any(c.source.name == p[1] for p in deleted_ports
                     if (p[1], p[0]) not in changed_port_info)) or
                (c.destinationId == module.id and
                 any(c.destination.name == p[1] for p in deleted_ports
                     if (p[1], p[0]) not in changed_port_info))):
                op_list.append(('delete', c))

        # Remove any functions related to deleted ports
        for p in deleted_ports:
            if (p[1], p[0]) not in changed_port_info:
                for function in module.functions:
                    if function.name == p[1]:
                        op_list.append(('delete', function, 
                                        Module.vtType, module.id))

        # Remove all deleted ports
        # !! Reset delted_port_info to not store sigstring
        deleted_port_info = set()
        for p in deleted_ports:
            port_info = (p[1], p[0])
            if module.has_portSpec_with_name(port_info):
                port_spec = module.get_portSpec_by_name(port_info)
                op_list.append(('delete', port_spec, Module.vtType, module.id))
                deleted_port_info.add(port_info)

        # Add all added ports
        for p in added_ports:
            if (p[1], p[0]) not in deleted_port_info and \
                    module.has_port_spec(p[1], p[0]):
                raise PortAlreadyExists(module.package, module.name, p[0], p[1])
            port_spec = self.create_port_spec(module, *p)
            op_list.append(('add', port_spec, Module.vtType, module.id))
        return op_list

    def update_function_ops(self, module, function_name, param_values=[],
                            old_id=-1L, should_replace=True, aliases=[],
                            query_methods=[]):
        """NOTE: aliases will be removed in the future!"""
        op_list = []
        port_spec = module.get_port_spec(function_name, 'input')

        if should_replace and old_id < 0:
            for old_function in module.functions:
                if old_function.name == function_name:
                    old_id = old_function.real_id

        # ensure that replacements don't happen for functions that
        # shouldn't be replaced
        if should_replace and old_id >= 0:
            function = module.function_idx[old_id]
            if param_values is None:
                op_list.append(('delete', function, module.vtType, module.id))
            else:
                for i, new_param_value in enumerate(param_values):
                    old_param = function.params[i]
                    if ((len(aliases) > i and old_param.alias != aliases[i]) or
                        (len(query_methods) > i and 
                         old_param.queryMethod != query_methods[i]) or
                        (old_param.strValue != new_param_value)):
                        if len(aliases) > i:
                            alias = aliases[i]
                        else:
                            alias = ''
                        if len(query_methods) > i:
                            query_method = query_methods[i]
                        else:
                            query_method = None
                        new_param = self.create_param(port_spec, i, 
                                                      new_param_value, alias,
                                                      query_method)
                        op_list.append(('change', old_param, new_param,
                                        function.vtType, function.real_id))
        elif param_values is not None:
            if len(param_values) < 1:
                new_function = self.create_function(module, function_name,
                                                    param_values, aliases,
                                                    query_methods)
                op_list.append(('add', new_function,
                                module.vtType, module.id))        
            else:
                psis = port_spec.port_spec_items
                found = False
                for param_value, psi in izip(param_values, psis):
                    if param_value != psi.default:
                        found = True
                        break
                if found:
                    new_function = self.create_function(module, function_name,
                                                        param_values, aliases,
                                                        query_methods)
                    op_list.append(('add', new_function,
                                    module.vtType, module.id))
        return op_list

    def update_functions_ops(self, module, functions):
        """update_functions_ops(module: Module, 
                                functions: [function_name: str,
                                            param_values: [str],
                                            old_id: long (-1)
                                            should_replace: bool (True)])
            -> [Op]
        Returns a list of operations that will create and update the
        functions of the specified module with new values.

        """
        op_list = []
        for f in functions:
            op_list.extend(self.update_function_ops(module, *f))
        return op_list

    def create_updated_parameter(self, old_param, new_value):
        """update_parameter(old_param: ModuleParam, new_value: str)
              -> ModuleParam
        Generates a change parameter action if the value is different

        """
        if old_param.strValue == new_value:
            return None

        param_id = self.id_scope.getNewId(ModuleParam.vtType)
        new_param = ModuleParam(id=param_id,
                                pos=old_param.pos,
                                name=old_param.name,
                                alias=old_param.alias,
                                val=new_value,
                                type=old_param.typeStr,
                                )
        return new_param

    def update_annotation_ops(self, module, annotations):
        """update_annotation_ops(module: Module, annotations: [(str, str)])
              -> [operation_list]
        
        """
        op_list = []
        for (key, value) in annotations:
            a_id = self.id_scope.getNewId(Annotation.vtType)
            annotation = Annotation(id=a_id,
                                    key=key, 
                                    value=value,
                                    )
            if module.has_annotation_with_key(key):
                old_annotation = module.get_annotation_by_key(key)
                op_list.append(('change', old_annotation, annotation,
                                module.vtType, module.id))
            else:
                op_list.append(('add', annotation, module.vtType, module.id))
        return op_list

    def check_subworkflow_versions(self, changed_subworkflow_desc):
        if self.current_pipeline is not None:
            self.current_pipeline.check_subworkflow_versions()

    @vt_action
    def add_module_action(self, module):
        action = vistrails.core.db.action.create_action([('add', module)])
        return action

    def add_module_from_descriptor(self, descriptor, x=0.0, y=0.0, 
                                   internal_version=-1):
        module = self.create_module_from_descriptor(descriptor, x, y, 
                                                    internal_version)
        action = self.add_module_action(module)
        return module


    def add_module(self, identifier, name, namespace='', x=0.0, y=0.0, 
                   internal_version=-1):
        """ addModule(x: int, y: int, identifier, name: str, namespace='') 
               -> Module
        Add a new module into the current pipeline
        
        """
        module = self.create_module(identifier, name, namespace, x, y,
                                    internal_version)
        action = self.add_module_action(module)
        return module
            
    def delete_module(self, module_id):
        """ delete_module(module_id: int) -> version id
        Delete a module from the current pipeline
        
        """
        return self.delete_module_list([module_id])

    def create_module_list_deletion_action(self, pipeline, module_ids):
        """ create_module_list_deletion_action(
               pipeline: Pipeline,
               module_ids: [int]) -> Action
        Create action that will delete multiple modules from the given pipeline.

        """
        ops = self.delete_module_list_ops(pipeline, module_ids)
        return vistrails.core.db.action.create_action(ops)

    @vt_action
    def delete_module_list(self, module_ids):
        """ delete_module_list(module_ids: [int]) -> [version id]
        Delete multiple modules from the current pipeline
        
        """
        action = self.create_module_list_deletion_action(self.current_pipeline,
                                                         module_ids)
        return action
    
    def move_modules_ops(self, move_list):
        """ move_module_list(move_list: [(id,x,y)]) -> [operations]        
        Returns the operations that will move each module to its 
        specified location
        
        """
        operations = []
        for (id, x, y) in move_list:
            module = self.current_pipeline.get_module_by_id(id)
            if module.location:
                if module.location.x == x and module.location.y == y:
                    continue
            loc_id = self.vistrail.idScope.getNewId(Location.vtType)
            location = Location(id=loc_id, x=x, y=y)
            if module.location and module.location.id != -1:
                old_location = module.location
                operations.append(('change', old_location, location,
                                    module.vtType, module.id))
            else:
                #should probably be an error
                operations.append(('add', location, module.vtType, module.id))
        return operations

    def move_module_list(self, move_list):
        """ move_module_list(move_list: [(id,x,y)]) -> [version id]        
        Move all modules to a new location. No flushMoveActions is
        allowed to to emit to avoid recursive actions
        
        """
        action_list = self.move_modules_ops(move_list)
        action = vistrails.core.db.action.create_action(action_list)
        self.add_new_action(action)
        return self.perform_action(action)

    @vt_action
    def add_connection_action(self, connection):
        action = vistrails.core.db.action.create_action([('add', connection)])
        return action

    def add_connection(self, output_id, output_port_spec, 
                       input_id, input_port_spec):
        """ add_connection(output_id: long,
                           output_port_spec: PortSpec | str,
                           input_id: long,
                           input_port_spec: PortSpec | str) -> Connection
        Add a new connection into Vistrail
        
        """
        connection = \
            self.create_connection_from_ids(output_id, output_port_spec, 
                                            input_id, input_port_spec)
        action = self.add_connection_action(connection)
        return connection
    
    def delete_connection(self, id):
        """ delete_connection(id: int) -> version id
        Delete a connection with id 'id'
        
        """
        return self.delete_connection_list([id])

    @vt_action
    def delete_connection_list(self, connect_ids):
        """ delete_connection_list(connect_ids: list) -> version id
        Delete a list of connections
        
        """
        action_list = []
        for c_id in connect_ids:
            action_list.append(('delete', 
                                self.current_pipeline.connections[c_id]))
        action = vistrails.core.db.action.create_action(action_list)
        return action

    @vt_action
    def add_function_action(self, module, function):
        action = vistrails.core.db.action.create_action([('add', function, 
                                                module.vtType, module.id)])
        return action

    def add_function(self, module, function_name):
        function = self.create_function(module, function_name)
        action = self.add_function_action(module, function)
        return function

    @vt_action
    def update_function(self, module, function_name, param_values, old_id=-1L,
                        aliases=[], query_methods=[], should_replace=True):
        op_list = self.update_function_ops(module, function_name, param_values,
                                           old_id, aliases=aliases,
                                           query_methods=query_methods,
                                           should_replace=should_replace)
        if len(op_list) > 0:
            action = vistrails.core.db.action.create_action(op_list)
            return action
        return None

    @vt_action
    def update_parameter(self, function, old_param_id, new_value):
        old_param = function.parameter_idx[old_param_id]
        new_param = self.create_updated_parameter(old_param, new_value)
        if new_param is None:
            return None
        op = ('change', old_param, new_param, 
              function.vtType, function.real_id)
        action = vistrails.core.db.action.create_action([op])
        return action

    @vt_action
    def delete_method(self, function_pos, module_id):
        """ delete_method(function_pos: int, module_id: int) -> version id
        Delete a method with function_pos from module module_id

        """

        module = self.current_pipeline.get_module_by_id(module_id)
        function = module.functions[function_pos]
        action = vistrails.core.db.action.create_action([('delete', function,
                                                module.vtType, module.id)])
        return action

    @vt_action
    def delete_function(self, real_id, module_id):
        module = self.current_pipeline.get_module_by_id(module_id)
        function = module.get_function_by_real_id(real_id)
        action = vistrails.core.db.action.create_action([('delete', function,
                                                module.vtType, module.id)])
        return action

    @vt_action
    def delete_annotation(self, key, module_id):
        """ delete_annotation(key: str, module_id: long) -> version_id
        Deletes an annotation from a module
        
        """
        module = self.current_pipeline.get_module_by_id(module_id)
        annotation = module.get_annotation_by_key(key)
        action = vistrails.core.db.action.create_action([('delete', annotation,
                                                module.vtType, module.id)])
        return action

    @vt_action
    def add_annotation(self, pair, module_id):
        """ add_annotation(pair: (str, str), moduleId: int)        
        Add/Update a key/value pair annotation into the module of
        moduleId
        
        """
        assert isinstance(pair[0], basestring)
        assert isinstance(pair[1], basestring)
        if pair[0].strip()=='':
            return

        module = self.current_pipeline.get_module_by_id(module_id)
        a_id = self.vistrail.idScope.getNewId(Annotation.vtType)
        annotation = Annotation(id=a_id,
                                key=pair[0], 
                                value=pair[1],
                                )
        if module.has_annotation_with_key(pair[0]):
            old_annotation = module.get_annotation_by_key(pair[0])
            action = \
                vistrails.core.db.action.create_action([('change', old_annotation,
                                                   annotation,
                                                   module.vtType, module.id)])
        else:
            action = vistrails.core.db.action.create_action([('add', annotation,
                                                        module.vtType, 
                                                        module.id)])
        return action

    def update_functions_ops_from_ids(self, module_id, functions):
        module = self.current_pipeline.modules[module_id]
        return self.update_functions_ops(module, functions)

    def update_port_spec_ops_from_ids(self, module_id, deleted_ports, 
                                      added_ports):
        module = self.current_pipeline.modules[module_id]
        return self.update_port_spec_ops(module, deleted_ports, added_ports)

    @vt_action
    def update_functions(self, module, functions):
        op_list = self.update_functions_ops(module, functions)
        if len(op_list) > 0:
            action = vistrails.core.db.action.create_action(op_list)
        else:
            action = None
        return action

    @vt_action
    def update_ports_and_functions(self, module_id, deleted_ports, added_ports,
                                   functions):
        op_list = self.update_port_spec_ops_from_ids(module_id, deleted_ports, 
                                                     added_ports)
        op_list.extend(self.update_functions_ops_from_ids(module_id, functions))
        action = vistrails.core.db.action.create_action(op_list)
        return action

    @vt_action
    def update_ports(self, module_id, deleted_ports, added_ports):
        op_list = self.update_port_spec_ops_from_ids(module_id, deleted_ports, 
                                                     added_ports)
        action = vistrails.core.db.action.create_action(op_list)
        return action

    def has_module_port(self, module_id, port_tuple):
        """ has_module_port(module_id: int, port_tuple: (str, str)): bool
        Parameters
        ----------
        
        - module_id : 'int'        
        - port_tuple : (portType, portName)

        Returns true if there exists a module port in this module with given params

        """
        (type, name) = port_tuple
        module = self.current_pipeline.get_module_by_id(module_id)
        return len([x for x in module.db_portSpecs
                    if x.name == name and x.type == type]) > 0

    @vt_action
    def add_module_port(self, module_id, port_tuple):
        """ add_module_port(module_id: int, port_tuple: (str, str, list)
        Parameters
        ----------
        
        - module_id : 'int'        
        - port_tuple : (portType, portName, portSpec)
        
        """
        module = self.current_pipeline.get_module_by_id(module_id)
        p_id = self.vistrail.idScope.getNewId(PortSpec.vtType)
        port_spec = PortSpec(id=p_id,
                             type=port_tuple[0],
                             name=port_tuple[1],
                             sigstring=port_tuple[2],
                             )
        # don't know how many port spec items are created until after...
        for psi in port_spec.port_spec_items:
            psi.id = self.vistrail.idScope.getNewId(PortSpecItem.vtType)
        action = vistrails.core.db.action.create_action([('add', port_spec,
                                                module.vtType, module.id)])
        return action

    @vt_action
    def delete_module_port(self, module_id, port_tuple):
        """
        Parameters
        ----------
        
        - module_id : 'int'
        - port_tuple : (portType, portName, portSpec)
        
        """
        spec_id = -1
        module = self.current_pipeline.get_module_by_id(module_id)
        port_spec = module.get_portSpec_by_name((port_tuple[1], port_tuple[0]))
        action_list = [('delete', port_spec, module.vtType, module.id)]
        for function in module.functions:
            if function.name == port_spec.name:
                action_list.append(('delete', function, 
                                    module.vtType, module.id))
        action = vistrails.core.db.action.create_action(action_list)
        return action

    def create_group(self, module_ids, connection_ids):
        self.flush_delayed_actions()
        (group, connections) = \
            self.build_group(self.current_pipeline, 
                             module_ids, connection_ids)
        op_list = []
        op_list.extend(('delete', self.current_pipeline.connections[c_id])
                       for c_id in connection_ids)
        op_list.extend(('delete', self.current_pipeline.modules[m_id]) 
                       for m_id in module_ids)
        op_list.append(('add', group))
        op_list.extend(('add', c) for c in connections)
        action = vistrails.core.db.action.create_action(op_list)
        self.set_action_annotation(action, Action.ANNOTATION_DESCRIPTION,
                                   "Grouped modules")
        self.add_new_action(action)
#         for op in action.operations:
#             print op.vtType, op.what, op.old_obj_id, op.new_obj_id
        result = self.perform_action(action)
        return group
    
    def create_abstraction(self, module_ids, connection_ids, name):
        self.flush_delayed_actions()
        (abstraction, connections) = \
            self.build_abstraction(self.current_pipeline, 
                                   module_ids, connection_ids, name)
        op_list = []
        op_list.extend(('delete', self.current_pipeline.connections[c_id])
                       for c_id in connection_ids)
        op_list.extend(('delete', self.current_pipeline.modules[m_id]) 
                       for m_id in module_ids)
        op_list.append(('add', abstraction))
        op_list.extend(('add', c) for c in connections)
        action = vistrails.core.db.action.create_action(op_list)
        self.add_new_action(action)
        result = self.perform_action(action)
        return abstraction

    def create_abstractions_from_groups(self, group_ids):
        for group_id in group_ids:
            self.create_abstraction_from_group(group_id)

    def create_abstraction_from_group(self, group_id, name=""):
        self.flush_delayed_actions()
        name = self.get_abstraction_name(name)
        
        (abstraction, connections) = \
            self.build_abstraction_from_group(self.current_pipeline, 
                                              group_id, name)

        op_list = []
        getter = self.get_connections_to_and_from
        op_list.extend(('delete', c)
                       for c in getter(self.current_pipeline, [group_id]))
        op_list.append(('delete', self.current_pipeline.modules[group_id]))
        op_list.append(('add', abstraction))
        op_list.extend(('add', c) for c in connections)
        action = vistrails.core.db.action.create_action(op_list)
        self.add_new_action(action)
        result = self.perform_action(action)
        return abstraction


    def ungroup_set(self, module_ids):
        self.flush_delayed_actions()
        for m_id in module_ids:
            self.create_ungroup(m_id)

    def create_ungroup(self, module_id):
        (modules, connections) = \
            self.build_ungroup(self.current_pipeline, module_id)
        pipeline = self.current_pipeline
        old_conn_ids = self.get_module_connection_ids([module_id], 
                                                      pipeline.graph)
        op_list = []
        op_list.extend(('delete', pipeline.connections[c_id]) 
                       for c_id in old_conn_ids)
        op_list.append(('delete', pipeline.modules[module_id]))
        op_list.extend(('add', m) for m in modules)
        op_list.extend(('add', c) for c in connections)
        action = vistrails.core.db.action.create_action(op_list)
        self.set_action_annotation(action, Action.ANNOTATION_DESCRIPTION,
                                   "Ungrouped modules")
        self.add_new_action(action)
        res = self.perform_action(action)
        self.validate(self.current_pipeline, False)
        return res



    ##########################################################################
    # Methods to access/find pipeline information
    
    def get_connections_to(self, pipeline, module_ids, port_name=None):
        connection_ids = set()
        graph = pipeline.graph
        for m_id in module_ids:
            for _, id in graph.edges_to(m_id):
                connection_ids.add(id)
        return [pipeline.connections[c_id] for c_id in connection_ids
                if port_name is None or \
                    pipeline.connections[c_id].destination.name == port_name]

    def get_connections_from(self, pipeline, module_ids, port_name=None):
        connection_ids = set()
        graph = pipeline.graph
        for m_id in module_ids:
            for _, id in graph.edges_from(m_id):
                connection_ids.add(id)
        return [pipeline.connections[c_id] for c_id in connection_ids
                if port_name is None or \
                    pipeline.connections[c_id].source.name == port_name]

    def get_connections_to_and_from(self, pipeline, module_ids):
        connection_ids = set()
        graph = pipeline.graph
        for m_id in module_ids:
            for _, id in graph.edges_from(m_id):
                connection_ids.add(id)
            for _, id in graph.edges_to(m_id):
                connection_ids.add(id)
        return [pipeline.connections[c_id] for c_id in connection_ids]
        
    ##########################################################################
    # Grouping/abstraction

    def get_avg_location(self, modules):
        if len(modules) < 1:
            return (0.0, 0.0)

        sum_x = 0.0
        sum_y = 0.0
        for module in modules:
            sum_x += module.location.x
            sum_y += module.location.y
        return (sum_x / len(modules), sum_y / len(modules))

    def translate_modules(self, modules, x, y):
        for module in modules:
            module.location.x -= x
            module.location.y -= y

    def center_modules(self, modules):
        (avg_x, avg_y) = self.get_avg_location(modules)
        self.translate_modules(modules, avg_x, avg_y)

    @staticmethod
    def get_neighbors(pipeline, module, upstream=True):
#         for i, m in pipeline.modules.iteritems():
#             print i, m.name
#         for j, c in pipeline.connections.iteritems():
#             print j, c.source.moduleId, c.destination.moduleId

        neighbors = []
        if upstream:
            get_edges = pipeline.graph.edges_to
            get_port_name = \
                lambda x: pipeline.connections[x].source.name
        else:
            get_edges = pipeline.graph.edges_from
            get_port_name = \
                lambda x: pipeline.connections[x].destination.name
        for (m_id, conn_id) in get_edges(module.id):
            neighbors.append((pipeline.modules[m_id], get_port_name(conn_id)))
        return neighbors

    @staticmethod
    def get_upstream_neighbors(pipeline, module):
        return VistrailController.get_neighbors(pipeline, module, True)
    @staticmethod
    def get_downstream_neighbors(pipeline, module):
        return VistrailController.get_neighbors(pipeline, module, False)

    def check_subpipeline_port_names(self):
        def create_name(base_name, names):
            if base_name in names:
                port_name = base_name + '_' + str(names[base_name])
                names[base_name] += 1
            else:
                port_name = base_name
                names[base_name] = 2
            return port_name

        in_names = {}
        out_names = {}
        in_cur_names = []
        out_cur_names = []
        in_process_list = []
        out_process_list = []
        pipeline = self.current_pipeline
        for m in pipeline.module_list:
            if m.package == basic_pkg and (m.name == 'InputPort' or
                                           m.name == 'OutputPort'):
                if m.name == 'InputPort':
                    neighbors = self.get_downstream_neighbors(pipeline, m)
                    names = in_names
                    cur_names = in_cur_names
                    process_list = in_process_list
                elif m.name == 'OutputPort':
                    neighbors = self.get_upstream_neighbors(pipeline, m)
                    names = out_names
                    cur_names = out_cur_names
                    
                if len(neighbors) < 1:
                    # print "not adding, no neighbors"
                    # don't add it!
                    continue

                name_function = None
                base_name = None
                for function in m.functions:
                    if function.name == 'name':
                        name_function = function
                        if len(function.params) > 0:
                            base_name = function.params[0].strValue
                if base_name is not None:
                    cur_names.append(base_name)
                else:
                    base_name = neighbors[0][1]
                    if base_name == 'self':
                        base_name = neighbors[0][0].name
                    process_list.append((m, base_name))

        op_list = []
        for (port_type, names, cur_names, process_list) in \
                [("input", in_names, in_cur_names, in_process_list), \
                     ("output", out_names, out_cur_names, out_process_list)]:
            cur_names.sort()
            last_name = None
            for name in cur_names:
                if name == last_name:
                    msg = 'Cannot assign the name "%s" to more ' \
                        'than one %s port' % (name, port_type)
                    raise RuntimeError(msg)
                last_name = name
                idx = name.rfind("_")
                if idx < 0:
                    names[name] = 2
                else:
                    base_name = None
                    try:
                        val = int(name[idx+1:])
                        base_name = name[:idx]
                    except ValueError:
                        pass
                    if base_name is not None and base_name in names:
                        cur_val = names[base_name]
                        if val >= cur_val:
                            names[base_name] = val + 1
                    else:
                        names[name] = 2

            for (m, base_name) in process_list:
                port_name = create_name(base_name, names)
                # FIXME use update_function when it is moved to
                # core (see core_no_gui branch)
                ops = self.update_function_ops(m, 'name', 
                                               [port_name])
                op_list.extend(ops)
        self.flush_delayed_actions()
        action = vistrails.core.db.action.create_action(op_list)
        if action is not None:
            self.add_new_action(action)
            self.perform_action(action)
        return action

    def create_subpipeline(self, full_pipeline, module_ids, connection_ids, 
                           id_remap, id_scope=None):
        if not id_scope:
            id_scope = IdScope(1, {Group.vtType: Module.vtType,
                                   Abstraction.vtType: Module.vtType})
        old_id_scope = self.id_scope
        self.set_id_scope(id_scope)
        
        connections = [full_pipeline.connections[c_id] 
                       for c_id in connection_ids]

        pipeline = Pipeline()
        pipeline.id = None # get rid of id so that sql saves correctly

        in_names = {}
        out_names = {}
        def create_name(base_name, names):
            if base_name in names:
                port_name = base_name + '_' + str(names[base_name])
                names[base_name] += 1
            else:
                port_name = base_name
                names[base_name] = 2
            return port_name

        for m in full_pipeline.module_list:
            if m.id not in module_ids:
                continue
            if m.package == basic_pkg and (m.name == 'InputPort' or
                                           m.name == 'OutputPort'):
                if m.name == 'InputPort':
                    neighbors = self.get_downstream_neighbors(full_pipeline, m)
                    names = in_names
                elif m.name == 'OutputPort':
                    neighbors = self.get_upstream_neighbors(full_pipeline, m)
                    names = out_names
                if len(neighbors) < 1:
                    # print "not adding, no neighbors"
                    # don't add it!
                    continue

                m = m.do_copy(True, id_scope, id_remap)
                name_function = None
                for function in m.functions:
                    if function.name == 'name':
                        name_function = function
                        base_name = function.params[0].strValue
                if name_function is None:
                    base_name = neighbors[0][1]
                if base_name == 'self':
                    base_name = neighbors[0][0].name
                port_name = create_name(base_name, names)
                if name_function is not None:
                    name_function.params[0].strValue = port_name
                else:
                    functions = [('name', [port_name])]
                    for f in self.create_functions(m, functions):
                        m.add_function(f)
                pipeline.add_module(m)
            else:
                pipeline.add_module(m.do_copy(True, id_scope, id_remap))

        # translate group to center
        (avg_x, avg_y) = self.get_avg_location(pipeline.module_list)
        self.translate_modules(pipeline.module_list, avg_x, avg_y)
        module_index = dict([(m.id, m) for m in pipeline.module_list])

        def create_port(port_type, other_port, other_module, old_module, names):
            x = old_module.location.x
            y = old_module.location.y
            module_name = port_type.capitalize() + 'Port'
            base_name = other_port.name
            if base_name == 'self':
                base_name = other_module.name
            port_name = create_name(base_name, names)
            module = self.create_module(basic_pkg, module_name, '', 
                                        x - avg_x, y - avg_y)
            functions = [('name', [port_name])]
            for f in self.create_functions(module, functions):
                module.add_function(f)
            
            return (module, 'InternalPipe', port_name)

        def add_to_pipeline(port_type, port, other_port, names):
            old_module = full_pipeline.modules[port.moduleId]
            old_port_name = port.name
            port_name = other_port.name
            module_id = id_remap[(Module.vtType, other_port.moduleId)]
            module = module_index[module_id]
            key = (module_id, port_name, port_type)
            if key in existing_ports:
                (new_module, new_port, new_name) = existing_ports[key]
            else:
                (new_module, new_port, new_name) = \
                    create_port(port_type, other_port, module, 
                                old_module, names)
                existing_ports[key] = (new_module, new_port, new_name)
                pipeline.add_module(new_module)
                if port_type == 'input':
                    # print "output:", new_module.name, new_module.id, new_name
                    # print "input:", module.name, module.id, port_name
                    new_conn = self.create_connection(new_module, new_port,
                                                      module, port_name)
                elif port_type == 'output':
                    # print "output:", module.name, module.id, port_name  
                    # print "input:", new_module.name, new_module.id, new_name
                    new_conn = self.create_connection(module, port_name,
                                                      new_module, new_port)
                else:
                    raise VistrailsInternalError("port_type incorrect")
                pipeline.add_connection(new_conn)
            return (old_module, old_port_name, new_name)
            

        outside_connections = []
        existing_ports = {}
        for connection in connections:
            all_inside = True
            all_outside = True
            for port in connection.ports:
                if not (Module.vtType, port.moduleId) in id_remap:
                    all_inside = False
                else:
                    all_outside = False

            # if a connection has an "external" connection, we need to
            # create an input port or output port module
            if all_inside:
                pipeline.add_connection(connection.do_copy(True, id_scope,
                                                           id_remap))
            else:
                old_in_module = None
                old_out_module = None
                if (Module.vtType, connection.source.moduleId) not in id_remap:
                    (old_out_module, old_out_port, old_in_port) = \
                        add_to_pipeline('input', connection.source, 
                                        connection.destination, in_names)
                elif (Module.vtType, connection.destination.moduleId) \
                        not in id_remap:
                    (old_in_module, old_in_port, old_out_port) = \
                        add_to_pipeline('output', connection.destination, 
                                        connection.source, out_names)
                outside_connections.append((old_out_module, old_out_port,
                                            old_in_module, old_in_port))

        self.set_id_scope(old_id_scope)
        return (pipeline, outside_connections)

    def get_connections_to_subpipeline(self, module, partial_connections):
        connections = []
        for (out_module, out_port, in_module, in_port) in partial_connections:
            if out_module is None:
                out_module = module
            if in_module is None:
                in_module = module
            connections.append(self.create_connection(out_module, out_port,
                                                      in_module, in_port))
        return connections

    def build_group(self, full_pipeline, module_ids, connection_ids):
        id_remap = {}
        (pipeline, outside_connections) = \
            self.create_subpipeline(full_pipeline, module_ids, connection_ids,
                                    id_remap)

        # now group to vistrail
        (avg_x, avg_y) = self.get_avg_location([full_pipeline.modules[m_id]
                                                for m_id in module_ids])
        group = self.create_module(basic_pkg, 'Group', '', avg_x, avg_y)
        group.pipeline = pipeline

        connections = \
            self.get_connections_to_subpipeline(group, outside_connections)

        return (group, connections)

    def build_abstraction(self, full_pipeline, module_ids, 
                          connection_ids, name):
        id_remap = {}
        (pipeline, outside_connections) = \
            self.create_subpipeline(full_pipeline, module_ids, connection_ids, 
                                    id_remap)
        
        # save vistrail
        abs_vistrail = self.create_vistrail_from_pipeline(pipeline)
        abs_vistrail.name = name
        abs_vistrail.change_description("Copied from pipeline", 1L)
        abs_fname = self.save_abstraction(abs_vistrail)

        # need to late enable stuff on the abstraction_pkg package
        self.add_abstraction_to_registry(abs_vistrail, abs_fname, name, 
                                         None, "1")
        namespace = get_cur_abs_namespace(abs_vistrail)
        (avg_x, avg_y) = self.get_avg_location([full_pipeline.modules[m_id]
                                                for m_id in module_ids])
        abstraction = self.create_module(abstraction_pkg, name, namespace, 
                                         avg_x, avg_y, 1L)
        connections = self.get_connections_to_subpipeline(abstraction, 
                                                          outside_connections)
        return (abstraction, connections)

    def build_abstraction_from_group(self, full_pipeline, group_id, name):
        if name is None:
            return
        group = self.current_pipeline.modules[group_id]
        abs_vistrail = self.create_vistrail_from_pipeline(group.pipeline)
        abs_vistrail.name = name
        abs_vistrail.change_description("Created from group", 1L)
        abs_fname = self.save_abstraction(abs_vistrail)

        group_connections = self.get_connections_to_and_from(full_pipeline,
                                                             [group_id])
        outside_connections = []
        for c in group_connections:
            out_module = full_pipeline.modules[c.source.moduleId]
            out_port = c.source.name
            in_module = full_pipeline.modules[c.destination.moduleId]
            in_port = c.destination.name
            if c.source.moduleId == group_id:
                out_module = None
            if c.destination.moduleId == group.id:
                in_module = None
            outside_connections.append((out_module, out_port, 
                                        in_module, in_port))

        # need to late enable stuff on the 'local.abstractions' package
        self.add_abstraction_to_registry(abs_vistrail, abs_fname, name,
                                         None, "1")
        namespace = get_cur_abs_namespace(abs_vistrail)
        abstraction = self.create_module(abstraction_pkg, name, namespace, 
                                         group.location.x, group.location.y, 
                                         1L)
        connections = self.get_connections_to_subpipeline(abstraction, 
                                                          outside_connections)
        return (abstraction, connections)

    def create_vistrail_from_pipeline(self, pipeline):
        abs_vistrail = Vistrail()
        
        id_remap = {}
        action = vistrails.core.db.action.create_paste_action(pipeline, 
                                                    abs_vistrail.idScope,
                                                    id_remap)
        abs_vistrail.add_action(action, 0L, 0)
        return abs_vistrail
        
    def get_abstraction_dir(self):
        conf = get_vistrails_configuration()
        if conf.check('abstractionsDirectory'):
            abstraction_dir = conf.abstractionsDirectory
            if not os.path.exists(abstraction_dir):
                raise VistrailsInternalError("Cannot find %s" % \
                                                 abstraction_dir)
            return abstraction_dir
        else:
            raise VistrailsInternalError("'abstractionsDirectory' not"
                                         " specified in configuration")
        return None

    def get_abstraction_desc(self, package, name, namespace, module_version=None):
        reg = vistrails.core.modules.module_registry.get_module_registry()
        if reg.has_descriptor_with_name(package, name, namespace,
                                        None, module_version):
            return reg.get_descriptor_by_name(package, name,
                                              namespace, None, module_version)
        return None

    def add_abstraction_to_registry(self, abs_vistrail, abs_fname, name, 
                                    namespace=None, module_version=None,
                                    is_global=True, avail_fnames=[]):
        reg = vistrails.core.modules.module_registry.get_module_registry()
        cur_namespace = get_cur_abs_namespace(abs_vistrail)
        if namespace is None:
            namespace = cur_namespace
        if module_version is None:
            module_version = -1L

        self.ensure_abstractions_loaded(abs_vistrail, avail_fnames)
        try:
            abstraction = new_abstraction(name, abs_vistrail, abs_fname,
                                          long(module_version))
        except InvalidPipeline, e:
            # handle_invalid_pipeline will raise it's own InvalidPipeline
            # exception if it fails
            
            # use a new controller that is tied to the abstraction
            # vistrail to process exceptions, also force upgrades to
            # be immediately incorporated, use self.__class_ to create
            # controller so user is prompted if in GUI mode
            abs_controller = self.__class__(abs_vistrail, auto_save=False)
            (new_version, new_pipeline) = \
                abs_controller.handle_invalid_pipeline(e, long(module_version),
                                                       force_no_delay=True) 
            try:
                abstraction = new_abstraction(name, abs_vistrail, abs_fname,
                                              new_version)
            except InvalidPipeline, e:
                # we need to process a second InvalidPipeline exception
                # because the first may be simply for a missing package,
                # then we hit upgrades with the second one

                (new_version, new_pipeline) = \
                    abs_controller.handle_invalid_pipeline(e, new_version,
                                                           force_no_delay=True)
            del abs_controller

            save_abstraction(abs_vistrail, abs_fname)
            self.set_changed(True)
            abstraction = new_abstraction(name, abs_vistrail, abs_fname,
                                          new_version, new_pipeline)
            module_version = str(new_version)

        all_namespaces = get_all_abs_namespaces(abs_vistrail)

        old_desc = None
        for ns in all_namespaces:
            try:
                desc = reg.get_similar_descriptor(abstraction_pkg,
                                                  name,
                                                  ns)
                if not desc.is_hidden:
                    old_desc = desc
                    # print "found old_desc", old_desc.name, old_desc.version
                    break
            except ModuleRegistryException, e:
                pass
            
        global_hide = not is_global or old_desc is not None
        newest_desc = None
        requested_desc = None
        for ns in all_namespaces:
            hide_descriptor = (ns != cur_namespace) or global_hide
            # print '()()() adding abstraction', namespace
            if reg.has_descriptor_with_name(abstraction_pkg, 
                                            name, 
                                            ns,
                                            abstraction_ver, 
                                            str(module_version)):
                # don't add something twice
                continue
            new_desc = reg.auto_add_module((abstraction, 
                                            {'package': abstraction_pkg,
                                             'package_version': abstraction_ver,
                                             'namespace': ns,
                                             'version': str(module_version),
                                             'hide_namespace': True,
                                             'hide_descriptor': hide_descriptor,
                                             }))
            if ns == cur_namespace:
                newest_desc = new_desc
            if ns == namespace:
                requested_desc = new_desc
            reg.auto_add_ports(abstraction)
        if old_desc is not None:
            # print '$$$ calling update_module'
            reg.update_module(old_desc, newest_desc)
        return requested_desc

#         package = reg.get_package_by_name(abstraction_pkg)
#         for desc in package.descriptor_versions.itervalues():
#             print desc.package, desc.name, desc.namespace, desc.version

    def abstraction_exists(self, name):
        # FIXME need to check directory in case abstraction was not
        # loaded due to dependencies.
        # FIXME, also need to check this for groups, probably
        abstraction_dir = self.get_abstraction_dir()
        vt_fname = os.path.join(abstraction_dir, name + '.xml')
        return os.path.exists(vt_fname)

    def load_abstraction(self, abs_fname, is_global=True, abs_name=None,
                         module_version=None, avail_fnames=[]):
        if abs_name is None:
            abs_name = parse_abstraction_name(abs_fname)
        if abs_fname in self._loaded_abstractions:
            abs_vistrail = self._loaded_abstractions[abs_fname]
        else:
            abs_vistrail = read_vistrail(abs_fname)
            self._loaded_abstractions[abs_fname] = abs_vistrail
        
        # print "LOAD_VT NAMESPACES:", get_all_abs_namespaces(abs_vistrail)

        abstraction_uuid = get_cur_abs_namespace(abs_vistrail)
        if abstraction_uuid is None:
            # No current uuid exists - generate one
            abstraction_uuid = str(uuid.uuid1())
            abs_vistrail.set_annotation('__abstraction_uuid__', abstraction_uuid)
        origin_uuid = abs_vistrail.get_annotation('__abstraction_origin_uuid__')
        if origin_uuid is None:
            # No origin uuid exists - set to current uuid (for backwards compatibility)
            origin_uuid = abstraction_uuid
            abs_vistrail.set_annotation('__abstraction_origin_uuid__', origin_uuid)
        else:
            origin_uuid = origin_uuid.value
            
        if module_version is None:
            module_version = str(abs_vistrail.get_latest_version())
        elif isinstance(module_version, (int, long)):
            module_version = str(module_version)
        # If an upgraded version has already been created, we want to use that rather than loading the old version.
        # This step also avoid duplication of abstraction upgrades.  Otherwise, when we try to add the old version
        # to the registry, it raises an InvalidPipeline exception and automatically tries to handle it by creating
        # another upgrade for the old version.
        upgrade_version = abs_vistrail.get_upgrade(long(module_version))
        if upgrade_version is not None:
            old_version = module_version
            module_version = str(upgrade_version)
        
        desc = self.get_abstraction_desc(abstraction_pkg, abs_name, 
                                         abstraction_uuid, module_version)
        if desc is None:
            #print "adding version", module_version, "of", abs_name, "(namespace: %s)"%abstraction_uuid, "to registry"
            desc = self.add_abstraction_to_registry(abs_vistrail, abs_fname, 
                                                    abs_name, None, 
                                                    module_version, 
                                                    is_global, avail_fnames)
            #if desc.version != module_version:
                #print "upgraded version", module_version, "of", abs_name, "(namespace: %s)"%abstraction_uuid, "to version", desc.version, "and namespace", desc.namespace
#        else:
#            if upgrade_version is not None:
#                print "version", old_version, "of", abs_name, "(namespace: %s)"%abstraction_uuid, "already in registry as upgraded version", module_version
#            else:
#                print "version", module_version, "of", abs_name, "(namespace: %s)"%abstraction_uuid, "already in registry"
        return desc
    
    def unload_abstractions(self):
        reg = vistrails.core.modules.module_registry.get_module_registry()
        for abs_fname, abs_vistrail in self._loaded_abstractions.iteritems():
            abs_name = parse_abstraction_name(abs_fname)
            # FIXME? do we need to remove all versions (call
            # delete_module over and over?)
            for namespace in get_all_abs_namespaces(abs_vistrail):
                try:
                    reg.delete_module(abstraction_pkg, abs_name, namespace)
                except:
                    pass
        self._loaded_abstractions.clear()

        # for abs_fname, abs_vistrail in self._loaded_abstractions.iteritems():
        #     abs_desc_info = abs_vistrail.get_annotation('__abstraction_descriptor_info__')
        #     if abs_desc_info is not None:
        #         abs_desc_info = eval(abs_desc_info.value)
        #         # Don't unload package abstractions that have been
        #         # upgraded by this controller (during a manual version
        #         # upgrade) because that would also unload the version
        #         # in the module palette
        #         if abs_desc_info[2] == abs_vistrail.get_annotation('__abstraction_uuid__').value:
        #             continue
        #     abs_name = parse_abstraction_name(abs_fname)
        #     abs_namespace = abs_vistrail.get_annotation('__abstraction_uuid__').value
        #     try:
        #         descriptor = self.get_abstraction_descriptor(abs_name, abs_namespace)
        #         print "removing all versions of", abs_name, "from registry (namespace: %s)"%abs_namespace
        #         while descriptor is not None:
        #             reg = core.modules.module_registry.get_module_registry()
        #             reg.delete_module(abstraction_pkg, abs_name, abs_namespace)
        #             descriptor = self.get_abstraction_descriptor(abs_name, abs_namespace)
        #     except:
        #         # No versions of the abstraction exist in the registry now
        #         pass
        # self._loaded_abstractions.clear()

#    def update_abstraction(self, abstraction, new_actions):
#        module_version = abstraction.internal_version
#        if isinstance(module_version, basestring):
#            module_version = int(module_version)
#        abstraction_uuid = \
#            abstraction.vistrail.get_annotation('__abstraction_uuid__').value
#        upgrade_action = self.create_upgrade_action(new_actions) 
#        
#        a = (abstraction.vistrail, 
#             module_version)
#        
#        desc = self.get_abstraction_desc(abstraction.name, abstraction_uuid,
#                                         new_version)
#        if desc is None:
#            # desc = self.add_abstraction_to_registry(abstraction.vistrail,
#            # abstraction.
#            pass
#        # FIXME finish this!
                                         
                                         
        

    def manage_package_names(self, vistrail, package):
        vistrail = copy.copy(vistrail)
        dependencies = []
        for action in vistrail.actions:
            for operation in action.operations:
                if (operation.vtType == 'add' or 
                    operation.vtType == 'change'):
                    if (operation.what == 'abstraction' and 
                        operation.data.package == abstraction_pkg):
                        operation.data.package = package
                    elif (operation.what == 'abstraction' or
                          operation.what == 'module' or
                          operation.what == 'group'):
                        dependencies.append(operation.data.package)
                    
        return (vistrail, dependencies)

    def save_abstraction(self, vistrail, name=None, package=None, 
                         save_dir=None, overwrite=False):
        if (package is None) != (save_dir is None):
            raise VistrailsInternalError("Must set both package and "
                                         "save_dir or neither")
        if name is None:
            name = vistrail.name

        if package is None and self.abstraction_exists(name):
            raise VistrailsInternalError("Abstraction with name '%s' already "
                                         "exists" % name)
        
        # Set uuid's (this is somewhat tricky because of backwards
        # compatibility - there was originally only
        # '__abstraction_uuid__' and no origin, so we have to handle
        # cases where a uuid is set, but hasn't been set as the origin
        # yet).
        new_uuid = str(uuid.uuid1())
        if vistrail.get_annotation('__abstraction_origin_uuid__') is None:
            # No origin uuid exists
            current_uuid = vistrail.get_annotation('__abstraction_uuid__')
            if current_uuid is None:
                # No current uuid exists - generate one and use it as
                # origin and current uuid
                vistrail.set_annotation('__abstraction_origin_uuid__', new_uuid)
                # vistrail.set_annotation('__abstraction_uuid__', new_uuid)
            else:
                # A current uuid exists - set it as origin and
                # generate a new current uuid
                vistrail.set_annotation('__abstraction_origin_uuid__', 
                                        current_uuid.value)
                # vistrail.set_annotation('__abstraction_uuid__', str(uuid.uuid1()))
        # else:
        #     # Origin uuid exists - just generate a new current uuid
        #     vistrail.set_annotation('__abstraction_uuid__', str(uuid.uuid1()))
        annotation_key = get_next_abs_annotation_key(vistrail)
        vistrail.set_annotation(annotation_key, new_uuid)

        if save_dir is None:
            save_dir = self.get_abstraction_dir()
        vt_fname = os.path.join(save_dir, name + '.xml')
        if not overwrite and os.path.exists(vt_fname):
            raise VistrailsInternalError("'%s' already exists" % \
                                             vt_fname)
        vistrails.core.db.io.save_vistrail_to_xml(vistrail, vt_fname)
        return vt_fname

    def upgrade_abstraction_module(self, module_id, test_only=False):
        """upgrade_abstraction_module(module_id, test_only) -> None or
        (preserved: bool, missing_ports: list)

        If test_only is False, attempts to automatically upgrade an
        abstraction by adding a new abstraction with the current package
        version, and recreates all connections and functions.  If any
        of the ports/functions used are not available, they are not
        reconnected/readded to the new abstraction.
        
        If test_only is True, (preserved: bool, missing_ports: list)
        is returned, where 'preserved' is a boolean that is True
        if the abstraction can be replaced with all functions and
        connections preserved.  If 'preserved' is True, then
        'missing_ports' is an empty list, otherwise it contains a
        list of tuples (port_type: str, port_name: str) of all
        ports that have been removed.
        
        """
        # get the new descriptor first
        invalid_module = self.current_pipeline.modules[module_id]
        # make sure that we don't get an obselete descriptor
        invalid_module._module_descriptor = None
        abs_fname = invalid_module.module_descriptor.module.vt_fname
        #print "&&& abs_fname", abs_fname
        (path, prefix, abs_name, abs_namespace, suffix) = \
            parse_abstraction_name(abs_fname, True)
        # abs_vistrail = invalid_module.vistrail
        abs_vistrail = read_vistrail(abs_fname)
        abs_namespace = get_cur_abs_namespace(abs_vistrail)
        lookup = {(abs_name, abs_namespace): abs_fname}
        descriptor_info = invalid_module.descriptor_info
        newest_version = str(abs_vistrail.get_latest_version())
        #print '&&& check_abstraction', abs_namespace, newest_version
        d = self.check_abstraction((descriptor_info[0],
                                    descriptor_info[1],
                                    abs_namespace,
                                    descriptor_info[3],
                                    newest_version),
                                   lookup)

        failed = True
        src_ports_gone = {}
        dst_ports_gone = {}
        fns_gone = {}
        missing_ports = []
        check_upgrade = UpgradeWorkflowHandler.check_upgrade
        while failed:
            try:
                check_upgrade(self.current_pipeline, module_id, d, 
                              function_remap=fns_gone, 
                              src_port_remap=src_ports_gone, 
                              dst_port_remap=dst_ports_gone)
                if test_only:
                    return (len(missing_ports) == 0, missing_ports)
                failed = False
            except UpgradeWorkflowError, e:
                if test_only:
                    missing_ports.append((e._port_type, e._port_name))
                if e._module is None or e._port_type is None or \
                        e._port_name is None:
                    raise e
                # Remove the offending connection/function by remapping to None
                if e._port_type == 'output':
                    src_ports_gone[e._port_name] = None
                elif e._port_type == 'input':
                    dst_ports_gone[e._port_name] = None
                    fns_gone[e._port_name] = None
                else:
                    raise e
        upgrade_action = \
            UpgradeWorkflowHandler.replace_module(self, self.current_pipeline,
                                                  module_id, d, 
                                                  fns_gone,
                                                  src_ports_gone,
                                                  dst_ports_gone)[0]
        self.flush_delayed_actions()
        self.add_new_action(upgrade_action)
        self.perform_action(upgrade_action)
        self.vistrail.change_description("Upgrade Subworkflow", 
                                         self.current_version)

    def get_abstraction_descriptor(self, name, namespace=None):
        reg = vistrails.core.modules.module_registry.get_module_registry()
        return reg.get_descriptor_by_name(abstraction_pkg, name, namespace)

#     def load_abstraction(self, abs_fname, abs_name=None):
#         if abs_name is None:
#             abs_name = os.path.basename(abs_fname)[12:-4]
#         abs_vistrail = read_vistrail(abs_fname)
#         abstraction_uuid = \
#             abs_vistrail.get_annotation('__abstraction_uuid__').value
#         if self.abstraction_exists(abs_name):
#             descriptor = self.get_abstraction_descriptor(abs_name)
#             if descriptor.module.uuid == abstraction_uuid:
#                 return
#         if self.abstraction_exists(abs_name, abstraction_uuid):
#             descriptor = \
#                 self.get_abstraction_descriptor(abs_name, abstraction_uuid)
#             descriptor._abstraction_refs += 1
#             # print 'load ref_count:', descriptor.abstraction_refs
#             return
            
#         self.add_abstraction(abs_vistrail, abs_fname, abs_name, 
#                              abstraction_uuid)
            
#    def unload_abstraction(self, name, namespace):
#        if self.abstraction_exists(name):
#            descriptor = self.get_abstraction_descriptor(name, namespace)
#            descriptor._abstraction_refs -= 1
#            # print 'unload ref_count:', descriptor.abstraction_refs
#            if descriptor._abstraction_refs < 1:
#                # unload abstraction
#                print "deleting module:", name, namespace
#                reg = core.modules.module_registry.get_module_registry()
#                reg.delete_module(abstraction_pkg, name, namespace)

    def import_abstraction(self, new_name, package, name, namespace, 
                           module_version=None):
        # copy from a local namespace to local.abstractions
        reg = vistrails.core.modules.module_registry.get_module_registry()
        descriptor = self.get_abstraction_desc(package, name, namespace, str(module_version))
        if descriptor is None:
            # if not self.abstraction_exists(name):
            raise VistrailsInternalError("Abstraction %s|%s (package: %s) not on registry" %\
                                             (name, namespace, package))
        # FIXME have save_abstraction take abs_fname as argument and do
        # shutil copy
        # abs_fname = descriptor.module.vt_fname
        abs_vistrail = descriptor.module.vistrail
        # Strip the descriptor info annotation before saving so the imported version will be editable
        abs_desc_info = abs_vistrail.get_annotation('__abstraction_descriptor_info__')
        if abs_desc_info is not None:
            abs_vistrail.set_annotation('__abstraction_descriptor_info__', None)
        abs_fname = self.save_abstraction(abs_vistrail, new_name)
        # Duplicate the vistrail and set the uuid and descriptor annotation back on the original vistrail
        imported_vistrail = read_vistrail(abs_fname)
        annotation_key = get_next_abs_annotation_key(abs_vistrail)
        abs_vistrail.set_annotation(annotation_key, namespace)
        if abs_desc_info is not None:
            abs_vistrail.set_annotation('__abstraction_descriptor_info__', abs_desc_info.value)
        #if new_name == name and package == abstraction_pkg:
        #    reg.show_module(descriptor)
        #    descriptor.module.vt_fname = abs_fname
        #else:
        new_desc = self.add_abstraction_to_registry(imported_vistrail, abs_fname, new_name,
                                                    None, str(module_version))
        reg.show_module(new_desc)

    def export_abstraction(self, new_name, pkg_name, dir, package, name, namespace, 
                           module_version):
        descriptor = self.get_abstraction_desc(package, name, namespace, module_version)
        if descriptor is None:
            raise VistrailsInternalError("Abstraction %s|%s (package: %s) not on registry" %\
                                             (name, namespace, package))
        
        abs_vistrail = descriptor.module.vistrail
        (abs_vistrail, dependencies) = self.manage_package_names(abs_vistrail, 
                                                                 pkg_name)
        abs_fname = self.save_abstraction(abs_vistrail, new_name, pkg_name,
                                          dir)
        return (os.path.basename(abs_fname), dependencies)
    
    def find_abstractions(self, vistrail, recurse=False):
        abstractions = {}
        for action in vistrail.actions:
            for operation in action.operations:
                if operation.vtType == 'add' or \
                        operation.vtType == 'change':
                    if operation.data is not None and operation.data.vtType == Abstraction.vtType:
                        abstraction = operation.data
                        if abstraction.package == abstraction_pkg:
                            key = abstraction.descriptor_info
                            if key not in abstractions:
                                abstractions[key] = []
                            abstractions[key].append(abstraction)
        if recurse:
            for abstraction_list in abstractions.values():
                for abstraction in abstraction_list[:]:
                    try:
                        vistrail = abstraction.vistrail
                    except MissingPackageVersion, e:
                        try:
                            reg = vistrails.core.modules.module_registry.get_module_registry()
                            abstraction._module_descriptor = \
                                reg.get_similar_descriptor(
                                                 *abstraction.descriptor_info)
                            vistrail = abstraction.vistrail
                        except Exception, e:
                            # ignore because there will be a load attempt later 
                            continue
                    except Exception, e:
                        # ignore because there will be a load attempt later 
                        continue
                    r_abstractions = self.find_abstractions(vistrail, recurse)
                    for k,v in r_abstractions.iteritems():
                        if k not in abstractions:
                            abstractions[k] = []
                        abstractions[k].extend(v)
        return abstractions

    def check_abstraction(self, descriptor_tuple, lookup):
        reg = vistrails.core.modules.module_registry.get_module_registry()
        try:
            descriptor = reg.get_descriptor_by_name(*descriptor_tuple)
            if not os.path.exists(descriptor.module.vt_fname):
                # print "abstraction path doesn't exist"
                reg.delete_descriptor(descriptor)
                raise MissingModule(descriptor_tuple[0],
                                    descriptor_tuple[1],
                                    descriptor_tuple[2],
                                    descriptor_tuple[4])
            return descriptor
        except MissingPackageVersion, e:
            if descriptor_tuple[3] != '':
                new_desc = (descriptor_tuple[0],
                            descriptor_tuple[1],
                            descriptor_tuple[2],
                            '',
                            descriptor_tuple[4])
                return self.check_abstraction(new_desc, lookup)
            else:
                raise
        except MissingModuleVersion, e:
            if descriptor_tuple[4] != '':
                other_desc = reg.get_descriptor_by_name(descriptor_tuple[0],
                                                        descriptor_tuple[1],
                                                        descriptor_tuple[2],
                                                        descriptor_tuple[3],
                                                        '')
                new_desc = \
                    self.load_abstraction(other_desc.module.vt_fname, 
                                          False, descriptor_tuple[1],
                                          descriptor_tuple[4])
                descriptor_tuple = (new_desc.package, new_desc.name, 
                                    new_desc.namespace, new_desc.package_version,
                                    str(new_desc.version))
                return self.check_abstraction(descriptor_tuple, lookup)
            else:
                raise
        except MissingModule, e:
            if (descriptor_tuple[1], descriptor_tuple[2]) not in lookup:
                if (descriptor_tuple[1], None) not in lookup:
                    raise
                abs_fnames = lookup[(descriptor_tuple[1], None)]
            else:
                abs_fnames = [lookup[(descriptor_tuple[1], descriptor_tuple[2])]]
            for abs_fname in abs_fnames:
                new_desc = \
                    self.load_abstraction(abs_fname, False, 
                                          descriptor_tuple[1],
                                          descriptor_tuple[4],
                                          [v for k, v in lookup.iteritems()
                                           if k[1] != None])
                descriptor_tuple = (new_desc.package, new_desc.name, 
                                    new_desc.namespace, new_desc.package_version,
                                    str(new_desc.version))
            return self.check_abstraction(descriptor_tuple, lookup)
        return None
        
    def ensure_abstractions_loaded(self, vistrail, abs_fnames):
        lookup = {}
        for abs_fname in abs_fnames:
            path, prefix, abs_name, abs_namespace, suffix = parse_abstraction_name(abs_fname, True)
            # abs_name = os.path.basename(abs_fname)[12:-4]
            lookup[(abs_name, abs_namespace)] = abs_fname
            if (abs_name, None) not in lookup:
                lookup[(abs_name, None)] = []
            lookup[(abs_name, None)].append(abs_fname)
            
        # we're going to recurse manually (see
        # add_abstraction_to_regsitry) because we can't call
        # abstraction.vistrail until the module is loaded.
        abstractions = self.find_abstractions(vistrail)
        for descriptor_info, abstraction_list in abstractions.iteritems():
            # print 'checking for abstraction "' + str(abstraction.name) + '"'
            try:
                descriptor = self.check_abstraction(descriptor_info,
                                                    lookup)
                for abstraction in abstraction_list:
                    abstraction.module_descriptor = descriptor
            except InvalidPipeline, e:
                debug.critical("Error loading abstraction '%s'" %
                               descriptor_info[1], e)

    def build_ungroup(self, full_pipeline, module_id):
        group = full_pipeline.modules[module_id]
        if group.vtType == Group.vtType:
            pipeline = group.pipeline
        elif group.vtType == Abstraction.vtType:
            pipeline = group.summon().pipeline
        else:
            print 'not a group or abstraction?'
            return

        pipeline.ensure_connection_specs()

        # First, we copy all the modules from inside the group pipeline to the
        # outer pipeline.
        # We skip the InputPort and OutputPort modules, which we add to
        # port_modules instead.
        port_modules = set()
        modules = []
        connections = []
        id_remap = {}
        for module in pipeline.module_list:
            if module.package == basic_pkg and (module.name == 'InputPort' or
                                                module.name == 'OutputPort'):
                if module.name == 'InputPort':
                    port_modules.add((module, 'input'))
                else:
                    port_modules.add((module, 'output'))
            else:
                modules.append(module.do_copy(True, self.id_scope, id_remap))
        module_index = dict([(m.id, m) for m in modules])

        # If the connection was to/from an OutputPort/InputPort module, we
        # store the association in open_ports so we can reconnect these to the
        # outside later.
        # We also add them to the unconnected_port_modules dictionary.
        open_ports = {}
        unconnected_port_modules = {}
        for port_module, port_type in port_modules:
            (port_name, _, _, neighbors) = \
                group.get_port_spec_info(port_module)
            new_neighbors = \
                [(module_index[id_remap[(Module.vtType, m.id)]], n)
                 for (m, n) in neighbors
                 if (Module.vtType, m.id) in id_remap]
            open_ports[(port_name, port_type)] = new_neighbors
            unconnected_port_modules[(port_name, port_type)] = port_module

        # Now iterate over the outer connections
        # If the connection was between the outside and the group module, we
        # connect to the actual destination instead, using the open_ports dict.
        # We also remove the corresponding port from unconnected_port_modules.
        for connection in full_pipeline.connection_list:
            if connection.source.moduleId == group.id:
                key = (connection.source.name, 'output')
                try:
                    del unconnected_port_modules[key]
                except KeyError:
                    pass
                if key not in open_ports:
                    continue
                neighbors = open_ports[key]
                input_module = \
                    full_pipeline.modules[connection.destination.moduleId]
                input_port = connection.destination.name
                for (output_module, output_port) in neighbors:
                    connections.append(self.create_connection(output_module,
                                                              output_port,
                                                              input_module,
                                                              input_port))
            elif connection.destination.moduleId == group.id:
                key = (connection.destination.name, 'input')
                try:
                    del unconnected_port_modules[key]
                except KeyError:
                    pass
                if key not in open_ports:
                    continue
                neighbors = open_ports[key]
                output_module = \
                    full_pipeline.modules[connection.source.moduleId]
                output_port = connection.source.name
                for (input_module, input_port) in neighbors:
                    connections.append(self.create_connection(output_module, 
                                                              output_port,
                                                              input_module, 
                                                              input_port))

        # We are now left with unconnected_port_modules, a dictionary of
        # InputPort and OutputPort modules for ports that are not connected
        # to anything.
        # We copy these modules over so that re-grouping will keep these ports.
        for key, port_module in unconnected_port_modules.iteritems():
            modules.append(port_module.do_copy(True, self.id_scope, id_remap))

        # Center the group's modules on the old group's location
        self.translate_modules(modules, -group.location.x, -group.location.y)

        # Now copy the inner connections
        # If the connection is between two modules that come from the group
        # (all_inside is True), we copy it.
        for connection in pipeline.connection_list:
            all_inside = all((Module.vtType, port.moduleId) in id_remap
                             for port in connection.ports)
            if all_inside:
                connections.append(connection.do_copy(True, self.id_scope,
                                                      id_remap))

        return (modules, connections)

    def find_thumbnails(self, tags_only=True):
        thumbnails = []
        thumb_cache = ThumbnailCache.getInstance()
        for action in self.vistrail.actions:
            if self.vistrail.has_thumbnail(action.id):
                thumbnail = self.vistrail.get_thumbnail(action.id)
                if tags_only and not self.vistrail.has_tag(action.timestep):
                    thumb_cache.remove(thumbnail)
                    self.vistrail.set_thumbnail(action.timestep, "")
                else:
                    abs_fname = thumb_cache.get_abs_name_entry(thumbnail)
                    if abs_fname is not None:
                        thumbnails.append(abs_fname)
                    else:
                        self.vistrail.set_thumbnail(action.timestep, "")
        return thumbnails
    
    def add_parameter_changes_from_execution(self, pipeline, version,
                                             parameter_changes):
        """add_parameter_changes_from_execution(pipeline, version,
        parameter_changes) -> int.

        Adds new versions to the current vistrail as a result of an
        execution. Returns the version number of the new version."""

        current_pipeline = self.current_pipeline
        current_version = self.current_version

        self.current_pipeline = pipeline
        self.current_version = version

        op_list = []
        for (m_id, function_name, param_values) in parameter_changes:
            try:
                param_values_len = len(param_values)
            except TypeError:
                param_values = [param_values]
            # FIXME should use registry to determine parameter types
            # and then call the translate_to_string method on each
            # parameter
            param_values = [str(x) for x in param_values]
            module = self.current_pipeline.modules[m_id]
            # FIXME remove this code when aliases move
            old_id = -1
            for old_function in module.functions:
                if old_function.name == function_name:
                    old_id = old_function.real_id

            # ensure that replacements don't happen for functions that
            # shouldn't be replaced
            aliases = []
            if old_id >= 0:
                function = module.function_idx[old_id]
                for i in xrange(len(param_values)):
                    aliases.append(function.params[i].alias)
                    
            op_list.extend(self.update_function_ops(module, function_name, 
                                                    param_values,
                                                    should_replace=True, 
                                                    aliases=aliases))

        action = vistrails.core.db.action.create_action(op_list)
        self.add_new_action(action)

        self.current_pipeline = current_pipeline
        self.current_version = current_version
        
        return action.id
    
    ##########################################################################
    # Workflow Execution
    
    def execute_workflow_list(self, vistrails):
        """execute_workflow_list(vistrails: list) -> (results, bool)"""

        stop_on_error = getattr(get_vistrails_configuration(),
                                'stopOnError')
        interpreter = get_default_interpreter()
        changed = False
        results = []
        for vis in vistrails:
            error = None
            (locator, version, pipeline, view, aliases, params, reason, sinks, extra_info) = vis
            temp_folder_used = False
            if (not extra_info or not extra_info.has_key('pathDumpCells') or 
                not extra_info['pathDumpCells']):
                if extra_info is None:
                    extra_info = {}
                extra_info['pathDumpCells'] = create_temp_folder(prefix='vt_thumb')
                temp_folder_used = True
#           
            kwargs = {'locator': locator,
                      'current_version': version,
                      'view': view,
                      'logger': self.get_logger(),
                      'controller': self,
                      'aliases': aliases,
                      'params': params,
                      'reason': reason,
                      'sinks': sinks,
                      'extra_info': extra_info,
                      'stop_on_error': stop_on_error,
                      }    
            if self.get_vistrail_variables():
                kwargs['vistrail_variables'] = \
                    self.get_vistrail_variable_by_uuid
            result = interpreter.execute(pipeline, **kwargs)
            
            thumb_cache = ThumbnailCache.getInstance()
            
            if len(result.errors) == 0 and \
            (thumb_cache.conf.autoSave or 'compare_thumbnails' in extra_info):
                old_thumb_name = self.vistrail.get_thumbnail(version)
                if 'compare_thumbnails' in extra_info:
                    old_thumb_name = None
                fname = thumb_cache.add_entry_from_cell_dump(
                                        extra_info['pathDumpCells'],
                                        old_thumb_name)
                if 'compare_thumbnails' in extra_info:
                    # check thumbnail difference
                    prev = None
                    if self.vistrail.has_thumbnail(version):
                        prev = thumb_cache.get_abs_name_entry(self.vistrail.get_thumbnail(version))
                    elif version in self.vistrail.actionMap and \
                        int(self.vistrail.get_upgrade(self.vistrail.actionMap[version].parent)) == version and \
                        self.vistrail.has_thumbnail(self.vistrail.actionMap[version].parent):
                        prev = thumb_cache.get_abs_name_entry(self.vistrail.get_thumbnail(self.vistrail.actionMap[version].parent))
                    else:
                        error = CompareThumbnailsError("No thumbnail exist for version %s" % version)
                    if prev:
                        if not prev:
                            error = CompareThumbnailsError("No thumbnail file exist for version %s" % version)
                        elif not fname:
                            raise CompareThumbnailsError("No thumbnail generated")
                        else:
                            next = thumb_cache.get_abs_name_entry(fname)
                            if not next:
                                raise CompareThumbnailsError("No thumbnail file generated for version %s" % version)
                            else:
                                min_err = extra_info['compare_thumbnails'](prev, next)
                                treshold = 0.1
                                if min_err > treshold:
                                    raise CompareThumbnailsError("Thumbnails are different with value %s" % min_err, prev, next)

                if fname is not None:
                    self.vistrail.set_thumbnail(version, fname)
                    changed = True
              
            if temp_folder_used:
                remove_temp_folder(extra_info['pathDumpCells'])
            
            if result.parameter_changes:
                l = result.parameter_changes
                self.add_parameter_changes_from_execution(pipeline, version, l)
                changed = True
            
            results.append(result)
            if error:
                result.errors[version] = error
                return ([result], False)
        if self.logging_on():
            self.set_changed(True)
            
        if interpreter.debugger:
            interpreter.debugger.update_values()
        return (results,changed)
    
    def execute_current_workflow(self, custom_aliases=None, custom_params=None,
                                 extra_info=None, reason='Pipeline Execution',
                                 sinks=None):
        """ execute_current_workflow(custom_aliases: dict, 
                                     custom_params: list,
                                     extra_info: dict) -> (list, bool)
        Execute the current workflow (if exists)
        custom_params is a list of tuples (vttype, oId, newval) with new values
        for parameters
        extra_info is a dictionary containing extra information for execution.
        As we want to make the executions thread safe, we will pass information
        specific to each pipeline through extra_info
        As, an example, this will be useful for telling the spreadsheet where
        to dump the images.
        """
        self.flush_delayed_actions()
        if self.current_pipeline:
            locator = self.get_locator()
            if locator:
                locator.clean_temporaries()
                if self._auto_save:
                    locator.save_temporary(self.vistrail)
            view = DummyView()
            return self.execute_workflow_list([(self.locator,
                                                self.current_version,
                                                self.current_pipeline,
                                                view,
                                                custom_aliases,
                                                custom_params,
                                                reason,
                                                sinks,
                                                extra_info)])

    def recompute_terse_graph(self):
        # get full version tree (including pruned nodes) this tree is
        # kept updated all the time. This data is read only and should
        # not be updated!
        fullVersionTree = self.vistrail.tree.getVersionTree()

        # create tersed tree
        x = [(0,None)]
        tersedVersionTree = Graph()

        # cache actionMap and tagMap because they're properties, sort
        # of slow
        am = self.vistrail.actionMap
        tm = self.vistrail.get_tagMap()
        last_n = self.vistrail.getLastActions(self.num_versions_always_shown)

        while 1:
            try:
                (current,parent)=x.pop()
            except IndexError:
                break

            # mount childs list
            if current in am and self.vistrail.is_pruned(current):
                children = []
            else:
                children = \
                    [to for (to, _) in fullVersionTree.adjacency_list[current]
                     if (to in am) and (not self.vistrail.is_pruned(to) or \
                                            to == self.current_version)]

            if (self.full_tree or
                (current == 0) or  # is root
                (current in tm) or # hasTag:
                (len(children) <> 1) or # not oneChild:
                (current == self.current_version) or # isCurrentVersion
                (am[current].expand) or  # forced expansion
                (current in last_n)): # show latest

                # yes it will!  this needs to be here because if we
                # are refining version view receives the graph without
                # the non matching elements
                if( (not self.refine) or
                    (self.refine and not self.search) or
                    (current == 0) or
                    (self.refine and self.search and
                     self.search.match(self.vistrail,am[current]) or
                     current == self.current_version)):
                    # add vertex...
                    tersedVersionTree.add_vertex(current)

                    # ...and the parent
                    if parent is not None:
                        tersedVersionTree.add_edge(parent,current,0)

                    # update the parent info that will be used by the
                    # childs of this node
                    parentToChildren = current
                else:
                    parentToChildren = parent
            else:
                parentToChildren = parent

            for child in reversed(children):
                x.append((child, parentToChildren))

        self._current_terse_graph = tersedVersionTree
        self._current_full_graph = self.vistrail.tree.getVersionTree()
        
    # def refine_graph(self, step=1.0):
    #     """ refine_graph(step: float in [0,1]) -> (Graph, Graph)
    #     Refine the graph of the current vistrail based the search
    #     status of the controller. It also return the full graph as a
    #     reference
                     
    #     """
        
    #     if self._current_full_graph is None:
    #         self.recompute_terse_graph()
    #     return (self._current_terse_graph, self._current_full_graph,
    #             self._current_graph_layout)

    def get_latest_version_in_graph(self):
        if not self._current_terse_graph:
            # DAK do we want refine_graph here?
            # (current, full, layout) = self.refine_graph()
            self.recompute_terse_graph()
        if self._current_terse_graph:
            return max(self._current_terse_graph.iter_vertices())
        return max(self.actions)

    def select_latest_version(self):
        """ select_latest_version() -> None
        Try to select the latest visible version on the tree
        
        """
        self.change_selected_version(self.get_latest_version_in_graph())

    def enable_missing_package(self, identifier, deps):
        """callback for try_to_enable_package"""
        return True

    def install_missing_package(self, identifier):
        """callback for try_to_enable_package"""
        return True
       
    def try_to_enable_package(self, identifier, confirmed=False):
        """try_to_enable_package(identifier: str,
                                 dep_graph: Graph,
                                 confirmed: boolean)
        Returns True if changes have been made to the registry, which
        means reloading a pipeline that previously failed with missing
        packages might work now.  dep_graph will enable any
        dependencies.  Setting confirmed to True will bypass prompts
        for later enables.
        """

        pm = get_package_manager()
        pkg = pm.identifier_is_available(identifier)
        if pkg is None or pm.has_package(pkg.identifier):
            return False

        dep_graph = pm.build_dependency_graph([identifier])
        deps = pm.get_ordered_dependencies(dep_graph)
        other_deps = filter(lambda i: i != identifier, deps)
        if pkg.identifier in self._asked_packages:
            return False
        if not confirmed and \
                not self.enable_missing_package(pkg.identifier, other_deps):
            self._asked_packages.add(pkg.identifier)
            return False
        # Ok, user wants to late-enable it. Let's give it a shot
        for pkg_id in deps:
            if not self.do_enable_package(pkg_id):
                return False

        return True

    def do_enable_package(self, identifier):
        pm = get_package_manager()
        pkg = pm.identifier_is_available(identifier)
        if pkg and not pm.has_package(pkg.identifier):
            try:
                pm.late_enable_package(pkg.codepath)
                pkg = pm.get_package_by_codepath(pkg.codepath)
                if pkg.identifier != identifier:
                    # pkg is probably a parent of the "identifier" package
                    # try to load it
                    if hasattr(pkg.module, "can_handle_identifier") and \
                        pkg.module.can_handle_identifier(identifier):
                        pkg.init_module.load_from_identifier(identifier)
            except pkg.MissingDependency, e:
                for dependency in e.dependencies:
                    print 'MISSING DEPENDENCY:', dependency
                return False
            except pkg.InitializationFailed:
                self._asked_packages.add(pkg.identifier)
                raise
            # there's a new package in the system, so we retry
            # changing the version by recursing, since other
            # packages/modules might still be needed.
            self._asked_packages.add(pkg.identifier)
            return True
        # identifier may refer to a subpackage
        if pkg and pkg.identifier != identifier and \
           hasattr(pkg.module, "can_handle_identifier") and \
           pkg.module.can_handle_identifier(identifier) and \
           hasattr(pkg.init_module, "load_from_identifier"):
            pkg.init_module.load_from_identifier(identifier)
            return True
        # Package is not available, let's try to fetch it
        rep = vistrails.core.packagerepository.get_repository()
        if rep:
            codepath = rep.find_package(identifier)
            if codepath and self.install_missing_package(identifier):
                rep.install_package(codepath)
                return self.try_to_enable_package(identifier, True)
        self._asked_packages.add(identifier)
        return False

    def set_action_annotation(self, action, key, value, id_scope=None):
        if id_scope is None:
            id_scope = self.id_scope
        if action.has_annotation_with_key(key):
            old_annotation = action.get_annotation_by_key(key)
            if old_annotation.value == value:
                return False
            action.delete_annotation(old_annotation)
        if value.strip() != '':
            annotation = \
                Annotation(id=id_scope.getNewId(Annotation.vtType),
                           key=key,
                           value=value,
                           )
            action.add_annotation(annotation)

    def get_upgrade_module_remap(self, actions):
        """Try to get a module remap when possible.  This uses the fact that
        most generic actions will have a single delete module action
        and a single add module action.

        """
        is_full_remap = True
        remap = {}
        for action in actions:
            d_module_ids = []
            a_module_ids = []
            for op in action.operations:
                if op.vtType == 'delete' and op.what == 'module':
                    d_module_ids.append(op.db_objectId)
                if op.vtType == 'add' and op.what == 'module':
                    a_module_ids.append(op.db_objectId)
            if len(d_module_ids) == 1 and len(a_module_ids) == 1:
                remap[(Module.vtType, d_module_ids[0])] = a_module_ids[0]
            elif len(d_module_ids) + len(a_module_ids) > 0:
                is_full_remap = False
        return (remap, is_full_remap)

    def get_simple_upgrade_remap(self, actions):
        """Try to get module/function/parameter remaps when possible.  This
        uses the fact that most remaps only changes names and number of
        deletes/adds are the same and adds are done in the reverse order of
        deletes.
        """
        is_full_remap = True
        remap = {}
        for action in actions:
            delete_ops = []
            add_ops = []
            for op in action.operations:
                if op.vtType == 'delete':
                    delete_ops.append(op)
                if op.vtType == 'add':
                    add_ops.append(op)
            if len(delete_ops) != len(add_ops):
                return (remap, False)
            add_ops.reverse()
            for deleted, added in zip(delete_ops, add_ops):
                if deleted.what != added.what:
                    return (remap, False)
                if added.what == 'module':
                    remap[(Module.vtType, deleted.db_objectId)] = added.db_objectId
                if added.what == 'function':
                    if len(delete_ops) != len(add_ops):
                        return (remap, False)
                    remap[(ModuleFunction.vtType, deleted.db_objectId)] = added.db_objectId
                if added.what == 'parameter':
                    if len(delete_ops) != len(add_ops):
                        return (remap, False)
                    remap[(ModuleParam.vtType, deleted.db_objectId)] = added.db_objectId
        return (remap, is_full_remap)
                            
    def create_upgrade_action(self, actions):
        new_action = vistrails.core.db.action.merge_actions(actions)
        self.set_action_annotation(new_action, Action.ANNOTATION_DESCRIPTION, 
                                   "Upgrade")
        return new_action

    def handle_invalid_pipeline(self, e, new_version, vistrail=None,
                                report_all_errors=False, force_no_delay=False):
        load_other_versions = False
        # print 'running handle_invalid_pipeline'
        if vistrail is None:
            vistrail = self.vistrail
        pm = get_package_manager()
        root_exceptions = e.get_exception_set()
        missing_packages = {}
        def process_missing_packages(exception_set):
            for err in exception_set:
                err._was_handled = False
                # print '--- trying to fix', str(err)
                # FIXME need to get module_id from these exceptions
                # when possible!  need to integrate
                # report_missing_module and handle_module_upgrade
                if isinstance(err, InvalidPipeline):
                    process_missing_packages(err.get_exception_set())
                elif isinstance(err, MissingPackage):
                    #check if the package was already installed before (because
                    #it was in the dependency list of a previous package
                    if err._identifier not in missing_packages:
                        missing_packages[err._identifier] = []
                    missing_packages[err._identifier].append(err)

        process_missing_packages(root_exceptions)
        new_exceptions = []

        # Full dependency graph from all the packages detected as missing
        dep_graph = pm.build_dependency_graph(missing_packages.keys())
        deps = pm.get_ordered_dependencies(dep_graph)
        missing = set(missing_packages.iterkeys())
        # This orders the list of packages detected as missing according to
        # the order in which they'll be enabled
        # This is so that if pkgA is a dependency of pkgB and both are in
        # missing_packages.keys(), we enable pkgB before (since that will
        # enable pkgA)
        # This is to minimize the number of user prompts
        enable_pkgs = reversed([pkg_id
                                for pkg_id in deps
                                if pkg_id in missing])

        # for identifier, err_list in missing_packages.iteritems():
        for identifier in enable_pkgs:
            # print 'testing identifier', identifier
            if not pm.has_package(identifier):
                try:
                    # print 'trying to enable package'
                    if not self.try_to_enable_package(identifier):
                        pass
                        # print 'failed to enable package'
                        # if not report_all_errors:
                        #     raise err
                    else:
                        for err in missing_packages[identifier]:
                            err._was_handled = True
                except Exception, new_e:
                    print '&&& hit other exception'
                    new_exceptions.append(new_e)
                    if not report_all_errors:
                        raise new_e
            else:
                if identifier in missing_packages.iterkeys():
                    for err in missing_packages[identifier]:
                        err._was_handled = True
            # else assume the package was already enabled

        if len(new_exceptions) > 0:
            # got new exceptions
            pass

        def process_package_versions(exception_set):
            for err in exception_set:
                if err._was_handled:
                    continue
                if isinstance(err, InvalidPipeline):
                    process_package_versions(err.get_exception_set())
                if isinstance(err, MissingPackageVersion):
                    # try and load other version of package?
                    err._was_handled = True
                    pass
        
        # instead of upgrading, may wish to load the old version of
        # the package if possible
        if load_other_versions:
            process_package_versions(root_exceptions)

        def process_package_exceptions(exception_set, pipeline):
            new_actions = []
            package_errs = {}
            for err in exception_set:
                if err._was_handled:
                    continue
                # print '+++ trying to fix', str(err)
                if isinstance(err, InvalidPipeline):
                    id_scope = IdScope(1, {Group.vtType: Module.vtType,
                                           Abstraction.vtType: Module.vtType})
                    id_remap = {}
                    new_pipeline = err._pipeline.do_copy(True, id_scope, 
                                                         id_remap)
                    new_exception_set = []
                    for sub_err in err.get_exception_set():
                        key = (Module.vtType, sub_err._module_id)
                        if key in id_remap:
                            sub_err._module_id = id_remap[key]
                            new_exception_set.append(sub_err)
                        else:
                            new_exception_set.append(sub_err)
                            
                    # set id to None so db saves correctly
                    new_pipeline.id = None
                    old_id_scope = self.id_scope
                    self.id_scope = id_scope
                    inner_actions = \
                        process_package_exceptions(new_exception_set,
                                                   new_pipeline)
                    self.id_scope = old_id_scope
                    if len(inner_actions) > 0:
                        # create action that recreates group/subworkflow
                        old_module = pipeline.modules[err._module_id]
                        if old_module.is_group():
                            my_actions = \
                                UpgradeWorkflowHandler.replace_group(
                                self, pipeline, old_module.id, new_pipeline)
                            for action in my_actions:
                                pipeline.perform_action(action)
                            new_actions.extend(my_actions)
# This code shouldn't ever be reachable because invalid abstraction pipelines are handled when they're initially loaded.
#                        elif old_module.is_abstraction():
#                            # add new version to the abstraction
#                            # then update the current pipeline by replacing
#                            # abstraction module
#
#                            # FIXME finish this code
#                            my_actions = \
#                                UpgradeWorkflowHandler.replace_abstraction(
#                                self, pipeline, old_module.id, inner_actions)
#                            for action in my_actions:
#                                pipeline.perform_action(action)
#                            new_actions.extend(my_actions)
                        
                elif (isinstance(err, MissingModule) or 
                      isinstance(err, MissingPackageVersion) or 
                      isinstance(err, MissingModuleVersion)):
                    if err._identifier not in package_errs:
                        package_errs[err._identifier] = []
                    package_errs[err._identifier].append(err)

            for identifier, err_list in package_errs.iteritems():
                try:
                    pkg = pm.get_package(identifier)
                except MissingPackage:
                    # cannot get the package we need
                    continue
                details = '\n'.join(debug.format_exception(e)
                                    for e in err_list)
                debug.log('Processing upgrades in package "%s"' %
                          identifier, details)
                if pkg.can_handle_all_errors():
                    try:
                        actions = pkg.handle_all_errors(self, err_list, 
                                                        pipeline)
                        if actions is not None:
                            for action in actions:
                                pipeline.perform_action(action)
                            new_actions.extend(actions)
                            for err in err_list:
                                err._was_handled = True
                    except Exception, new_e:
                        new_exceptions.append(new_e)
                        if not report_all_errors:
                            return new_actions
#                 elif pkg.can_handle_upgrades():
#                     print '  handle upgrades'
#                     for err in err_list:
#                         try:
#                             actions = pkg.handle_module_upgrade_request(
#                                 self, err._module_id, pipeline)
#                             if actions is not None:
#                                 print 'handled', pipeline.modules[err._module_id].name
#                                 for action in actions:
#                                     pipeline.perform_action(action)
#                                 new_actions.extend(actions)
#                                 print 'OK'
#                                 err._was_handled = True
#                         except Exception, new_e:
#                             new_exceptions.append(new_e)
#                             if not report_all_errors:
#                                 return
                else:
                    # print '  default upgrades'
                    # process default upgrades
                    # handler = UpgradeWorkflowHandler(self, pipeline)
                    for err in err_list:
                        try:
                            actions = UpgradeWorkflowHandler.dispatch_request(
                                self, err._module_id, pipeline)
                            if actions is not None:
                                for action in actions:
                                    pipeline.perform_action(action)
                                new_actions.extend(actions)
                                err._was_handled = True
                        except Exception, new_e:
                            import traceback
                            traceback.print_exc()
                            new_exceptions.append(new_e)

                if pkg.can_handle_missing_modules():
                    for err in err_list + new_exceptions:
                        if hasattr(err, '_was_handled') and err._was_handled:
                            continue
                        if isinstance(err, MissingModule):
                            try:
                                res = pkg.handle_missing_module(self, 
                                                                err._module_id,
                                                                pipeline)
                                # need backward compatibility
                                if res is True:
                                    err._was_handled = True
                                elif res is False:
                                    pass
                                else:
                                    actions = res
                                    if actions is not None:
                                        for action in actions:
                                            pipeline.perform_action(action)
                                        new_actions.extend(actions)
                                        err._was_handled = True
                            except Exception, new_e:
                                new_exceptions.append(new_e)
                                if not report_all_errors:
                                    return new_actions
            return new_actions

        if get_vistrails_configuration().check('upgradeOn'):
            cur_pipeline = copy.copy(e._pipeline)
            # note that cur_pipeline is modified to be the result of
            # applying the actions in new_actions
            new_actions = process_package_exceptions(root_exceptions, 
                                                     cur_pipeline)
        else:
            new_actions = []
            cur_pipeline = e._pipeline

        if len(new_actions) > 0:
            upgrade_action = self.create_upgrade_action(new_actions)
            param_exps = self.vistrail.get_paramexps(new_version)
            new_param_exps = []
            if len(param_exps) > 0:
                (module_remap, is_complete) = \
                                    self.get_upgrade_module_remap(new_actions)
                if is_complete:
                    for pe in param_exps:
                        new_pe = pe.do_copy(True, self.id_scope, module_remap)
                        new_param_exps.append(new_pe)
                else:
                    debug.warning("Cannot translate old parameter "
                                  "explorations through upgrade.")
            mashup = None
            if hasattr(self, "_mashups"):
                for mashuptrail in self._mashups:
                    if mashuptrail.vtVersion == new_version:
                        mashup = mashuptrail
            new_mashups = []
            if mashup:
                (mfp_remap, is_complete) = \
                                self.get_simple_upgrade_remap(new_actions)
                if is_complete:
                    # FIXME: we should move the remapping to the db layer
                    # But we need to fix the schema by making functions/params
                    # foreign keys

                    #mashup = mashup.do_copy(True, self.id_scope, mfp_remap)
                    #mashup.id = uuid.uuid1()
                    # we move it to the new version so that references still work
                    self._mashups.remove(mashup)
                    
                    for action in mashup.actions:
                        for alias in action.mashup.aliases:
                            c = alias.component
                            if (Module.vtType, c.vtmid) in mfp_remap:
                                c.vtmid = mfp_remap[(Module.vtType, c.vtmid)]
                            if (ModuleFunction.vtType,
                                c.vtparent_id) in mfp_remap:
                                c.vtparent_id=mfp_remap[(ModuleFunction.vtType,
                                                         c.vtparent_id)]
                            if (ModuleParam.vtType, c.vtid) in mfp_remap:
                                c.vtid = mfp_remap[(ModuleParam.vtType,
                                                     c.vtid)]
                    mashup.currentVersion = mashup.getLatestVersion()
                    
                    new_mashups.append(mashup)
                else:
                    debug.warning("Cannot translate old mashup "
                                  "through upgrade.")
            
            if get_vistrails_configuration().check('upgradeDelay') and not force_no_delay:
                self._delayed_actions.append(upgrade_action)
                self._delayed_paramexps.extend(new_param_exps)
                self._delayed_mashups.extend(new_mashups)
            else:
                vistrail.add_action(upgrade_action, new_version, 
                                    self.current_session)
                vistrail.set_upgrade(new_version, str(upgrade_action.id))
                if get_vistrails_configuration().check("migrateTags"):
                    self.migrate_tags(new_version, upgrade_action.id, vistrail)
                new_version = upgrade_action.id
                for pe in new_param_exps:
                    pe.action_id = new_version
                    self.vistrail.db_add_parameter_exploration(pe)
                for mashup in new_mashups:
                    mashup.vtVersion = self.current_version
                    for action in mashup.actions:
                        action.mashup.version = self.current_version
                    self._mashups.append(mashup)

                self.set_changed(True)
                self.recompute_terse_graph()

        def check_exceptions(exception_set):
            unhandled_exceptions = []
            for err in exception_set:
                if isinstance(err, InvalidPipeline):
                    sub_exceptions = check_exceptions(err.get_exception_set())
                    if len(sub_exceptions) > 0:
                        new_err = InvalidPipeline(sub_exceptions, 
                                                  err._pipeline,
                                                  err._version)
                        unhandled_exceptions.append(new_err)
                else:
                    if not err._was_handled:
                        unhandled_exceptions.append(err)
            return unhandled_exceptions

        left_exceptions = check_exceptions(root_exceptions)
        if len(left_exceptions) > 0 or len(new_exceptions) > 0:
            #details = '\n'.join(set(debug.format_exception(e)
            #                        for e in left_exceptions + new_exceptions))
            #debug.critical("Some exceptions could not be handled",
            #               *(left_exceptions + new_exceptions))
            raise InvalidPipeline(left_exceptions + new_exceptions, 
                                  cur_pipeline, new_version)
        return (new_version, cur_pipeline)

    def validate(self, pipeline, raise_exception=True):
        vistrail_vars = self.get_vistrail_variables()
        pipeline.validate(raise_exception, vistrail_vars)
    
    def do_version_switch(self, new_version, report_all_errors=False, 
                          do_validate=True, from_root=False):
        """ do_version_switch(new_version: int,
                              resolve_all_errors: boolean) -> None        
        Change the current vistrail version into new_version, reporting
        either the first error or all errors.
        
        """

        # This is tricky code, so watch carefully before you change
        # it.  The biggest problem is that we want to perform state
        # changes only after all exceptions have been handled, but
        # creating a pipeline every time is too slow. The solution
        # then is to mutate currentPipeline, and in case exceptions
        # are thrown, we roll back by rebuilding the pipeline from
        # scratch as the first thing on the exception handler, so to
        # the rest of the exception handling code, things look
        # stateless.

        def get_cost(descendant, ancestor):
            cost = 0
            am = self.vistrail.actionMap
            if descendant == -1:
                descendant = 0
            while descendant != ancestor:
                descendant = am[descendant].parent
                cost += 1
            return cost
        
        def switch_version(version, allow_fail=False):
            if self.current_version != -1 and not self.current_pipeline:
                debug.warning("current_version is not -1 and "
                              "current_pipeline is None")
            if version != self.current_version:
                # clear delayed actions
                # FIXME: invert the delayed actions and integrate them into
                # the general_action_chain?
                if len(self._delayed_actions) > 0:
                    self._delayed_actions = []
                    self.current_pipeline = Pipeline()
                    self.current_version = 0
            if version == -1:
                return None

            # now we reuse some existing pipeline, even if it's the
            # empty one for version zero
            #
            # The available pipelines are in self._pipelines, plus
            # the current pipeline.
            # Fast check: do we have to change anything?
            if from_root:
                result = self.vistrail.getPipeline(version)
            elif version == self.current_version:
                # we don't even need to check connection specs or
                # registry
                return self.current_pipeline
            # Fast check: if target is cached, copy it and we're done.
            elif version in self._pipelines:
                result = copy.copy(self._pipelines[version])
            else:
                # Find the closest upstream pipeline to the current one
                cv = self._current_full_graph.inverse_immutable().closest_vertex
                closest = cv(version, self._pipelines)
                cost_to_closest_version = get_cost(version, closest)
                # Now we have to decide between the closest pipeline
                # to version and the current pipeline
                shared_parent = getSharedRoot(self.vistrail, 
                                              [self.current_version, 
                                               version])
                cost_common_to_old = get_cost(self.current_version, 
                                              shared_parent)
                cost_common_to_new = get_cost(version, shared_parent)
                cost_to_current_version = cost_common_to_old + \
                    cost_common_to_new
                # FIXME I'm assuming copying the pipeline has zero cost.
                # Formulate a better cost model
                if cost_to_closest_version < cost_to_current_version:
                    if closest == 0:
                        result = self.vistrail.getPipeline(version)
                    else:
                        result = copy.copy(self._pipelines[closest])
                        action = self.vistrail.general_action_chain(closest, 
                                                                    version)
                        result.perform_action(action)
                else:
                    action = \
                        self.vistrail.general_action_chain(self.current_version,
                                                           version)
                    if self.current_version == -1 or self.current_version == 0:
                        result = Pipeline()
                    else:
                        result = copy.copy(self.current_pipeline)
                    result.perform_action(action)
                if self._cache_pipelines and \
                        self.vistrail.has_tag(long(version)):
                    # stash a copy for future use
                    if do_validate:
                        try:
                            self.validate(result)
                        except InvalidPipeline:
                            if not allow_fail:
                                raise
                        else:
                            self._pipelines[version] = copy.copy(result)
                    else:
                        self._pipelines[version] = copy.copy(result)
            if do_validate:
                try:
                    self.validate(result)
                except InvalidPipeline:
                    if not allow_fail:
                        raise
            return result
        # end switch_version

        try:
            self.current_pipeline = switch_version(new_version)
            self.current_version = new_version
        except InvalidPipeline, e:
            # print 'EXCEPTION'
            # print e
            new_error = None

            # DAK !!! don't need to rollback anymore!!!!
            # we don't update self.current_pipeline until we actually
            # get the result back

            start_version = new_version
            upgrade_version = self.vistrail.get_upgrade(new_version)
            was_upgraded = False
            if upgrade_version is not None:
                try:
                    upgrade_version = int(upgrade_version)
                    if (upgrade_version in self.vistrail.actionMap and \
                            not self.vistrail.is_pruned(upgrade_version)):
                        self.current_pipeline = switch_version(upgrade_version)
                        new_version = upgrade_version
                        self.current_version = new_version
                        # print 'self.current_version:', self.current_version
                        was_upgraded = True
                except InvalidPipeline:
                    # try to handle using the handler and create
                    # new upgrade
                    pass
            if not was_upgraded:
                try:
                    try:
                        (new_version, pipeline) = \
                            self.handle_invalid_pipeline(e, new_version,
                                                         self.vistrail,
                                                         report_all_errors)
                    except InvalidPipeline, e:
                        pipeline = e._pipeline
                    # check that we handled the invalid pipeline
                    # correctly
                    try:
                        self.validate(pipeline)
                    # this means that there was a new exception after handling 
                    # the invalid pipeline and we should handle it again.    
                    except InvalidPipeline, e:
                        (new_version, pipeline) = \
                                 self.handle_invalid_pipeline(e, new_version,
                                                              self.vistrail,
                                                              report_all_errors)
                        # check that we handled the invalid pipeline
                        # correctly
                    self.validate(pipeline)
                    self.current_pipeline = pipeline
                    self.current_version = new_version
                except InvalidPipeline, e:
                    # display invalid pipeline?
                    # import traceback
                    # traceback.print_exc()
                    new_error = e
                    
                    # just do the version switch, anyway, but alert the
                    # user to the remaining issues
                    self.current_pipeline = e._pipeline
                    new_version = e._version
                    self.current_version = new_version

            if new_version != start_version:
                self.invalidate_version_tree(False)
            if new_error is not None:
                raise new_error

    def change_selected_version(self, new_version, report_all_errors=True,
                                do_validate=True, from_root=False):
        try:
            self.do_version_switch(new_version, report_all_errors, 
                                   do_validate, from_root)
        except InvalidPipeline, e:
            # FIXME: do error handling through central switch that produces gui
            # or core.debug messages as specified
            def process_err(err):
                if isinstance(err, Package.InitializationFailed):
                    msg = ('Package "%s" failed during initialization. '
                           'Please contact the developer of that package '
                           'and report a bug.' % err.package.name)
                    debug.critical(msg)
                elif isinstance(err, MissingPackage):
                    msg = ('Cannot find package "%s" in '
                           'list of available packages. '
                           'Please install it first.' % err._identifier)
                    debug.critical(msg)
                elif issubclass(err.__class__, MissingPort):
                    msg = ('Cannot find %s port "%s" for module "%s" '
                           'in loaded package "%s". A different package '
                           'version might be necessary.') % \
                           (err._port_type, err._port_name, 
                            err._module_name, err._package_name)
                    debug.critical(msg)
                else:
                    debug.critical(str(err))                

            if report_all_errors:
                for err in e._exception_set:
                    process_err(err)
            elif len(e._exception_set) > 0:
                process_err(e._exception_set.__iter__().next())
        except Exception, e:
            import traceback
            debug.critical("Unhandled exception", traceback.format_exc())

    def write_temporary(self):
        if self.vistrail and self.changed:
            locator = self.get_locator()
            if locator:
                locator.save_temporary(self.vistrail)

    def write_abstractions(self, locator, save_bundle, abstractions, 
                           abs_save_dir):
        def make_abstraction_path_unique(abs_fname, namespace):
            # Constructs the abstraction name using the namespace to
            # prevent conflicts and copies the abstraction to the new
            # path so save_bundle has a valid file
            path, prefix, absname, old_ns, suffix = \
                parse_abstraction_name(abs_fname, True)
            new_abs_fname = os.path.join(abs_save_dir, 
                                         '%s%s(%s)%s' % (prefix, absname, 
                                                         namespace, suffix))
            # print " $@$@$ new_abs_fname:", new_abs_fname
            shutil.copy(abs_fname, new_abs_fname)
            return new_abs_fname

        included_abstractions = {}
        for abstraction_list in abstractions.itervalues():
            for abstraction in abstraction_list:
                abs_module = abstraction.module_descriptor.module
                namespaces = set(get_all_abs_namespaces(abstraction.vistrail))
                if abs_module is not None:
                    abs_fname = abs_module.vt_fname
                    path, prefix, abs_name, old_ns, suffix = \
                        parse_abstraction_name(abs_fname, True)
                    # do our indexing by abstraction name
                    # we know that abstractions with different names
                    # cannot overlap, but those that have the same
                    # name may or may not
                    if abs_name not in included_abstractions:
                        included_abstractions[abs_name] = [(abstraction, 
                                                            namespaces)]
                    else:
                        # only keep abstractions that don't repeat what
                        # others already cover
                        new_list = []
                        found = False
                        for (i_abs, i_namespaces) in \
                                included_abstractions[abs_name]:
                            if not (i_namespaces < namespaces):
                                new_list.append((i_abs, i_namespaces))
                            if i_namespaces >= namespaces:
                                found = True
                        # only add new one once
                        if not found:
                            new_list.append((abstraction, namespaces))
                        included_abstractions[abs_name] = new_list

        for abs_name, abstraction_list in included_abstractions.iteritems():
            for (abstraction, _) in abstraction_list:
                abs_module = abstraction.module_descriptor.module
                if abs_module is None:
                    continue
                abs_fname = abs_module.vt_fname
                if not os.path.exists(abs_fname):
                    # Write vistrail to disk if the file no longer
                    # exists (if temp file was deleted)
                    abs_fname = os.path.join(abs_save_dir, 
                                             abstraction.name + '.xml')
                    save_abstraction(abstraction.vistrail, abs_fname)
                namespace = get_cur_abs_namespace(abstraction.vistrail)
                abs_unique_name = make_abstraction_path_unique(abs_fname,
                                                               namespace)
                save_bundle.abstractions.append(abs_unique_name)
                                
    def write_vistrail(self, locator, version=None, export=False):
        """write_vistrail(locator,version) -> Boolean
        It will return a boolean that tells if the tree needs to be 
        invalidated
        export=True means you should not update the current controller"""
        result = False 
        if self.vistrail and (self.changed or self.locator != locator):
            # FIXME create this on-demand?
            abs_save_dir = tempfile.mkdtemp(prefix='vt_abs')
            is_abstraction = self.vistrail.is_abstraction
            if is_abstraction and self.changed:
                # first update any names if necessary
                self.check_subpipeline_port_names()
                new_namespace = str(uuid.uuid1())
                annotation_key = get_next_abs_annotation_key(self.vistrail)
                self.vistrail.set_annotation(annotation_key, new_namespace)
            save_bundle = SaveBundle(self.vistrail.vtType)
            if export:
                save_bundle.vistrail = self.vistrail.do_copy()
                if isinstance(locator, vistrails.core.db.locator.DBLocator):
                    save_bundle.vistrail.db_log_filename = None
            else:
                save_bundle.vistrail = self.vistrail
            if self.log and len(self.log.workflow_execs) > 0:
                save_bundle.log = self.log
            abstractions = self.find_abstractions(self.vistrail, True)
            self.write_abstractions(locator, save_bundle, abstractions, 
                                    abs_save_dir)
            thumb_cache = ThumbnailCache.getInstance()
            if thumb_cache.conf.autoSave:
                save_bundle.thumbnails = self.find_thumbnails(
                                           tags_only=thumb_cache.conf.tagsOnly)
            
            #mashups
            save_bundle.mashups = self._mashups
            # FIXME hack to use db_currentVersion for convenience
            # it's not an actual field
            self.vistrail.db_currentVersion = self.current_version
            if self.locator != locator:
                # check for db log
                log = Log()
                if isinstance(self.locator, vistrails.core.db.locator.DBLocator):
                    connection = self.locator.get_connection()
                    db_log = open_vt_log_from_db(connection, 
                                                 self.vistrail.db_id)
                    Log.convert(db_log)
                    for workflow_exec in db_log.workflow_execs:
                        workflow_exec.db_id = \
                            log.id_scope.getNewId(DBWorkflowExec.vtType)
                        log.db_add_workflow_exec(workflow_exec)
                # add recent log entries
                if self.log and len(self.log.workflow_execs) > 0:
                    for workflow_exec in self.log.db_workflow_execs:
                        workflow_exec = copy.copy(workflow_exec)
                        workflow_exec.db_id = \
                            log.id_scope.getNewId(DBWorkflowExec.vtType)
                        log.db_add_workflow_exec(workflow_exec)
                if len(log.workflow_execs) > 0:
                    save_bundle.log = log
                old_locator = self.get_locator()
                if not export:
                    self.locator = locator
                save_bundle = locator.save_as(save_bundle, version)
                new_vistrail = save_bundle.vistrail
                if isinstance(locator, vistrails.core.db.locator.DBLocator):
                    new_vistrail.db_log_filename = None
                    locator.kwargs['obj_id'] = new_vistrail.db_id
                if not export:
                    # DAK don't think is necessary since we have a new
                    # namespace for an abstraction on each save
                    # Unload abstractions from old namespace
                    # self.unload_abstractions() 
                    # Load all abstractions from new namespaces
                    self.ensure_abstractions_loaded(new_vistrail, 
                                                    save_bundle.abstractions) 
                    JobMonitor.getInstance().updateUrl(locator.to_url(),
                                                       old_locator.to_url())
                    self.set_file_name(locator.name)
                    if old_locator and not export:
                        old_locator.clean_temporaries()
                        old_locator.close()
                    self.flush_pipeline_cache()
                    self.change_selected_version(new_vistrail.db_currentVersion, 
                                                 from_root=True)
            else:
                save_bundle = self.locator.save(save_bundle)
                new_vistrail = save_bundle.vistrail
                # Load any abstractions that were given new namespaces
                self.ensure_abstractions_loaded(new_vistrail, 
                                                save_bundle.abstractions)
            # FIXME abstractions only work with FileLocators right now
            if is_abstraction:
                new_vistrail.is_abstraction = True
                if isinstance(self.locator, (
                        vistrails.core.db.locator.XMLFileLocator,
                        vistrails.core.db.locator.ZIPFileLocator)):
                    filename = self.locator.name
                    if filename in self._loaded_abstractions:
                        del self._loaded_abstractions[filename]
                    # we don't know if the subworkflow should be shown
                    # if it doesn't currently exist, we don't want to add it
                    # if it does, we will replace it via upgrade module
                    # so it is not global
                    self.load_abstraction(filename, False)
                    
                    # reg = core.modules.module_registry.get_module_registry()
                    # for desc in reg.get_package_by_name('local.abstractions').descriptor_list:
                    #     print desc.name, desc.namespace, desc.version
            if not export:
                if id(self.vistrail) != id(new_vistrail):
                    new_version = new_vistrail.db_currentVersion
                    # FIXME have to figure out what to do here !!!
                    self.set_vistrail(new_vistrail, locator)
                    self.change_selected_version(new_version)
                    result = True
                if self.log:
                    self.log.delete_all_workflow_execs()
                self.set_changed(False)
                locator.clean_temporaries()

            # delete any temporary subworkflows
                try:
                    for root, _, files in os.walk(abs_save_dir, topdown=False):
                        for name in files:
                            os.remove(os.path.join(root, name))
                    os.rmdir(abs_save_dir)
                except OSError, e:
                    raise VistrailsDBException("Can't remove %s: %s" % (
                                               abs_save_dir,
                                               debug.format_exception(e)))
            return result


    def write_workflow(self, locator):
        if self.current_pipeline:
            pipeline = Pipeline()
            # pipeline.set_abstraction_map(self.vistrail.abstractionMap)
            for module in self.current_pipeline.modules.itervalues():
                # if module.vtType == AbstractionModule.vtType:
                #     abstraction = \
                #         pipeline.abstraction_map[module.abstraction_id]
                #     pipeline.add_abstraction(abstraction)
                pipeline.add_module(module)
            for connection in self.current_pipeline.connections.itervalues():
                pipeline.add_connection(connection)
            save_bundle = SaveBundle(pipeline.vtType,workflow=pipeline)
            locator.save_as(save_bundle)

    def write_log(self, locator):
        if self.log:
            if self.vistrail.db_log_filename is not None:
                log = vistrails.core.db.io.merge_logs(self.log, 
                                            self.vistrail.db_log_filename)
            else:
                log = self.log
            #print log
            save_bundle = SaveBundle(log.vtType,log=log)
            locator.save_as(save_bundle)

    def read_log(self):
        """ Returns the saved log from zip or DB
        
        """
        return self.vistrail.get_persisted_log()
 
    def write_registry(self, locator):
        registry = vistrails.core.modules.module_registry.get_module_registry()
        save_bundle = SaveBundle(registry.vtType, registry=registry)
        locator.save_as(save_bundle)

    def update_checkout_version(self, app=''):
        self.vistrail.update_checkout_version(app)

    def reset_redo_stack(self):
        self.redo_stack = []

    def undo(self):
        """Performs one undo step, moving up the version tree."""
        action_map = self.vistrail.actionMap
        old_action = action_map.get(self.current_version, None)
        self.redo_stack.append(self.current_version)
        self.show_parent_version()
        new_action = action_map.get(self.current_version, None)
        return (old_action, new_action)
        # self.set_pipeline_selection(old_action, new_action, 'undo')
        # return self.current_version

    def redo(self):
        """Performs one redo step if possible, moving down the version tree."""
        action_map = self.vistrail.actionMap
        old_action = action_map.get(self.current_version, None)
        if len(self.redo_stack) < 1:
            debug.critical("Redo on an empty redo stack. Ignoring.")
            return
        next_version = self.redo_stack[-1]
        self.redo_stack = self.redo_stack[:-1]
        self.show_child_version(next_version)
        new_action = action_map[self.current_version]
        return (old_action, new_action)
        # self.set_pipeline_selection(old_action, new_action, 'redo')
        # return next_version

    def can_redo(self):
        return (len(self.redo_stack) > 0)

    def can_undo(self):
        return self.current_version > 0

    def layout_modules(self, old_modules=[], preserve_order=False, 
               new_modules=[], new_connections=[], module_size_func=None, no_gaps=False):
        """Lays out modules and returns the new version.
        
        If old_modules are not specified, all modules in current pipeline are used.
        If preserve_order is True, modules in each row will be ordered based on
            their current x value
        new_modules ignore preserve_order, and don't need exist yet in the pipeline
        new_connections associated with new_modules
        module_size_func is used to determine size of a module. It takes a
            vistrails.core.layout.workflow_layout.Module object and returns a (width, height)
            tuple.
        If no_gaps is True, all connected modules will be at most 1 layer above or
            below their child or parent respectively
        """
        
        #fixes issue when opening old vistrails that needs upgrade
        self.flush_delayed_actions()
        
        action_list = self.layout_modules_ops(old_modules, preserve_order, 
                                      new_modules, new_connections, module_size_func, no_gaps)
        if(len(action_list) > 0):
            action = vistrails.core.db.action.create_action(action_list)
            self.add_new_action(action)
            version = self.perform_action(action)
            self.change_selected_version(version)
            return version
        return self.current_version

    def layout_modules_ops(self, old_modules=[], preserve_order=False, 
               new_modules=[], new_connections=[], module_size_func=None, no_gaps=False):
        """Returns operations needed to layout the modules.
        
        If old_modules are not specified, all modules in current pipeline are used.
        If preserve_order is True, modules in each row will be ordered based on
            their current x value
        new_modules ignore preserve_order, and don't need exist yet in the pipeline
        new_connections associated with new_modules
        module_size_func is used to determine size of a module. It takes a
            vistrails.core.layout.workflow_layout.Module object and returns a (width, height)
            tuple.
        If no_gaps is True, all connected modules will be at most 1 layer above or
            below their child or parent respectively
        """

        connected_input_ports = set(
                c.destination.spec for c in self.current_pipeline.connection_list)
        connected_input_ports.update(
                c.destination.spec for c in new_connections)
        connected_output_ports = set(
                c.source.spec for c in self.current_pipeline.connection_list)
        connected_output_ports.update(
                c.source.spec for c in new_connections)
        connected_ports = connected_input_ports | connected_output_ports

        def get_visible_port_names(port_list, visible_ports):
            output_list = []
            visible_list = []
            for i, p in enumerate(port_list):
                if not p.optional:
                    output_list.append(p.name)
                elif p.name in visible_ports or p in connected_ports:
                    visible_list.append(p.name)
            output_list.extend(visible_list)
            return output_list
        
        if not old_modules or len(old_modules) == 0:
            old_modules = self.current_pipeline.modules.values()
        
        #create layout objects
        layoutPipeline = LayoutPipeline()

        module_info = {} # {id: (module, layoutModule, in_port_names=[], out_port_names=[])}
        
        #add modules to layout, and find their visible ports
        def _add_layout_module(module, prev_x):
            in_ports = get_visible_port_names(module.destinationPorts(), 
                                         module.visible_input_ports)
            out_ports = get_visible_port_names(module.sourcePorts(),
                                          module.visible_output_ports)
            
            layoutModule = layoutPipeline.createModule(module.id, 
                                        module.name,
                                        len(in_ports),
                                        len(out_ports),
                                        prev_x)
            
            module_info[module.id] = (module, layoutModule, in_ports, out_ports)
        
        for module in old_modules:
            _add_layout_module(module, module.location.x)
            
        for module in new_modules:
            _add_layout_module(module, None)
        
        #add connections to layout
        old_ids = [module.id for module in old_modules]
        old_conns = self.get_connections_to(self.current_pipeline, old_ids)
        for conn in old_conns + new_connections:
            if conn.source.moduleId in module_info:
                layoutPipeline.createConnection(
                        module_info[conn.source.moduleId][1],
                        module_info[conn.source.moduleId][3].index(conn.source.name),
                        module_info[conn.destination.moduleId][1],
                        module_info[conn.destination.moduleId][2].index(conn.destination.name))
            
        #set default module size function if needed
        paddedPortWidth = self.layoutTheme.PORT_WIDTH + self.layoutTheme.MODULE_PORT_SPACE
        def estimate_module_size(module):
            width = max(len(module.name)*6 + self.layoutTheme.MODULE_LABEL_MARGIN[0] + self.layoutTheme.MODULE_LABEL_MARGIN[1],
                        len(module_info[module.shortname][2]) * paddedPortWidth + self.layoutTheme.MODULE_PORT_PADDED_SPACE,
                        len(module_info[module.shortname][3]) * paddedPortWidth + self.layoutTheme.MODULE_PORT_PADDED_SPACE)
            height = LayoutDefaults.u * 5 #todo, fix these sizes
            return (width, height)
        if module_size_func is None:
            module_size_func = estimate_module_size
            
        workflowLayout = WorkflowLayout(layoutPipeline,
                                        module_size_func,
                                        self.layoutTheme.MODULE_PORT_MARGIN, 
                                        (self.layoutTheme.PORT_WIDTH, self.layoutTheme.PORT_HEIGHT), 
                                        self.layoutTheme.MODULE_PORT_SPACE)
    
        #do layout with layer x and y separation of 50
        workflowLayout.run_all(50,50,preserve_order,no_gaps)
                
        #maintain center
        center_x, center_y = self.get_avg_location([item[0] for item in module_info.values()])
        new_center_x = sum([m.layout_pos.x for m in layoutPipeline.modules]) / len(layoutPipeline.modules)
        new_center_y = -sum([m.layout_pos.y for m in layoutPipeline.modules]) / len(layoutPipeline.modules)
        offset_x = center_x - new_center_x
        offset_y = center_y - new_center_y
        
        #generate module move list
        moves = []
        for (module, layoutModule, _, _) in module_info.values():
            new_x = layoutModule.layout_pos.x+offset_x
            new_y = -layoutModule.layout_pos.y+offset_y
            if module.id in self.current_pipeline.modules:
                moves.append((module.id, new_x, new_y))
            else:
                #module doesn't exist in pipeline yet, just change x,y
                module.location.x = new_x
                module.location.y = new_y
                
        #return module move operations
        return self.move_modules_ops(moves)
        
            <|MERGE_RESOLUTION|>--- conflicted
+++ resolved
@@ -755,23 +755,17 @@
         return self.create_function_static(self.id_scope, *args, **kwargs)
 
     @staticmethod
-    def create_function_static(id_scope, module, port_spec, 
+    def create_function_static(id_scope, module, function_name,
                                param_values=[], aliases=[], query_methods=[]):
-<<<<<<< HEAD
-        if isinstance(port_spec, basestring):
-            port_spec = module.get_port_spec(port_spec, 'input')
-        if len(param_values) <= 0 and port_spec.defaults is not None:
-=======
         port_spec = module.get_port_spec(function_name, 'input')
         if len(param_values) <= 0 and port_spec.defaults is not None and \
                                       port_spec.defaults != [None]:
->>>>>>> 95bf0b28
             param_values = port_spec.defaults
 
         f_id = id_scope.getNewId(ModuleFunction.vtType)
         new_function = ModuleFunction(id=f_id,
                                       pos=module.getNumFunctions(),
-                                      name=port_spec.name,
+                                      name=function_name,
                                       )
         new_function.is_valid = True
         new_params = \
