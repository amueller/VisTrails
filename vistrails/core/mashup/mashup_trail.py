###############################################################################
##
## Copyright (C) 2011-2012, NYU-Poly.
## Copyright (C) 2006-2011, University of Utah. 
## All rights reserved.
## Contact: contact@vistrails.org
##
## This file is part of VisTrails.
##
## "Redistribution and use in source and binary forms, with or without 
## modification, are permitted provided that the following conditions are met:
##
##  - Redistributions of source code must retain the above copyright notice, 
##    this list of conditions and the following disclaimer.
##  - Redistributions in binary form must reproduce the above copyright 
##    notice, this list of conditions and the following disclaimer in the 
##    documentation and/or other materials provided with the distribution.
##  - Neither the name of the University of Utah nor the names of its 
##    contributors may be used to endorse or promote products derived from 
##    this software without specific prior written permission.
##
## THIS SOFTWARE IS PROVIDED BY THE COPYRIGHT HOLDERS AND CONTRIBUTORS "AS IS" 
## AND ANY EXPRESS OR IMPLIED WARRANTIES, INCLUDING, BUT NOT LIMITED TO, 
## THE IMPLIED WARRANTIES OF MERCHANTABILITY AND FITNESS FOR A PARTICULAR 
## PURPOSE ARE DISCLAIMED. IN NO EVENT SHALL THE COPYRIGHT HOLDER OR 
## CONTRIBUTORS BE LIABLE FOR ANY DIRECT, INDIRECT, INCIDENTAL, SPECIAL, 
## EXEMPLARY, OR CONSEQUENTIAL DAMAGES (INCLUDING, BUT NOT LIMITED TO, 
## PROCUREMENT OF SUBSTITUTE GOODS OR SERVICES; LOSS OF USE, DATA, OR PROFITS; 
## OR BUSINESS INTERRUPTION) HOWEVER CAUSED AND ON ANY THEORY OF LIABILITY, 
## WHETHER IN CONTRACT, STRICT LIABILITY, OR TORT (INCLUDING NEGLIGENCE OR 
## OTHERWISE) ARISING IN ANY WAY OUT OF THE USE OF THIS SOFTWARE, EVEN IF 
## ADVISED OF THE POSSIBILITY OF SUCH DAMAGE."
##
###############################################################################

<<<<<<< HEAD
from vistrails.core.mashup import XMLObject
from vistrails.core.mashup.mashup import Mashup
from vistrails.core.system import get_elementtree_library

from vistrails.core import debug
from vistrails.db.domain import IdScope

import unittest
from vistrails.db.domain import IdScope
import copy

ElementTree = get_elementtree_library()

=======
from db.domain import DBMashuptrail
from core.mashup.action import Action
from core.vistrail.annotation import Annotation 
from core.mashup.action_annotation import ActionAnnotation 

from db.domain import IdScope
>>>>>>> 3813835f

################################################################################
    
class Mashuptrail(DBMashuptrail):
    """ MashupTrail is a class that stores versions of Mashups.
    For now it keeps a linear history."""
    def __init__(self, id, vt_version, id_scope=None):
        DBMashuptrail.__init__(self, None, id, version="", vtVersion=vt_version)
        self.db_actions = []
        self.currentVersion = -1
        self.db_annotations = []
        self.db_actionAnnotations = []
        if not id_scope:
            self.id_scope = IdScope(1L)
        else:
            self.id_scope = id_scope
        
    id = DBMashuptrail.db_name
    vtVersion = DBMashuptrail.db_vtVersion
    actions = DBMashuptrail.db_actions
    annotations = DBMashuptrail.db_annotations
    actionAnnotations = DBMashuptrail.db_actionAnnotations
    
    def _get_actionMap(self):
        return self.db_actions_id_index
    actionMap = property(_get_actionMap)
    
    @staticmethod
    def convert(_mtrail):
        _mtrail.__class__ = Mashuptrail

        for action in _mtrail.actions:
            Action.convert(action)

        for annotation in _mtrail.annotations:
            Annotation.convert(annotation)

        for aannotation in _mtrail.actionAnnotations:
            ActionAnnotation.convert(aannotation)
        _mtrail.id_scope = IdScope(1L)
        _mtrail.updateIdScope()
            
    def addVersion(self, parent_id, mashup, user, date):
        id = self.getLatestVersion() + 1
        mashup.id_scope = self.id_scope
        mashup.id = id
        mashup.version = self.vtVersion
        action = Action(id=id, prevId=parent_id, mashup=mashup,
                        user=user, date=date)
        self.db_add_action(action)
        
        return action.id
    
    def __copy__(self):
        return Mashuptrail.do_copy(self)
    
    def do_copy(self, new_ids=False, id_scope=None, id_remap=None):
        """do_copy() -> Mashuptrail 
        returns a clone of itself"""
        cp = DBMashuptrail.do_copy(self, new_ids, id_scope, id_remap)
        Mashuptrail.convert(cp)        
        cp.currentVersion = self.currentVersion        
        return cp
    
    def getLatestVersion(self):
        try:
            max_ver = max(a.id for a in self.actions)
            return max_ver
        except:
            return 0
        
    def getMashup(self, version):
        if version in self.actionMap.keys():
            return self.actionMap[version].mashup
        else:
            return None
        
    def validateMashupsForPipeline(self, version, pipeline):
        """validateMashupsForPipeline(version:long, pipeline:Pipeline)->None
        This will make sure that the aliases present in all mashups are 
        consistent with the current pipeline. 
        
        """
        for action in self.actions:
            action.mashup.id_scope = self.id_scope
            action.mashup.validateForPipeline(pipeline)
            action.mashup.version = version
    
    ####################################################################
    ## Tag manipulation
    ##    
    def hasTagWithName(self, name):
        for a in self.actionAnnotations:
            if a.key == "__tag__":
                if a.value == name:
                    return True
        return False
        
    def hasTagForActionId(self, action_id):
        for a in self.actionAnnotations:
            if a.key == "__tag__" and a.action_id == action_id:
                return True
        return False
    
    def getTagForActionId(self, action_id):
        for a in self.actionAnnotations:
            if a.key == "__tag__" and a.action_id == action_id:
                return a.value
        return ""
    
    def changeTag(self, action_id, name, user, date):
        if self.hasTagWithName(name):
            return False
        if self.hasTagForActionId(action_id):
            self.removeTagByActionId(action_id)
        return self.addTag(action_id, name, user, date)
            
    def addTag(self, action_id, name, user, date):
        if not self.hasTagWithName(name):
            self.addActionAnnotation(action_id=action_id, key="__tag__", 
                                     value=name, user=user, date=date)
            return True
        return False
    
    def removeTagByActionId(self, action_id):
        found = None
        for a in self.actionAnnotations:
            if a.key == "__tag__" and a.action_id == action_id:
                found = a
                break
        if found:
            self.actionAnnotations.remove(found)
                   
    def getTagMap(self):
        """getTagMap() -> dict of tag:action_id"""
        tagMap = {}
        for a in self.actionAnnotations:
            if a.key == "__tag__":
                tagMap[a.value] = a.action_id
        return tagMap
    
    def addActionAnnotation(self, action_id, key, value, user, date):
        id = self.id_scope.getNewId("mashup_actionAnnotation")
        annot = ActionAnnotation(id=id, action_id=action_id, key=key,
                                 value=value, user=user, date=date)
        self.actionAnnotations.append(annot)
    
    ######################################################################
    ## Serialization and Unserialization
    ##                
#    def toXml(self, node=None):
#        """toXml(node: ElementTree.Element) -> ElementTree.Element
#           writes itself to xml
#        """
#
#        if node is None:
#            node = ElementTree.Element('mashuptrail')
#        
#        #set attributes
#        node.set('id', self.convert_to_str(self.id, 'uuid'))
#        node.set('vtVersion', self.convert_to_str(self.vtVersion,'long'))
#        node.set('version', self.convert_to_str(self.version, 'str'))
#        for action in self.actions:
#            child_ = ElementTree.SubElement(node, 'action')
#            action.toXml(child_)
#        for annot in self.annotations:
#            child_ = ElementTree.SubElement(node, 'actionAnnotation')
#            annot.toXml(child_)
#        return node
#    
#    @staticmethod
#    def fromXml(node):
#        if node.tag != 'mashuptrail':
#            debug.debug("node.tag != 'mashuptrail'")
#            return None
#        #read attributes
#        data = node.get('id', None)
#        id = Mashuptrail.convert_from_str(data, 'uuid')
#        data = node.get('vtVersion', None)
#        vtVersion = Mashuptrail.convert_from_str(data, 'long')
#        data = node.get('version', None)
#        version = Mashuptrail.convert_from_str(data, 'str')
#        actions = []
#        action_map = {}
#        annotations = []
#        for child in node.getchildren():
#            if child.tag == 'action':
#                action = Action.fromXml(child)
#                actions.append(action)
#                action_map[action.id] = action
#            elif child.tag == 'actionAnnotation':
#                annot = ActionAnnotation.fromXml(child)
#                annotations.append(annot)
#                
#        mtrail = Mashuptrail(id,vtVersion)
#        mtrail.version = version
#        mtrail.actions = actions
#        mtrail.actionMap = action_map
#        mtrail.annotations = annotations
#        mtrail.currentVersion = mtrail.getLatestVersion()
#        mtrail.updateIdScope()
#        return mtrail
    
    ######################################################################
    ## IdScope
    ##      
    def updateIdScope(self):
        for action in self.actions:
            self.id_scope.updateBeginId('mashup_action', action.id+1)
            for alias in action.mashup.alias_list:
                self.id_scope.updateBeginId('mashup_alias', alias.id+1)
                self.id_scope.updateBeginId('mashup_component', alias.component.id+1)
        for annotation in self.annotations:
<<<<<<< HEAD
            self.id_scope.updateBeginId('actionAnnotation', annotation.id+1)
           
################################################################################
            

class TestAction(unittest.TestCase):
    def create_action(self, id_scope=IdScope()):
        from vistrails.core.mashup.component import Component
        from vistrails.core.mashup.alias import Alias
        c1 = Component(id=id_scope.getNewId('component'),
                          vttype='parameter', param_id=15L, 
                          parent_vttype='function', parent_id=3L, mid=4L,
                          type='String', value='test', p_pos=0, pos=1, 
                          strvaluelist='test1,test2', widget="text")
        a1 = Alias(id=id_scope.getNewId('alias'), name='alias1', component=c1)
        
        m = Mashup(id=id_scope.getNewId('mashup'), name='mashup1', vtid='empty.vt', 
                   version=15L, alias_list=[a1])
        action = Action(id=id_scope.getNewId('action'),
                        parent_id=0L,
                        date=datetime(2007,11,18),
                        mashup=m)
        return action
    
    def test_copy(self):
        id_scope = IdScope()
        a1 = self.create_action(id_scope)
        a2 = copy.copy(a1)
        self.assertEquals(a1, a2)
        self.assertEquals(a1.id, a2.id)
        a3 = a1.doCopy(True, id_scope, {})
        self.assertEquals(a1, a3)
        self.assertNotEquals(a1.id, a3.id)

    def test_serialization(self):
        a1 = self.create_action()
        node = a1.toXml()
        a2 = Action.fromXml(node)
        self.assertEquals(a1, a2)
        self.assertEquals(a1.id, a2.id)
=======
            self.id_scope.updateBeginId('annotation', annotation.id+1)
        for aannotation in self.actionAnnotations:
            self.id_scope.updateBeginId('mashup_actionAnnotation', aannotation.id+1)
>>>>>>> 3813835f
        
<|MERGE_RESOLUTION|>--- conflicted
+++ resolved
@@ -33,28 +33,11 @@
 ##
 ###############################################################################
 
-<<<<<<< HEAD
-from vistrails.core.mashup import XMLObject
-from vistrails.core.mashup.mashup import Mashup
-from vistrails.core.system import get_elementtree_library
-
-from vistrails.core import debug
 from vistrails.db.domain import IdScope
-
-import unittest
-from vistrails.db.domain import IdScope
-import copy
-
-ElementTree = get_elementtree_library()
-
-=======
-from db.domain import DBMashuptrail
-from core.mashup.action import Action
-from core.vistrail.annotation import Annotation 
-from core.mashup.action_annotation import ActionAnnotation 
-
-from db.domain import IdScope
->>>>>>> 3813835f
+from vistrails.db.domain import DBMashuptrail
+from vistrails.core.mashup.action import Action
+from vistrails.core.vistrail.annotation import Annotation 
+from vistrails.core.mashup.action_annotation import ActionAnnotation 
 
 ################################################################################
     
@@ -268,50 +251,7 @@
                 self.id_scope.updateBeginId('mashup_alias', alias.id+1)
                 self.id_scope.updateBeginId('mashup_component', alias.component.id+1)
         for annotation in self.annotations:
-<<<<<<< HEAD
-            self.id_scope.updateBeginId('actionAnnotation', annotation.id+1)
-           
-################################################################################
-            
-
-class TestAction(unittest.TestCase):
-    def create_action(self, id_scope=IdScope()):
-        from vistrails.core.mashup.component import Component
-        from vistrails.core.mashup.alias import Alias
-        c1 = Component(id=id_scope.getNewId('component'),
-                          vttype='parameter', param_id=15L, 
-                          parent_vttype='function', parent_id=3L, mid=4L,
-                          type='String', value='test', p_pos=0, pos=1, 
-                          strvaluelist='test1,test2', widget="text")
-        a1 = Alias(id=id_scope.getNewId('alias'), name='alias1', component=c1)
-        
-        m = Mashup(id=id_scope.getNewId('mashup'), name='mashup1', vtid='empty.vt', 
-                   version=15L, alias_list=[a1])
-        action = Action(id=id_scope.getNewId('action'),
-                        parent_id=0L,
-                        date=datetime(2007,11,18),
-                        mashup=m)
-        return action
-    
-    def test_copy(self):
-        id_scope = IdScope()
-        a1 = self.create_action(id_scope)
-        a2 = copy.copy(a1)
-        self.assertEquals(a1, a2)
-        self.assertEquals(a1.id, a2.id)
-        a3 = a1.doCopy(True, id_scope, {})
-        self.assertEquals(a1, a3)
-        self.assertNotEquals(a1.id, a3.id)
-
-    def test_serialization(self):
-        a1 = self.create_action()
-        node = a1.toXml()
-        a2 = Action.fromXml(node)
-        self.assertEquals(a1, a2)
-        self.assertEquals(a1.id, a2.id)
-=======
             self.id_scope.updateBeginId('annotation', annotation.id+1)
         for aannotation in self.actionAnnotations:
             self.id_scope.updateBeginId('mashup_actionAnnotation', aannotation.id+1)
->>>>>>> 3813835f
-        
+        
