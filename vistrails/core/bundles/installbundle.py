###############################################################################
##
## Copyright (C) 2006-2011, University of Utah. 
## All rights reserved.
## Contact: contact@vistrails.org
##
## This file is part of VisTrails.
##
## "Redistribution and use in source and binary forms, with or without 
## modification, are permitted provided that the following conditions are met:
##
##  - Redistributions of source code must retain the above copyright notice, 
##    this list of conditions and the following disclaimer.
##  - Redistributions in binary form must reproduce the above copyright 
##    notice, this list of conditions and the following disclaimer in the 
##    documentation and/or other materials provided with the distribution.
##  - Neither the name of the University of Utah nor the names of its 
##    contributors may be used to endorse or promote products derived from 
##    this software without specific prior written permission.
##
## THIS SOFTWARE IS PROVIDED BY THE COPYRIGHT HOLDERS AND CONTRIBUTORS "AS IS" 
## AND ANY EXPRESS OR IMPLIED WARRANTIES, INCLUDING, BUT NOT LIMITED TO, 
## THE IMPLIED WARRANTIES OF MERCHANTABILITY AND FITNESS FOR A PARTICULAR 
## PURPOSE ARE DISCLAIMED. IN NO EVENT SHALL THE COPYRIGHT HOLDER OR 
## CONTRIBUTORS BE LIABLE FOR ANY DIRECT, INDIRECT, INCIDENTAL, SPECIAL, 
## EXEMPLARY, OR CONSEQUENTIAL DAMAGES (INCLUDING, BUT NOT LIMITED TO, 
## PROCUREMENT OF SUBSTITUTE GOODS OR SERVICES; LOSS OF USE, DATA, OR PROFITS; 
## OR BUSINESS INTERRUPTION) HOWEVER CAUSED AND ON ANY THEORY OF LIABILITY, 
## WHETHER IN CONTRACT, STRICT LIABILITY, OR TORT (INCLUDING NEGLIGENCE OR 
## OTHERWISE) ARISING IN ANY WAY OUT OF THE USE OF THIS SOFTWARE, EVEN IF 
## ADVISED OF THE POSSIBILITY OF SUCH DAMAGE."
##
###############################################################################

from core import is_running_gui

def install(dependency_dictionary):
    """Tries to import a python module. If unsuccessful, tries to install
the appropriate bundle and then reimport. py_import tries to be smart
about which system it runs on."""
<<<<<<< HEAD

=======
 
>>>>>>> 038222ae
    if not is_running_gui():
        return False

    import gui.bundles.installbundle
<<<<<<< HEAD
    gui.bundles.installbundle.install(dependency_dictionary)
=======
    return gui.bundles.installbundle.install(dependency_dictionary)
>>>>>>> 038222ae
<|MERGE_RESOLUTION|>--- conflicted
+++ resolved
@@ -38,17 +38,9 @@
     """Tries to import a python module. If unsuccessful, tries to install
 the appropriate bundle and then reimport. py_import tries to be smart
 about which system it runs on."""
-<<<<<<< HEAD
-
-=======
  
->>>>>>> 038222ae
     if not is_running_gui():
         return False
 
     import gui.bundles.installbundle
-<<<<<<< HEAD
-    gui.bundles.installbundle.install(dependency_dictionary)
-=======
     return gui.bundles.installbundle.install(dependency_dictionary)
->>>>>>> 038222ae
