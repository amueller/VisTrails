--- conflicted
+++ resolved
@@ -261,13 +261,9 @@
         return group_exec
 
     def finish_group_execution(self, group, error, suspended=False):
-<<<<<<< HEAD
-        group.group_exec.ts_end = vistrails.core.system.current_time()
-=======
         if not hasattr(group,'group_exec'):
             return False
-        group.group_exec.ts_end = core.system.current_time()
->>>>>>> fcb6d4b1
+        group.group_exec.ts_end = vistrails.core.system.current_time()
         if suspended:
             group.group_exec.completed = -2
             group.group_exec.error = error
@@ -297,13 +293,9 @@
         return loop_exec
 
     def finish_loop_execution(self, module, error, loop_exec, suspended=True):
-<<<<<<< HEAD
-        loop_exec.ts_end = vistrails.core.system.current_time()
-=======
         if not loop_exec:
             return False
-        loop_exec.ts_end = core.system.current_time()
->>>>>>> fcb6d4b1
+        loop_exec.ts_end = vistrails.core.system.current_time()
         if suspended:
             loop_exec.completed = -2
             loop_exec.error = error
