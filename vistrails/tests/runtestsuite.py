--- conflicted
+++ resolved
@@ -272,12 +272,5 @@
         print "There were errors. See summary for more information"
     else:
         print "Examples ran successfully."
-<<<<<<< HEAD
-s.close()
-f.close()
-err.close()
-gui.application.VistrailsApplication.finishSession()
-=======
 gui.application.get_vistrails_application().finishSession()
->>>>>>> cb72eabb
 gui.application.stop_application()