--- conflicted
+++ resolved
@@ -111,31 +111,12 @@
     disable_lion_restore()
     enable_user_base()
 
-<<<<<<< HEAD
-    from vistrails.gui.requirements import require_pyqt4_api2
-    require_pyqt4_api2()
-=======
     # Load the default locale (from environment)
     import locale
     locale.setlocale(locale.LC_ALL, '')
 
-    import vistrails.core.requirements
-    import vistrails.gui.bundles.installbundle
-
-    setNewPyQtAPI()
-    try:
-        vistrails.core.requirements.require_python_module('PyQt4.QtGui')
-        vistrails.core.requirements.require_python_module('PyQt4.QtOpenGL')
-    except vistrails.core.requirements.MissingRequirement, req:
-        r = vistrails.gui.bundles.installbundle.install({
-            'linux-debian': ['python-qt4', 'python-qt4-gl', 'python-qt4-sql'],
-            'linux-ubuntu': ['python-qt4', 'python-qt4-gl', 'python-qt4-sql'],
-            'linux-fedora': ['PyQt4'],
-            'pip': ['PyQt<5.0']})
-        if not r:
-            raise req
-        setNewPyQtAPI()
->>>>>>> bb558d11
+    from vistrails.gui.requirements import require_pyqt4_api2
+    require_pyqt4_api2()
 
     from PyQt4 import QtGui
     import vistrails.gui.application
