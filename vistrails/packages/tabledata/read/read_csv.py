--- conflicted
+++ resolved
@@ -16,22 +16,7 @@
     return lines
 
 
-<<<<<<< HEAD
 class CSVTable(TableObject):
-=======
-class CSVFile(Table):
-    _input_ports = [
-            ('file', '(org.vistrails.vistrails.basic:File)'),
-            ('delimiter', '(org.vistrails.vistrails.basic:String)',
-             {'optional': True}),
-            ('header_present', '(org.vistrails.vistrails.basic:Boolean)',
-             {'optional': True, 'defaults': "['True']"})]
-    _output_ports = [
-            ('column_count', '(org.vistrails.vistrails.basic:Integer)'),
-            ('column_names', '(org.vistrails.vistrails.basic:List)'),
-            ('self', '(org.vistrails.vistrails.tabledata:read|CSVFile)')]
-
->>>>>>> 6ea11065
     _STANDARD_DELIMITERS = [';', ',', '\t', '|']
 
     def __init__(self, csv_file, header_present, delimiter):
@@ -79,28 +64,6 @@
 
         return column_count, column_names, delimiter
 
-<<<<<<< HEAD
-=======
-    def compute(self):
-        csv_file = self.get_input('file').name
-        self.header_present = self.get_input('header_present',
-                                             allow_default=True)
-        if self.has_input('delimiter'):
-            self.delimiter = self.get_input('delimiter')
-        else:
-            self.delimiter = None
-
-        self.filename = csv_file
-
-        self.columns, self.names, self.delimiter = \
-                self.read_file(csv_file, self.delimiter, self.header_present)
-
-        self.column_cache = {}
-
-        self.set_output('column_count', self.columns)
-        self.set_output('column_names', self.names)
-
->>>>>>> 6ea11065
     def get_column(self, index, numeric=False):
         if (index, numeric) in self.column_cache:
             return self.column_cache[(index, numeric)]
@@ -137,7 +100,6 @@
         return self._rows
 
 
-<<<<<<< HEAD
 class CSVFile(Table):
     _input_ports = [
             ('file', '(org.vistrails.vistrails.basic:File)'),
@@ -148,25 +110,22 @@
     _output_ports = [
             ('column_count', '(org.vistrails.vistrails.basic:Integer)'),
             ('column_names', '(org.vistrails.vistrails.basic:List)'),
-            ('value', '(org.vistrails.vistrails.tabledata:read|csv|CSVFile)')]
+            ('value', '(org.vistrails.vistrails.tabledata:read|CSVFile)')]
 
     def compute(self):
-        csv_file = self.getInputFromPort('file').name
-        header_present = self.getInputFromPort('header_present',
-                                               allowDefault=True)
-        delimiter = self.forceGetInputFromPort('delimiter', None)
+        csv_file = self.get_input('file').name
+        header_present = self.get_input('header_present',
+                                        allowDefault=True)
+        delimiter = self.force_get_input('delimiter', None)
 
         table = CSVTable(csv_file, header_present, delimiter)
 
-        self.setResult('column_count', table.columns)
-        self.setResult('column_names', table.names)
-        self.setResult('value', table)
-
-
-_modules = {'csv': [CSVFile]}
-=======
+        self.set_output('column_count', table.columns)
+        self.set_output('column_names', table.names)
+        self.set_output('value', table)
+
+
 _modules = [CSVFile]
->>>>>>> 6ea11065
 
 
 ###############################################################################
