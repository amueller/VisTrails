--- conflicted
+++ resolved
@@ -246,7 +246,6 @@
     @staticmethod
     def copy_pipeline_to_other_location(pipeline, controller, sheetName, row, col,plot_type, cell):
         return None
-<<<<<<< HEAD
 #        print "copyt pipeline to other location"
 #        pip_str = core.db.io.serialize(pipeline)
 #        controller.change_selected_version(cell.current_parent_version)
@@ -298,7 +297,4 @@
 #        #gmName = CDMSPipelineHelper.get_graphics_method_name_from_module(plot_modules[0])
 #        #ptype = CDMSPipelineHelper.get_plot_type_from_module(plot_modules[0])
 #        #cell.plot = get_plot_manager().get_plot(plot_type, ptype, gmName)
-#        return action
-=======
->>>>>>> 72a4d64a
-
+#        return action