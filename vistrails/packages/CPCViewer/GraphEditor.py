'''
Created on Feb 26, 2014

@author: tpmaxwell
'''

import math, time, sys, random
from sets import Set
from PyQt4 import QtCore, QtGui

#!/usr/bin/env python
'''
Created on Nov 4, 2011

@author: tpmaxwel
Based on PyQt example code by Riverbank Computing.
'''

LegacyAbsValueTransferFunction = 0
LinearTransferFunction = 1 
PosValueTransferFunction = 2  
NegValueTransferFunction = 3  
AbsValueTransferFunction = 4

PositiveValues = 0
NegativeValues = 1
AllValues = 2

def bound( val, bounds ): return max( min( val, bounds[1] ), bounds[0] )

def str2f( data ): return "[ %s ]" % ( ", ".join( [ '%.2f' % value for value in data ] ) )

def flt2str( fval ): 
    aval = abs( fval )
    if ( fval == 0.0 ): return "0.0"
    if ( aval >= 1000000 ) or ( aval < 0.001 ): return ( "%.2e" % fval )
    if ( aval >= 1000 ): return ( "%.0f" % fval )
    if ( aval >= 100 ): return ( "%.1f" % fval )
    if ( aval >= 1 ): return ( "%.2f" % fval )
    if ( aval < 0.01 ): return ( "%.4f" % fval )
    return ( "%.3f" % fval )

def pt2str( pt ): return "( %.2f, %.2f )" % ( pt.x(), pt.y() ) 

class TransferFunction( QtCore.QObject ):
    
    def __init__(self, tf_type, **args ):
        QtCore.QObject.__init__( self )
        self.type = tf_type
        self.data = args.get( 'data', None )
        self.points = []
                
    def setType(self, tf_type ):
<<<<<<< HEAD
        self.type = tf_type

    def getTransferFunctionPoints( self, data ):
        self.data = [ list(data_pt) for data_pt in data ]
        self.points = []
        for data_pt in data:
            args = data_pt[2] if len( data_pt ) > 2 else {}
            n = NodeData( dx0=data_pt[0], y0=data_pt[1],  **args )
            self.points.append( n )
        return self.points
    
    def setDataPoint( self, index, x, y ):
        data_pt = self.data[ index ]
        data_pt[0] = x
        data_pt[1] = y
        
    def getScaledData( self, xbounds ):
        dx = xbounds[1] - xbounds[0]
        sdata = [ ( ( d[0]-xbounds[0] ) / dx, d[1] ) for d in self.data ] 
        return sdata

    def addTransferFunctionPoint( self, new_data_pt, **args ):
        new_points = []
        new_data = []
        new_node = None
        bounds=[ self.data[0][0], 0.0, self.data[-1][0], 1.0 ]
        for node, data_pt in zip( self.points, self.data ): 
            if (new_node == None) and ( new_data_pt[0] < data_pt[0] ):
                new_node = NodeData( dx0=new_data_pt[0], y0=new_data_pt[1], bounds=bounds,  **args )
                new_points.append( new_node )
                new_data.append( list(new_data_pt) )
            new_points.append( node )
            new_data.append( list(data_pt) )
        self.points = new_points
        self.data = new_data
        return new_points
    
#    def updateBounds(self):
#        num_nodes = len( self.points )
#        for iN in range( 1, num_nodes-1 ):
#            d0 = self.data[ iN-1 ]
#            n = self.points[ iN ]
#            d1 = self.data[ iN+1 ]
#            n.setXBounds( d0[0], d1[0] )
=======
        self.type = tf_type    
>>>>>>> 23dcb14a
                    
def getScaledPoint( p ):   
    if len(p) > 4: return ( p[0] + p[4] * ( p[2] - p[0] ), p[1] + p[4] * ( p[3] - p[1] ) )
    return p

class Edge(QtGui.QGraphicsItem):
    Pi = math.pi
    TwoPi = 2.0 * Pi

    Type = QtGui.QGraphicsItem.UserType + 2

    def __init__(self, sourceNode, destNode):
        super(Edge, self).__init__()

        self.sourcePoint = QtCore.QPointF()
        self.destPoint = QtCore.QPointF()

        self.setAcceptedMouseButtons(QtCore.Qt.NoButton)
        self.source = sourceNode
        self.dest = destNode
        self.source.addEdge(self)
        self.dest.addEdge(self)
        self.adjust()

    def type(self):
        return Edge.Type

    def sourceNode(self):
        return self.source

    def setSourceNode(self, node):
        self.source = node
        self.adjust()

    def destNode(self):
        return self.dest

    def setDestNode(self, node):
        self.dest = node
        self.adjust()

    def adjust(self):
        if not self.source or not self.dest:
            return

        line = QtCore.QLineF(self.mapFromItem(self.source, 0, 0), self.mapFromItem(self.dest, 0, 0))
        length = line.length()

        self.prepareGeometryChange()

        if length > 20.0:
            edgeOffset = QtCore.QPointF((line.dx() * 10) / length, (line.dy() * 10) / length)

            self.sourcePoint = line.p1() + edgeOffset if self.source.isMovable() else line.p1()
            self.destPoint = line.p2() - edgeOffset if self.dest.isMovable() else line.p2()
        else:
            self.sourcePoint = line.p1()
            self.destPoint = line.p1()

    def boundingRect(self):
        if not self.source or not self.dest:
            return QtCore.QRectF()

        penWidth = 1.0
        extra = (penWidth) / 2.0

        return QtCore.QRectF(self.sourcePoint, QtCore.QSizeF(self.destPoint.x() - self.sourcePoint.x(),
                        self.destPoint.y() - self.sourcePoint.y())).normalized().adjusted(-extra, -extra, extra, extra)

    def paint(self, painter, option, widget):
        if not self.source or not self.dest:
            return

        # Draw the line itself.
        line = QtCore.QLineF(self.sourcePoint, self.destPoint)

        if line.length() == 0.0:
            return

        painter.setPen(QtGui.QPen(QtCore.Qt.black, 1, QtCore.Qt.SolidLine, QtCore.Qt.RoundCap, QtCore.Qt.RoundJoin))
        painter.drawLine(line)

class NodeData( QtCore.QObject ):
    RED = 0
    BLUE = 1
    YELLOW = 2
    CYAN = 3
    MAGENTA = 4
    GRAY = 5
    
    def __init__(self, **args ):
        QtCore.QObject.__init__( self )
        self.y0 = args.get( "y", None )
        self.y1 = args.get( "y1", None )
        self.s = args.get( "s", 0.5 )
        self.color = args.get( "color", NodeData.YELLOW )
        self.free = args.get( "free", True )
        self.index =  args.get( "index", -1 )
        self.dx0 = args.get( "x", None )
        self.dx1 = args.get( "dx1", None )
        self.xbound = args.get( "xbound", False )
        self.spt0 = None
        self.spt1 = None
        self.vector = None

    def getDataPoint(self):
        return ( self.dx0, self.y0  )

    def x(self):
        return self.dx0

    def y(self):
        return self.y0

    def setDataPoint(self, x, y ):
        self.dx0 = x 
        self.y0 = y

    def getDataEndPoint(self):
        return ( self.dx1, self.y1 ) if self.dx1 else None
    
    def getDataPosition( self ): 
        if self.dx1 == None: return [ self.dx0, self.y0 ]
        return [ self.dx0 + self.s * ( self.dx1 - self.dx0 ), self.y0 + self.s * ( self.y1 - self.y0 ) ]
            
    def getScenePoint(self):
        return self.spt0

    def getSceneEndPoint(self):
        return self.spt1
    
    def getScenePosition(self):
        vector = self.getVector()
        if vector and (self.s > 0.0):
            return vector.getPoint( self.s  ) 
        return self.spt0
    
    def getVector(self):
        if (self.vector == None) and (self.spt1 <> None):
            self.vector = MovementConstraintVector( self.spt0, self.spt1 )
        return self.vector
    
class Node( QtGui.QGraphicsItem ):
    Type = QtGui.QGraphicsItem.UserType + 1
    

    def __init__(self, id, graphWidget, **args ):
        super(Node, self).__init__()
        self.id = id
        self.graph = graphWidget
        self.edgeList = []
        self.bounds = args.get( 'bounds', None )
        self.newPos = QtCore.QPointF()
        self.coupledNodes = Set()
        self.setFlag(QtGui.QGraphicsItem.ItemIsMovable)
        self.setFlag(QtGui.QGraphicsItem.ItemSendsGeometryChanges)
        self.setCacheMode(QtGui.QGraphicsItem.DeviceCoordinateCache)
        self.setZValue(1)
        self.xbounded = False
        self.reset()
        
    def reset(self):
        self.index = -1
        self.colorIndex = NodeData.YELLOW
        self.posConstraintVector = None 
        
    def setBounds( self, bnds ):
        self.bounds = list(bnds)
        
    def getColors(self):
        if self.colorIndex == NodeData.RED: return ( QtCore.Qt.red, QtCore.Qt.darkRed )
        if self.colorIndex == NodeData.BLUE: return ( QtCore.Qt.blue, QtCore.Qt.darkBlue )
        if self.colorIndex == NodeData.YELLOW: return ( QtCore.Qt.yellow, QtCore.Qt.darkYellow )
        if self.colorIndex == NodeData.CYAN: return ( QtCore.Qt.cyan, QtCore.Qt.darkCyan )
        if self.colorIndex == NodeData.MAGENTA: return ( QtCore.Qt.magenta, QtCore.Qt.darkMagenta )
        return ( QtCore.Qt.gray, QtCore.Qt.darkGray )
        
    def addCoupledNode( self, node ):
        self.coupledNodes.add( node )
        node.coupledNodes.add( self )
        
    def setPosScaled( self, s ):
        assert ( self.posConstraintVector <> None ), "Error, Position Constraint Vector not defined"
        pos = self.posConstraintVector.getPoint( s )
        self.setPos( pos )
        
    def mouseMoveEvent ( self,  mouseEvent ):
        if self.posConstraintVector == None:
            if self.bounds == None:
                super(Node, self).mouseMoveEvent( mouseEvent )
            else:
                pos = self.mapToScene( mouseEvent.pos() )
                if pos.x() < self.bounds[0]:  pos.setX( self.bounds[0] )
                if pos.x() > self.bounds[2]:  pos.setX( self.bounds[2] )
                if pos.y() < self.bounds[1]:  pos.setY( self.bounds[1] )
                if pos.y() > self.bounds[3]:  pos.setY( self.bounds[3] )
#                print " Set pos: ", str( pos ), str( mouseEvent.pos() )
                self.setPos( pos )
        else:
            pos = self.mapToScene( mouseEvent.pos() )
            proj_pos, s = self.posConstraintVector.getProjectedPoint( pos )
            self.setPos( proj_pos )
            for node in self.coupledNodes: node.setPosScaled( s )

    def type(self):
        return Node.Type

    def setVector( self, vector ):
        self.posConstraintVector = vector
        self.setMovable( True )
    
    def setMovable( self, isMovable ):
        self.setFlag( QtGui.QGraphicsItem.ItemIsMovable, isMovable )
        for edge in self.edgeList: edge.adjust()
        
    def setXBounded( self, xbounded ):
        self.xbounded = xbounded
        
    def isMovable(self):
        return ( self.flags() & QtGui.QGraphicsItem.ItemIsMovable )

    def addEdge(self, edge):
        self.edgeList.append(edge)

    def edges(self):
        return self.edgeList

    def advance(self):
        if self.newPos == self.pos():
            return False

        self.setPos(self.newPos)
        return True

    def boundingRect(self):
        adjust = 2.0
        return QtCore.QRectF(-10 - adjust, -10 - adjust, 23 + adjust, 23 + adjust)

    def shape(self):
        path = QtGui.QPainterPath()
        path.addEllipse(-10, -10, 20, 20)
        return path

    def paint(self, painter, option, widget):
        if self.isMovable():
            painter.setPen(QtCore.Qt.NoPen)
            painter.setBrush(QtCore.Qt.darkGray)
            painter.drawEllipse(-7, -7, 20, 20)
            colors = self.getColors()
    
            gradient = QtGui.QRadialGradient(-3, -3, 10)
            if option.state & QtGui.QStyle.State_Sunken:
                gradient.setCenter(3, 3)
                gradient.setFocalPoint(3, 3)
                gradient.setColorAt(1, QtGui.QColor(colors[0]).light(120))
                gradient.setColorAt(0, QtGui.QColor(colors[1]).light(120))
            else:
                gradient.setColorAt(0, colors[0])
                gradient.setColorAt(1, colors[1])
    
            painter.setBrush(QtGui.QBrush(gradient))
            painter.setPen(QtGui.QPen(QtCore.Qt.black, 0))
            painter.drawEllipse(-10, -10, 20, 20)
            
    def isSelected(self):
        return self.graph.checkSelection( self.index )

    def itemChange(self, change, value):
        if change == QtGui.QGraphicsItem.ItemPositionHasChanged:
            for edge in self.edgeList: edge.adjust()
            if self.isSelected():
                self.setSelected(True)
                try:    newPos = value.toPointF() 
                except: newPos = value                 
                scaledPos = self.posConstraintVector.getScaling( newPos ) if self.posConstraintVector else float('NaN')                
                self.graph.itemMoved( self.id, newPos.x(), newPos.y(), scaledPos )
            else: self.setSelected(False)
        return super(Node, self).itemChange(change, value)

    def mousePressEvent(self, event):
        self.update()
        self.graph.updateSelection( self.index )
        self.setSelected(True)
        super(Node, self).mousePressEvent(event)

    def mouseReleaseEvent(self, event):
        self.update()
        self.graph.clearSelection()
        self.setSelected(False)
        super(Node, self).mouseReleaseEvent(event)

class MovementConstraintVector( QtCore.QLineF ):
    
    def __init__(self, pt0, pt1 ):
        super(MovementConstraintVector, self).__init__( pt0, pt1 )
        self.length = self.length()
        self.unitVector = self.unitVector()
        
    def getPoint( self, s ):
        if s > 1.0:   return self.p2()
        if s < 0.0:   return self.p1()
        S = s*self.length
        dp = QtCore.QPointF( S * self.unitVector.dx(), S * self.unitVector.dy()  )
        new_pt = self.p1() + dp
        return new_pt

    def getScaling( self, pt ):
        if abs(self.unitVector.dx()) > abs(self.unitVector.dy()): 
            return ( pt.x() - self.unitVector.x1() )  / ( self.unitVector.dx() * self.length )
        else:
            return ( pt.y() - self.unitVector.y1() ) / ( self.unitVector.dy() * self.length )
    
    def getProjectedPoint( self, pt0 ):
        rel_pt0 = pt0 - self.p1()
        S = ( rel_pt0.x() * self.unitVector.dx() + rel_pt0.y() * self.unitVector.dy() ) 
        s = S/self.length
        new_pt = self.getPoint( s )
        return new_pt, s
    
class GraphScene(QtGui.QGraphicsScene):

    def __init__( self, parent ):
        super(GraphScene, self).__init__( parent )
        
    def mousePressEvent ( self,  mouseEvent ):
        super(GraphScene, self).mousePressEvent( mouseEvent )
        self.emit( QtCore.SIGNAL('mousePressEvent'), mouseEvent )

        
class GraphWidget(QtGui.QGraphicsView):
    
    xAxis = 0
    yAxis = 1
    
    configNone = 0  
    configBounds = 1 
    configShape = 2 
    
    nodeMovedSignal = QtCore.SIGNAL("nodeMoved(int,float,float,float)") 
    transferFunctionEditedSignal = QtCore.SIGNAL("transferFunctionEditedSignal") 
    moveCompletedSignal = QtCore.SIGNAL("moveCompleted()") 
    
    def __init__(self, **args ):
        super(GraphWidget, self).__init__()
        self.nodes = []
        self.edges = []
        self.size = args.get( 'size', (400, 400) )
        self.nticks = args.get( 'nticks', ( 5, 5 ) )
        self.graphUpdateIndex = 0
        self.graphUpdatePeriod = 5
        self.selectedNodeIndex = -99 
        self.tickLen = 12
        self.tickLabels = ( [], [] )
        self.bounds = None
        self.maxNNodes = 15
        self.labelTextAlignment = [ QtCore.Qt.AlignHCenter, QtCore.Qt.AlignRight ]
        self.buildTickLabelRects()
        self.configType = args.get( 'configType', self.configNone )
        self.hasChanges = False
        self.needsRebuild = True

        scene = GraphScene(self)
        scene.setItemIndexMethod(QtGui.QGraphicsScene.NoIndex)
        scene.setSceneRect( 0, 0, self.size[0], self.size[1] )
        self.connect( scene, QtCore.SIGNAL('mousePressEvent'), self.processGraphMouseClick )
        self.setScene(scene)
        self.setCacheMode(QtGui.QGraphicsView.CacheBackground)
        self.setViewportUpdateMode(QtGui.QGraphicsView.BoundingRectViewportUpdate)
        self.setRenderHint(QtGui.QPainter.Antialiasing)
        self.setTransformationAnchor(QtGui.QGraphicsView.AnchorUnderMouse)
        self.setResizeAnchor(QtGui.QGraphicsView.AnchorViewCenter)

        self.scale(0.8, 0.8)
        self.setMinimumSize( self.size[0]+100, self.size[1] )
        self.setWindowTitle("Simple Graph")
        self.tf_map = { "Pos Value" : PosValueTransferFunction, "Neg Value" : NegValueTransferFunction, "Absolute Value" : AbsValueTransferFunction }
        self.functions = {} 
        self.currentTransferFunction = None
        self.defaultTransferFunctionType = args.get( 'default_type', AbsValueTransferFunction )
        self.addTransferFunction( 'default' )
<<<<<<< HEAD
               
=======

    def getTransferFunctionPoints( self, node_data, **args ):
        self.data = []
        for data_pt in node_data: 
            n = NodeData( x=data_pt[0], y=data_pt[1],  **args )
            self.data.append( n )
        return self.data
    
    def addTransferFunctionPoint( self, new_data_pt, **args ):
        new_points = []
        new_node = None
        bounds=[ self.data[0].x(), 0.0, self.data[-1].x(), 1.0 ]
        for node in self.data:
            if (new_node == None) and ( new_data_pt[0] < node.x() ):
                new_node = NodeData( x=new_data_pt[0], y=new_data_pt[1], bounds=bounds,  **args )
                new_points.append( new_node )
            new_points.append( node )
        self.data = new_points
        return new_points
        
>>>>>>> 23dcb14a
    def clearSelection( self ):
        self.selectedNodeIndex = -99
        
    def getTransferFunctionTypes(self):
        return self.tf_map
        
    def checkSelection( self, index ):
#        print "checkSelection: ", str( self.selectedNodeIndex )
        return ( index == self.selectedNodeIndex ) 
        
    def setConfigType( self, cType ):
        if cType <> self.configType:
            self.configType = cType
            self.updateGraph()
        
    def buildGraph( self ):
        self.clear()
        node1 = None
        dx = self.size[0]/( self.maxNNodes - 1 )
        for iN in range( self.maxNNodes ):
            node2 = Node(iN,self)
            self.nodes.append( node2 )
#            self.connect( node2, QtCore.SIGNAL('mouseMoveEvent'), self.processNodeMovement )
            x = iN * dx
            node2.setPos( x, self.size[1] )
            self.scene().addItem(node2)
            if node1 <> None: 
                edge = Edge(node1, node2)
                self.scene().addItem( edge )
                self.edges.append( edge )
            node1 = node2
                     
    def setNodeColor(self, nodeIndex, colorIndex ):   
        self.nodes[ nodeIndex ].colorIndex = colorIndex

    def drawTickMark( self, painter, scene_value, axis ):
        if axis == self.xAxis:
            p0 = QtCore.QPointF( scene_value, self.size[1] )
            dp = QtCore.QPointF( 0.0, self.tickLen/2 )
        else:
            p0 = QtCore.QPointF( 0.0, self.size[1] - scene_value )
            dp = QtCore.QPointF( self.tickLen/2, 0.0 )        
        line = QtCore.QLineF( p0 + dp, p0 - dp )
        painter.setPen(QtGui.QPen(QtCore.Qt.black, 1, QtCore.Qt.SolidLine, QtCore.Qt.RoundCap, QtCore.Qt.RoundJoin))
        painter.drawLine(line)
            
    def clear(self):
        for node in self.nodes: 
            node = self.scene().removeItem ( node )
            del node
        for node in self.edges:
            edge = self.scene().removeItem ( node )
            del edge
        self.nodes = []
        self.edges = []

    def clearAxis( self, painter, iAxis ):
        for iTick in range( self.nticks[iAxis] ): 
            rect = self.tickLabels[iAxis][iTick]
            painter.fillRect ( rect, QtGui.QColor( 255, 255, 255 ) )
        
    def updateAxis( self, painter, iAxis ):
        font = painter.font()
        font.setPointSize(12)
        font.setBold(True)
        painter.setFont(font)
        painter.setPen( QtCore.Qt.black )
        bounds = self.bounds[0] if iAxis == 0 else self.bounds[1]
        dR = ( bounds[1] - bounds[0] ) / ( self.nticks[iAxis] - 1 )
        for iTick in range( self.nticks[iAxis] ): 
            rect = self.tickLabels[iAxis][iTick]
            coord_value = bounds[0] + dR * iTick
            painter.drawText( rect, self.labelTextAlignment[iAxis], flt2str( coord_value ) )
                     
<<<<<<< HEAD
    def createGraph( self, xbounds, ybounds, data=None ):
        self.data = []
        if data:
            for nodeData in data:
                self.data.append( nodeData )
=======
#    def createGraphTest( self, xbounds, ybounds, data ):
#        self.data = []
#        pre_points = None
#        for point in data:
#            if point[0] > xbounds[0]:
#                if len(pre_points) > 0:
#                    for point in pre_points:
#                        s = ( xbounds[0] - last_point[0] ) / ( point[0] - pre_point[0] )
#                        yval = pre_point[1] + ( point[1] - pre_point[1] ) * s
#                        self.data.append( (xbounds[0],yval,False) )
#                    pre_points = []
#                self.data.append( point )
#            else: pre_points.append( point )
#        self.bounds = ( xbounds, ybounds )
#        if len( self.nodes ) == 0: self.buildGraph()
#        for iP in range( len( self.data ) ):
#            ptdata = self.data[iP]
#            if len( ptdata ) == 3:
#                x, y = self.getScenePoint( ptdata, xbounds, ybounds )
#                self.nodes[iP].setPos ( x, y )
#                self.nodes[iP].setMovable( ptdata[2] )
#            else:
#                x0, y0 = self.getScenePoint( ptdata[0:2], xbounds, ybounds )
#                x1, y1 = self.getScenePoint( ptdata[2:4], xbounds, ybounds )
#                vector = MovementConstraintVector( QtCore.QPointF( x0, y0 ), QtCore.QPointF( x1, y1 ) )
#                pt0 = vector.getPoint( ptdata[4] )
#                self.nodes[iP].setPos ( pt0 )
#                self.nodes[iP].setVector ( vector )
#                if len( ptdata ) > 5: self.nodes[iP].addCoupledNode( self.nodes[ ptdata[5] ] )
#        for iP in range( len( self.data ), self.maxNNodes ):
#            self.nodes[iP].setPos ( self.size[0], self.size[1] )
#            self.nodes[iP].setMovable( False )
#        self.update()

#    def createGraphWithPreNodes( self, xbounds, ybounds, data ):
#        self.data = []
#        pre_nodes = []
#        for nodeData in data:
#            point = nodeData.getDataPosition()
#            if point[0] > xbounds[0]:
#                if len(pre_nodes) > 0:
#                    for pre_node in pre_nodes:
#                        s = ( xbounds[0] - pre_node[0] ) / ( point[0] - pre_node[0] )
#                        yval = pre_node[1] + ( point[1] - pre_node[1] ) * s
#                        self.data.append( NodeData( dx0=xbounds[0], y0=yval ) )
#                    pre_nodes = []
#                self.data.append( nodeData )
#            else: pre_nodes.append( point )
#        self.bounds = ( xbounds, ybounds )
#        if len( self.nodes ) == 0: self.buildGraph()
#        self.updateGraph()

    def createGraph( self, xbounds, ybounds ):
>>>>>>> 23dcb14a
        self.bounds = ( xbounds, ybounds )
        if len( self.nodes ) == 0: self.buildGraph()
        self.updateGraph()

    def redrawGraph( self, xbounds, ybounds, data ):
        self.getTransferFunctionPoints( data )
        self.createGraph( xbounds, ybounds )
        
    def updateSelection( self, index ):
        self.selectedNodeIndex = index        
            
    def updateGraph(self):
        for iP in range( len( self.data ) ):
            nodeData = self.data[iP]
            node = self.nodes[iP]
            node.reset()
            nodeData.spt0 = self.getScenePoint( nodeData.getDataPoint() )
#            if nodeData.getDataEndPoint():
#                nodeData.spt1 = self.getScenePoint( nodeData.getDataEndPoint(), self.bounds[0], self.bounds[1] )
#                node.setVector ( nodeData.getVector() ) 
#                node.setMovable ( True ) 
#            else: 
            node.setMovable( nodeData.free )                
            node.setPos ( nodeData.getScenePosition() ) 
            node.setVisible ( True )
            node.setXBounded( nodeData.xbound ) 
#            bnds = nodeData.getBounds()
#            if bnds:
#                sbnds0 = self.getScenePoint( bnds[0:2] )
#                sbnds1 = self.getScenePoint( bnds[2:4] )
#                node.setBounds( sbnds0, sbnds1 ) 
            node.colorIndex = nodeData.color
            node.setSelected ( True )
            
        for iP in range( len( self.data ), self.maxNNodes ):
            node = self.nodes[iP]
            node.setPos ( self.size[0], self.size[1] )
            node.setMovable( False )
            node.setVisible ( False )
        self.updateNodeBounds()
        self.update()

    def updateNodeBounds(self):
        num_nodes = len( self.nodes )
        for iP in range( num_nodes ):
            node = self.nodes[iP]
#            if iP == 0:
#                node.setBounds( [ 0, 0, 0, self.size[1] ] ) 
#            elif iP == (num_nodes-1):
#                node.setBounds( [ self.size[0], 0, self.size[0], self.size[1] ] ) 
            if node.xbounded:
                node.setBounds( [ node.x(), 0, node.x(), self.size[1] ] ) 
            else:
                n0 = node.pos() if iP == (num_nodes-1) else self.nodes[iP-1].pos()
                n1 = node.pos() if iP == (num_nodes-1) else self.nodes[iP+1].pos()
                node.setBounds( [ n0.x(), 0, n1.x(), self.size[1] ] ) 
        self.update()
            
    def getScenePoint(self, point ):
        xbounds = self.bounds[0]
        ybounds = self.bounds[1]
        dx = ( point[0] - xbounds[0] ) / ( xbounds[1] - xbounds[0] )
        dy = ( point[1] - ybounds[0] ) / ( ybounds[1] - ybounds[0] )
        x = self.size[0] * dx
        y = self.size[1] * ( 1.0 - dy )
        return QtCore.QPointF( x, y )

    def getDataPoint(self, sx, sy ):
        xbounds, ybounds = self.bounds[0], self.bounds[1]
        dx = bound( sx, [ 0, self.size[0] ] ) / float( self.size[0] )
        dy = bound( sy, [ 0, self.size[1] ] ) / float( self.size[1] )
        x = xbounds[0] + dx * ( xbounds[1] - xbounds[0] )
        y = ybounds[1] - dy * ( ybounds[1] - ybounds[0] )
        return x, y

#    def getScenePos( self, point, bounds, isHorizontal ):
#        dp = ( point[0] - bounds[0] ) / ( bounds[1] - xbounds[0] )
#        if isHorizontal: return self.size[0] * dp  
#        else: return self.size[1] * ( 1.0 - dp )

    def itemMoved(self, index, sx, sy, s ):
        if ( self.graphUpdateIndex % self.graphUpdatePeriod ) == 0:
            x, y = self.getDataPoint( sx, sy )
            self.emit( self.nodeMovedSignal, index, x, y, s )
            self.hasChanges = True
            self.updateNodeData( index, x, y )
        self.graphUpdateIndex = self.graphUpdateIndex + 1
        self.updateNodeBounds()
        
    def updateNodeData( self, index, x, y ):
#        print 'updateNode %d Data' % index, str( (x,y ) )
        nodeData = self.data[index]
        nodeData.setDataPoint( x, y )
<<<<<<< HEAD
        if self.currentTransferFunction:
            self.currentTransferFunction.setDataPoint( index, x, y ) 
            self.emit( self.transferFunctionEditedSignal, self.currentTransferFunction.getScaledData( self.bounds[0] ) )
=======
#         if self.currentTransferFunction:
#             self.currentTransferFunction.setDataPoint( index, x, y ) 
>>>>>>> 23dcb14a

    def mouseReleaseEvent( self, event ):
        super(GraphWidget, self).mouseReleaseEvent(event)
        if self.hasChanges:
            self.emit( self.moveCompletedSignal )
            self.hasChanges = False

    def processGraphMouseClick( self, event ):
        if event.modifiers() & QtCore.Qt.ShiftModifier :
            spt = event.scenePos() 
            x, y = self.getDataPoint( spt.x(), spt.y() )
#            print "Add point: ", str( [ x, y ] ), str( ( spt.x(), spt.y() ) )
            self.addTransferFunctionPoint( [ x, y ] )
            self.createGraph( self.bounds[0], self.bounds[1] )

    def keyPressEvent(self, event):
        key = event.key()
        if key == QtCore.Qt.Key_Up:
            pass
        elif key == QtCore.Qt.Key_Down:
            pass
        elif key == QtCore.Qt.Key_Left:
            pass
        elif key == QtCore.Qt.Key_Right:
            pass
        elif key == QtCore.Qt.Key_Plus:
            self.scaleView(1.2)
        elif key == QtCore.Qt.Key_Minus:
            self.scaleView(1 / 1.2)
        else:
            super(GraphWidget, self).keyPressEvent(event)

    def wheelEvent(self, event):
        self.scaleView(math.pow(2.0, -event.delta() / 240.0))
        
    def drawForeground ( self, painter, rect):
        super(GraphWidget, self).drawForeground( painter, rect )
        if self.bounds:
            self.updateAxis( painter, self.xAxis ) 
            self.updateAxis( painter, self.yAxis ) 

    def drawBackground(self, painter, rect):
        # Shadow.
        sceneRect = self.sceneRect()
        rightShadow = QtCore.QRectF(sceneRect.right(), sceneRect.top() + 5, 5, sceneRect.height())
        bottomShadow = QtCore.QRectF(sceneRect.left() + 5, sceneRect.bottom(), sceneRect.width(), 5)
        if rightShadow.intersects(rect) or rightShadow.contains(rect):
            painter.fillRect(rightShadow, QtCore.Qt.darkGray)
        if bottomShadow.intersects(rect) or bottomShadow.contains(rect):
            painter.fillRect(bottomShadow, QtCore.Qt.darkGray)

        # Fill.
        gradient = QtGui.QLinearGradient(sceneRect.topLeft(), sceneRect.bottomRight())
        gradient.setColorAt(0, QtCore.Qt.white)
        gradient.setColorAt(1, QtCore.Qt.lightGray)
        painter.fillRect(rect.intersect(sceneRect), QtGui.QBrush(gradient))
        painter.setBrush(QtCore.Qt.NoBrush)
        painter.drawRect(sceneRect)

        # Text.
        textRect = QtCore.QRectF(sceneRect.left() + 4, sceneRect.top() - 20, sceneRect.width() - 4, sceneRect.height() - 4)
        message =  "Drag graph nodes, shift-click on graph to add nodes."

        font = painter.font()
        font.setBold(True)
        font.setPointSize(14)
        painter.setFont(font)
        painter.setPen(QtCore.Qt.lightGray)
        painter.drawText( textRect.translated(2, 2), message )
        painter.setPen( QtCore.Qt.black )
        painter.drawText( textRect, message )
         
        axis = [ self.xAxis, self.yAxis ]                   
        for iAxis in range(2):
            for iTick in range( self.nticks[iAxis] ): 
                dt = self.size[iAxis]/float( self.nticks[iAxis] - 1 ) 
                self.drawTickMark( painter, iTick*dt, axis[iAxis] )

    def buildTickLabelRects(self):
        self.tickLabels = ( [], [] )
        text_height = 14
        text_width = 85                   
        for iAxis in range(2):
            for iTick in range( self.nticks[iAxis] ): 
                dt = self.size[iAxis]/float( self.nticks[iAxis] - 1 ) 
                if iAxis == self.xAxis:
                    rect = QtCore.QRectF( iTick*dt-text_width/2, self.size[1]+self.tickLen, text_width, text_height )
                else:
                    rect = QtCore.QRectF( -(text_width+self.tickLen), self.size[1]-(iTick*dt+text_height/2), text_width, text_height )
                self.tickLabels[iAxis].append( rect )
                
    def scaleView(self, scaleFactor):
        factor = self.matrix().scale(scaleFactor, scaleFactor).mapRect(QtCore.QRectF(0, 0, 1, 1)).width()
        if factor < 0.07 or factor > 100:
            return
        self.scale(scaleFactor, scaleFactor)

    def addTransferFunction( self, name, **args ):
        self.currentTransferFunction = TransferFunction( self.defaultTransferFunctionType, **args ) 
        self.functions[ name ]  = self.currentTransferFunction
                           
    def updateTransferFunctionType( self, value ):
        if self.currentTransferFunction: self.currentTransferFunction.setType( self.tf_map[ str(value) ] )
        self.emit( QtCore.SIGNAL('update') )
        
    def setTransferFunctionType( self, tf_type ):
        if self.currentTransferFunction:
            if tf_type in self.tf_map.values(): 
                self.currentTransferFunction.type = tf_type

    def getTransferFunctionType( self ):
        if self.currentTransferFunction: return self.currentTransferFunction.type
        return self.defaultTransferFunctionType   

class TransferFunctionConfigurationDialog( QtGui.QDialog ): 
     
    def __init__(self, parent=None, **args):
        QtGui.QDialog.__init__( self, parent )
        self.setWindowTitle("Transfer Function Configuration")
        self.graph = GraphWidget( size=(400,300), nticks=(5,5) )
        self.connect( self.graph, GraphWidget.nodeMovedSignal, self.graphAdjusted )
        self.connect( self.graph, GraphWidget.moveCompletedSignal, self.doneConfig )
        self.setLayout(QtGui.QVBoxLayout())
        
        tf_type_layout = QtGui.QHBoxLayout()
        tf_type_label = QtGui.QLabel( "Transfer Function Type:"  )
        tf_type_layout.addWidget( tf_type_label ) 

        tf_type_combo =  QtGui.QComboBox ( self )
        tf_type_label.setBuddy( tf_type_combo )
        tf_type_combo.setMaximumHeight( 30 )
        tf_type_layout.addWidget( tf_type_combo )
        current_index, index = 0, 0
        tf_map = self.graph.getTransferFunctionTypes()
        for tf_name in tf_map.keys():
            if tf_map[tf_name] == self.graph.defaultTransferFunctionType:
                current_index = index 
            tf_type_combo.addItem( tf_name )
            index = index + 1  
        tf_type_combo.setCurrentIndex( current_index )   
        self.connect( tf_type_combo, QtCore.SIGNAL("currentIndexChanged(QString)"), self.graph.updateTransferFunctionType )  
        self.layout().addLayout( tf_type_layout )
                
        self.closeButton = QtGui.QPushButton('Ok', self)
        self.layout().addWidget( self.graph )         
        self.layout().addWidget(self.closeButton)
        self.connect(self.closeButton, QtCore.SIGNAL('clicked(bool)'), self.close)
        self.closeButton.setShortcut('Enter')
        
    def closeEvent( self, closeEvent ):
        self.emit( QtCore.SIGNAL('close()') )
        QtGui.QDialog.closeEvent( self, closeEvent )  
        
    def doneConfig( self ):
        self.emit( QtCore.SIGNAL('doneConfig()') )    

    def initLeveling(self, range ):
        pass
    
    def graphAdjusted(self, index, value0, value1, value2 ):
        self.emit( QtCore.SIGNAL('config(int,float,float,float)'), index, value0, value1, value2 )
            
    def createGraph( self, xbounds, ybounds =  [ 0.0, 1.0 ]  ):
        data = [ ( vrange[0], ybounds[0] ),  ( vrange[1], ybounds[1] ) ]
        self.graph.redrawGraph( xbounds, ybounds, data )
  
if __name__ == '__main__':

    vrange = [ -25.3, 35.6 ]

    app = QtGui.QApplication(sys.argv)
    
    dialog = TransferFunctionConfigurationDialog()
<<<<<<< HEAD
    vrange = [ -25.3, 35.6 ]
    data = [ ( vrange[0], 0.0, { 'xbound': True } ), ( (vrange[0]+vrange[1])/2.0, 0.5, { } ),  ( vrange[1], 1.0, { 'xbound': True } ) ]
    dialog.updateGraph( vrange, [ 0.0, 1.0 ], data )
=======
    dialog.createGraph( vrange )
>>>>>>> 23dcb14a
    dialog.show()
    
#    widget = GraphWidget( size=(400,300), nticks=(4,4) )
#    xbounds = [ 0.0, 1.0 ]
#    ybounds = [ 0.0, 1.0 ]
##    data = [ (0.0,0.0,False), (0.4,0.0,0.0,1.0,0.0), (0.6,0.0,0.4,1.0,0.5), (0.6,1.0,False), (0.6,0.0,0.8,1.0,0.5,2), (0.8,0.1,False), (1.0,0.0,False), ]
#    widget.createGraph( xbounds, ybounds )
#    widget.show()

    sys.exit(app.exec_())
<|MERGE_RESOLUTION|>--- conflicted
+++ resolved
@@ -51,7 +51,6 @@
         self.points = []
                 
     def setType(self, tf_type ):
-<<<<<<< HEAD
         self.type = tf_type
 
     def getTransferFunctionPoints( self, data ):
@@ -88,17 +87,6 @@
         self.points = new_points
         self.data = new_data
         return new_points
-    
-#    def updateBounds(self):
-#        num_nodes = len( self.points )
-#        for iN in range( 1, num_nodes-1 ):
-#            d0 = self.data[ iN-1 ]
-#            n = self.points[ iN ]
-#            d1 = self.data[ iN+1 ]
-#            n.setXBounds( d0[0], d1[0] )
-=======
-        self.type = tf_type    
->>>>>>> 23dcb14a
                     
 def getScaledPoint( p ):   
     if len(p) > 4: return ( p[0] + p[4] * ( p[2] - p[0] ), p[1] + p[4] * ( p[3] - p[1] ) )
@@ -191,13 +179,13 @@
     
     def __init__(self, **args ):
         QtCore.QObject.__init__( self )
-        self.y0 = args.get( "y", None )
+        self.y0 = args.get( "y0", None )
         self.y1 = args.get( "y1", None )
         self.s = args.get( "s", 0.5 )
         self.color = args.get( "color", NodeData.YELLOW )
         self.free = args.get( "free", True )
         self.index =  args.get( "index", -1 )
-        self.dx0 = args.get( "x", None )
+        self.dx0 = args.get( "dx0", None )
         self.dx1 = args.get( "dx1", None )
         self.xbound = args.get( "xbound", False )
         self.spt0 = None
@@ -479,30 +467,26 @@
         self.currentTransferFunction = None
         self.defaultTransferFunctionType = args.get( 'default_type', AbsValueTransferFunction )
         self.addTransferFunction( 'default' )
-<<<<<<< HEAD
-               
-=======
-
-    def getTransferFunctionPoints( self, node_data, **args ):
-        self.data = []
-        for data_pt in node_data: 
-            n = NodeData( x=data_pt[0], y=data_pt[1],  **args )
-            self.data.append( n )
-        return self.data
-    
-    def addTransferFunctionPoint( self, new_data_pt, **args ):
-        new_points = []
-        new_node = None
-        bounds=[ self.data[0].x(), 0.0, self.data[-1].x(), 1.0 ]
-        for node in self.data:
-            if (new_node == None) and ( new_data_pt[0] < node.x() ):
-                new_node = NodeData( x=new_data_pt[0], y=new_data_pt[1], bounds=bounds,  **args )
-                new_points.append( new_node )
-            new_points.append( node )
-        self.data = new_points
-        return new_points
-        
->>>>>>> 23dcb14a
+
+#    def getTransferFunctionPoints( self, node_data, **args ):
+#        self.data = []
+#        for data_pt in node_data: 
+#            n = NodeData( x=data_pt[0], y=data_pt[1],  **args )
+#            self.data.append( n )
+#        return self.data
+#    
+#    def addTransferFunctionPoint( self, new_data_pt, **args ):
+#        new_points = []
+#        new_node = None
+#        bounds=[ self.data[0].x(), 0.0, self.data[-1].x(), 1.0 ]
+#        for node in self.data:
+#            if (new_node == None) and ( new_data_pt[0] < node.x() ):
+#                new_node = NodeData( x=new_data_pt[0], y=new_data_pt[1], bounds=bounds,  **args )
+#                new_points.append( new_node )
+#            new_points.append( node )
+#        self.data = new_points
+#        return new_points
+        
     def clearSelection( self ):
         self.selectedNodeIndex = -99
         
@@ -577,74 +561,18 @@
             coord_value = bounds[0] + dR * iTick
             painter.drawText( rect, self.labelTextAlignment[iAxis], flt2str( coord_value ) )
                      
-<<<<<<< HEAD
     def createGraph( self, xbounds, ybounds, data=None ):
         self.data = []
         if data:
             for nodeData in data:
                 self.data.append( nodeData )
-=======
-#    def createGraphTest( self, xbounds, ybounds, data ):
-#        self.data = []
-#        pre_points = None
-#        for point in data:
-#            if point[0] > xbounds[0]:
-#                if len(pre_points) > 0:
-#                    for point in pre_points:
-#                        s = ( xbounds[0] - last_point[0] ) / ( point[0] - pre_point[0] )
-#                        yval = pre_point[1] + ( point[1] - pre_point[1] ) * s
-#                        self.data.append( (xbounds[0],yval,False) )
-#                    pre_points = []
-#                self.data.append( point )
-#            else: pre_points.append( point )
-#        self.bounds = ( xbounds, ybounds )
-#        if len( self.nodes ) == 0: self.buildGraph()
-#        for iP in range( len( self.data ) ):
-#            ptdata = self.data[iP]
-#            if len( ptdata ) == 3:
-#                x, y = self.getScenePoint( ptdata, xbounds, ybounds )
-#                self.nodes[iP].setPos ( x, y )
-#                self.nodes[iP].setMovable( ptdata[2] )
-#            else:
-#                x0, y0 = self.getScenePoint( ptdata[0:2], xbounds, ybounds )
-#                x1, y1 = self.getScenePoint( ptdata[2:4], xbounds, ybounds )
-#                vector = MovementConstraintVector( QtCore.QPointF( x0, y0 ), QtCore.QPointF( x1, y1 ) )
-#                pt0 = vector.getPoint( ptdata[4] )
-#                self.nodes[iP].setPos ( pt0 )
-#                self.nodes[iP].setVector ( vector )
-#                if len( ptdata ) > 5: self.nodes[iP].addCoupledNode( self.nodes[ ptdata[5] ] )
-#        for iP in range( len( self.data ), self.maxNNodes ):
-#            self.nodes[iP].setPos ( self.size[0], self.size[1] )
-#            self.nodes[iP].setMovable( False )
-#        self.update()
-
-#    def createGraphWithPreNodes( self, xbounds, ybounds, data ):
-#        self.data = []
-#        pre_nodes = []
-#        for nodeData in data:
-#            point = nodeData.getDataPosition()
-#            if point[0] > xbounds[0]:
-#                if len(pre_nodes) > 0:
-#                    for pre_node in pre_nodes:
-#                        s = ( xbounds[0] - pre_node[0] ) / ( point[0] - pre_node[0] )
-#                        yval = pre_node[1] + ( point[1] - pre_node[1] ) * s
-#                        self.data.append( NodeData( dx0=xbounds[0], y0=yval ) )
-#                    pre_nodes = []
-#                self.data.append( nodeData )
-#            else: pre_nodes.append( point )
-#        self.bounds = ( xbounds, ybounds )
-#        if len( self.nodes ) == 0: self.buildGraph()
-#        self.updateGraph()
-
-    def createGraph( self, xbounds, ybounds ):
->>>>>>> 23dcb14a
         self.bounds = ( xbounds, ybounds )
         if len( self.nodes ) == 0: self.buildGraph()
         self.updateGraph()
 
     def redrawGraph( self, xbounds, ybounds, data ):
-        self.getTransferFunctionPoints( data )
-        self.createGraph( xbounds, ybounds )
+        nodes = self.currentTransferFunction.getTransferFunctionPoints( data )
+        self.createGraph( xbounds, ybounds, nodes )
         
     def updateSelection( self, index ):
         self.selectedNodeIndex = index        
@@ -731,14 +659,9 @@
 #        print 'updateNode %d Data' % index, str( (x,y ) )
         nodeData = self.data[index]
         nodeData.setDataPoint( x, y )
-<<<<<<< HEAD
         if self.currentTransferFunction:
             self.currentTransferFunction.setDataPoint( index, x, y ) 
             self.emit( self.transferFunctionEditedSignal, self.currentTransferFunction.getScaledData( self.bounds[0] ) )
-=======
-#         if self.currentTransferFunction:
-#             self.currentTransferFunction.setDataPoint( index, x, y ) 
->>>>>>> 23dcb14a
 
     def mouseReleaseEvent( self, event ):
         super(GraphWidget, self).mouseReleaseEvent(event)
@@ -751,8 +674,8 @@
             spt = event.scenePos() 
             x, y = self.getDataPoint( spt.x(), spt.y() )
 #            print "Add point: ", str( [ x, y ] ), str( ( spt.x(), spt.y() ) )
-            self.addTransferFunctionPoint( [ x, y ] )
-            self.createGraph( self.bounds[0], self.bounds[1] )
+            nodes = self.currentTransferFunction.addTransferFunctionPoint( [ x, y ] )
+            self.createGraph( self.tbounds, self.bounds[1], nodes )
 
     def keyPressEvent(self, event):
         key = event.key()
@@ -901,24 +824,17 @@
     def graphAdjusted(self, index, value0, value1, value2 ):
         self.emit( QtCore.SIGNAL('config(int,float,float,float)'), index, value0, value1, value2 )
             
-    def createGraph( self, xbounds, ybounds =  [ 0.0, 1.0 ]  ):
-        data = [ ( vrange[0], ybounds[0] ),  ( vrange[1], ybounds[1] ) ]
+    def updateGraph( self, xbounds, ybounds, data=[] ):
         self.graph.redrawGraph( xbounds, ybounds, data )
   
 if __name__ == '__main__':
 
-    vrange = [ -25.3, 35.6 ]
-
     app = QtGui.QApplication(sys.argv)
     
     dialog = TransferFunctionConfigurationDialog()
-<<<<<<< HEAD
     vrange = [ -25.3, 35.6 ]
     data = [ ( vrange[0], 0.0, { 'xbound': True } ), ( (vrange[0]+vrange[1])/2.0, 0.5, { } ),  ( vrange[1], 1.0, { 'xbound': True } ) ]
     dialog.updateGraph( vrange, [ 0.0, 1.0 ], data )
-=======
-    dialog.createGraph( vrange )
->>>>>>> 23dcb14a
     dialog.show()
     
 #    widget = GraphWidget( size=(400,300), nticks=(4,4) )
