'''
Created on Dec 3, 2010
Hacked from the Enthought MayaVi2 lut_manager
@author: tpmaxwel
'''

import os.path
import sys, vtk
import cPickle

pkl_path = os.path.join( os.path.dirname( __file__ ), 'data', 'colormaps.pkl' )
colormap_file = open( pkl_path, 'rb' )
colormaps = cPickle.load( colormap_file )
colormap_file.close()

VTK_BACKGROUND_COLOR =  ( 1.0, 1.0, 1.0 ) # ( 0.0, 0.0, 0.0 )
VTK_FOREGROUND_COLOR =  ( 0.0, 0.0, 0.0 ) # ( 1.0, 1.0, 1.0 )

class AlphaManager():
    
    def __init__( self ): 
        self.graph_data = None
        self.alpha_range = [ 0.0, 1.0 ]
        self.ascale = None
        self.n_col = None
        self.graphEnabled = False
        self.currentGraphNode = 0

    def setNumberOfColors( self, n_col ):
        self.n_col = n_col
        self.ascale = ( self.alpha_range[1] - self.alpha_range[0] ) / ( n_col - 1 )

    def getAlphaRange(self ):
        return self.alpha_range
        
    def setAlphaRange(self, arange ):
        self.alpha_range = arange
        if self.n_col: self.ascale = ( self.alpha_range[1] - self.alpha_range[0] ) / ( self.n_col - 1 )
        self.graphEnabled = False
        
    def enableGraph( self, enable ):
        self.graphEnabled = enable
        
    def setGraphData( self, data ):
        print " set Graph Data: ", str(data); sys.stdout.flush()
        self.graph_data = data
        self.graphEnabled = True
        
    def getAlphaValue( self, iCol ):
        assert self.n_col, "Must call setNumberOfColors" 
        if self.graphEnabled:
            dval = iCol / float( self.n_col - 1 )
            if iCol == 0: 
                self.currentGraphNode = 0
                gn0 = self.graph_data[0] 
                return gn0[1]
            elif iCol == ( self.n_col - 1 ): 
                self.currentGraphNode = 0
                gn0 = self.graph_data[-1] 
                return gn0[1]
#            print " getAlphaValue [%d/%d]: %f, ig = %d, ng = %d: %s " % ( iCol, self.n_col, dval, self.currentGraphNode, len(self.graph_data), str(self.graph_data) ); sys.stdout.flush()
            gn1 = self.graph_data[self.currentGraphNode+1]
            if dval >= gn1[0]:
                self.currentGraphNode = self.currentGraphNode+1
                gn1 = self.graph_data[self.currentGraphNode+1]
            gn0 = self.graph_data[self.currentGraphNode]            
            s = ( gn1[1] - gn0[1] ) / ( gn1[0] - gn0[0] )
            return gn0[1] + s * ( dval - gn0[0] )
        else:
            return self.alpha_range[0] + iCol*self.ascale

class ColorMapManager():
    
    def __init__(self, lut, display_lut = None, **args ): 
        self.lut = lut   
        self.display_lut = vtk.vtkLookupTable() 
        self.number_of_colors =  args.get('ncolors',256)
        self.alphaManager = AlphaManager()
        self.colormapName = 'Spectral'
        self.colorBarActor = None
        self.invertColormap = 1
        self.smoothColormap = 1

    def setColorbarVisibility( self, isVisible ):
        if self.colorBarActor:
            if  isVisible:  self.colorBarActor.VisibilityOn()  
            else:           self.colorBarActor.VisibilityOff() 

    def toggleColorbarVisibility(self):
        if self.colorBarActor:
            if  self.colorBarActor.GetVisibility():      
                self.colorBarActor.VisibilityOff()  
            else:                                        
                self.colorBarActor.VisibilityOn() 
#                print " Show colorBar, display range = %s, image scale = %s " % ( str( self.getDisplayRange() ), str( self.getImageScale() ) )

    def createActor( self, **args ):
        if self.colorBarActor == None:
            pos = args.get( 'pos', [ 0.9, 0.2 ] )
            title = args.get( 'title', '' )
            self.colorBarActor = vtk.vtkScalarBarActor()
#            self.colorBarActor.SetMaximumWidthInPixels( 50 )
            self.colorBarActor.SetNumberOfLabels(9)
            labelFormat = vtk.vtkTextProperty()
            labelFormat.SetFontSize( 160 )
            labelFormat.SetColor(  VTK_FOREGROUND_COLOR[0], VTK_FOREGROUND_COLOR[1], VTK_FOREGROUND_COLOR[2] ) 
            titleFormat = vtk.vtkTextProperty()
            titleFormat.SetFontSize( 160 )
            titleFormat.SetColor(  VTK_FOREGROUND_COLOR[0], VTK_FOREGROUND_COLOR[1], VTK_FOREGROUND_COLOR[2]  ) 
#            titleFormat.SetVerticalJustificationToTop ()
#            titleFormat.BoldOn()
            self.colorBarActor.SetPosition( pos[0], pos[1] )    
            self.colorBarActor.SetLabelTextProperty( labelFormat )
            self.colorBarActor.SetTitleTextProperty( titleFormat )
            self.colorBarActor.SetTitle( title )
            self.colorBarActor.SetLookupTable( self.getDisplayLookupTable() )
            self.colorBarActor.SetVisibility(0)
            self.colorBarActor.SetMaximumWidthInPixels(75)
        else:
            self.colorBarActor.SetLookupTable( self.getDisplayLookupTable() )
            self.colorBarActor.Modified() 
        return self.colorBarActor
       
    def getAlphaRange( self ):
        return self.alphaManager.getAlphaRange()
        
    def setAlphaRange( self, arange ):
        self.alphaManager.setAlphaRange(arange) 
        self.load_lut()

    def setAlphaGraph(self, data ):
        self.alphaManager.setGraphData( data ) 
<<<<<<< HEAD

=======
>>>>>>> 9f81d432
        self.load_lut()
     
    @staticmethod
    def getColormaps():
        return colormaps

    @staticmethod
    def getColormapNames():
        return colormaps.keys()
    
    def getDisplayLookupTable(self):
        return self.display_lut
    
    def getImageScale(self):
        return self.lut.GetTableRange()
    
    def setScale( self, imageRange, displayRange  ):
        self.lut.SetTableRange( imageRange[0], imageRange[1] ) 
        self.lut.Modified()
        self.setDisplayRange( displayRange )
  
    def setDisplayRange( self, dataRange ):
        self.display_lut.SetTableRange( dataRange[0], dataRange[1] )
        self.display_lut.Modified()

    def getDisplayRange( self ):
        return self.display_lut.GetTableRange()

    def matchDisplayRange( self, range ):
        trange = self.display_lut.GetTableRange()
        return ( trange[0] == range[0] ) and ( trange[1] == range[1] )
   
    def set_lut(self, vtk_lut, lut_lst):
        """Setup the vtkLookupTable (`vtk_lut`) using the passed list of
        lut values."""
        n_col = len(lut_lst)
        vtk_lut.SetNumberOfColors( n_col )
        vtk_lut.Build()
        self.alphaManager.setNumberOfColors( n_col )
        for i in range(0, n_col):
            lt = lut_lst[i]
            alpha = self.alphaManager.getAlphaValue( i )
            vtk_lut.SetTableValue(i, lt[0], lt[1], lt[2], alpha )
    
    def check_lut_first_line(self, line, file_name=''):
        """Check the line to see if this is a valid LUT file."""
        first = line.split()
        if first[0] != "LOOKUP_TABLE":
            errmsg = "Error: The input data file \"%s\"\n"%(file_name)
            errmsg = errmsg+ "is not a proper lookup table file."\
                     " No LOOKUP_TABLE tag in first line. Try again."
            raise IOError, errmsg
        try:
            n_color = first[2]
        except:
            
            raise IOError, "Error: No size for LookupTable specified."
        else:
            return n_color
    
    def parse_lut_file(self, file_name):
        """Parse the file specified by its name `file_name` for a LUT and
        return the list of parsed values."""
        
        input = open(file_name, "r")
    
        line = input.readline()
        n_color = self.check_lut_first_line(line, file_name)
    
        lut = []
        for line in input.readlines():
            entr = line.split()
            if len(entr) != 4:
                errmsg="Error: insufficient or too much data in line "\
                        "-- \"%s\""%(entr)
                raise IOError, errmsg
    
            tmp = []
            for color in entr:
                try:
                    tmp.append(float(color))
                except:
                    raise IOError, \
                          "Unknown entry '%s'in lookup table input."%color
            lut.append(tmp)
    
        return lut
    
    def load_lut_from_file(self, file_name):
        lut_list = []
        if len(file_name) > 0:
            try:
                f = open(file_name, 'r')
            except IOError:
                msg = "Cannot open Lookup Table file: %s\n"%file_name
                print>>sys.stderr, msg
            else:
                f.close()
                try:
                    lut_list = self.parse_lut_file(file_name)
                except IOError, err_msg:
                    msg = "Sorry could not parse LUT file: %s\n" % file_name
                    msg += str( err_msg )
                    raise IOError, msg
                else:
                    if self.invertColormap:
                        lut_list.reverse()
                    self.lut = self.set_lut(self.lut, lut_list)
                    
    def load_lut_from_list(self, list):
        self.set_lut(self.lut, list) 
        self.lut.Modified()  
                
    def getColor( self, dval ):
        color = [ 0, 0, 0 ]
        self.lut.GetColor( dval, color )  
        return color           

    def load_lut(self, value=None):
        if( value <> None ): self.colormapName = str( value )
        hue_range = None
#        print " --> Load LUT: %s " % self.colormapName  
       
        if self.colormapName == 'file':
            if self.file_name:
                self.load_lut_from_file(self.file_name)
            #self.lut.force_build()
            return
        
        reverse = self.invertColormap
        if self.colormapName in colormaps:
            lut = colormaps[self.colormapName]
            if reverse:
                lut = lut[::-1, :]
            n_total = len(lut)
            n_color = self.number_of_colors
            if not n_color >= n_total:
                lut = lut[::round(n_total/float(n_color))]
            self.load_lut_from_list(lut.tolist())
        else:
            print>>sys.stderr, "Error-- Unrecognized colormap: %s" % self.colormapName
            
        self.display_lut.SetTable( self.lut.GetTable() )
        self.display_lut.SetValueRange( self.lut.GetValueRange() )
        self.display_lut.Modified()
                  
# if __name__ == '__main__':  
#     from PyQt4.QtCore import *
#     from PyQt4.QtGui import *
#     
# #    new_colormaps = {}
# #    for colormapName in colormaps:
# #        cmap = colormaps[ colormapName ]
# #        new_colormaps[colormapName] = cmap
# #
# #    pkl_path = os.path.join( os.path.dirname( __file__ ), 'colormaps1.pkl' )
# #    colormap_file = open( pkl_path, 'wb' )
# #    colormaps = cPickle.dump( new_colormaps, colormap_file )
# #    colormap_file.close()
#               
#     app = QApplication(['ImageSlicerTest'])
#     renWin = vtk.vtkRenderWindow() 
#        
#     for key in colormaps:
#         print "%s" % key
#         
#     lut = vtk.vtkLookupTable()
#     cm = ColorMapManager( lut )
#     cm.load_lut('gist_earth')
# 
#     colorBarActor = vtk.vtkScalarBarActor()
#     colorBarActor.SetLookupTable( lut )
#  
#     iren = vtk.vtkRenderWindowInteractor()
#     iren.SetRenderWindow(renWin)    
#     
#     aRenderer = vtk.vtkRenderer()
#     renWin.AddRenderer(aRenderer)
#     aRenderer.AddActor( colorBarActor )
#    
#     iren.Initialize()
#     renWin.Render()
#     iren.Start()
#     
#     app.exec_()   

 <|MERGE_RESOLUTION|>--- conflicted
+++ resolved
@@ -130,10 +130,6 @@
 
     def setAlphaGraph(self, data ):
         self.alphaManager.setGraphData( data ) 
-<<<<<<< HEAD
-
-=======
->>>>>>> 9f81d432
         self.load_lut()
      
     @staticmethod
