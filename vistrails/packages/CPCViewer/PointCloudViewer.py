--- conflicted
+++ resolved
@@ -1271,10 +1271,6 @@
             time.sleep( self.delayTime )
         self.exit(0)       
                              
-<<<<<<< HEAD
-
-=======
->>>>>>> 9f81d432
 # if __name__ == '__main__':
 #     import argparse
 #     parser = argparse.ArgumentParser(description='DV3D Point Cloud Viewer')
@@ -1334,8 +1330,4 @@
 #     app.connect( app, QtCore.SIGNAL("aboutToQuit()"), g.terminate ) 
 #     app.exec_() 
 #     g.terminate() 
-<<<<<<< HEAD
-#     
-=======
-#     
->>>>>>> 9f81d432
+#     