###############################################################################
##
## Copyright (C) 2011-2014, NYU-Poly.
## Copyright (C) 2006-2011, University of Utah. 
## All rights reserved.
## Contact: contact@vistrails.org
##
## This file is part of VisTrails.
##
## "Redistribution and use in source and binary forms, with or without 
## modification, are permitted provided that the following conditions are met:
##
##  - Redistributions of source code must retain the above copyright notice, 
##    this list of conditions and the following disclaimer.
##  - Redistributions in binary form must reproduce the above copyright 
##    notice, this list of conditions and the following disclaimer in the 
##    documentation and/or other materials provided with the distribution.
##  - Neither the name of the University of Utah nor the names of its 
##    contributors may be used to endorse or promote products derived from 
##    this software without specific prior written permission.
##
## THIS SOFTWARE IS PROVIDED BY THE COPYRIGHT HOLDERS AND CONTRIBUTORS "AS IS" 
## AND ANY EXPRESS OR IMPLIED WARRANTIES, INCLUDING, BUT NOT LIMITED TO, 
## THE IMPLIED WARRANTIES OF MERCHANTABILITY AND FITNESS FOR A PARTICULAR 
## PURPOSE ARE DISCLAIMED. IN NO EVENT SHALL THE COPYRIGHT HOLDER OR 
## CONTRIBUTORS BE LIABLE FOR ANY DIRECT, INDIRECT, INCIDENTAL, SPECIAL, 
## EXEMPLARY, OR CONSEQUENTIAL DAMAGES (INCLUDING, BUT NOT LIMITED TO, 
## PROCUREMENT OF SUBSTITUTE GOODS OR SERVICES; LOSS OF USE, DATA, OR PROFITS; 
## OR BUSINESS INTERRUPTION) HOWEVER CAUSED AND ON ANY THEORY OF LIABILITY, 
## WHETHER IN CONTRACT, STRICT LIABILITY, OR TORT (INCLUDING NEGLIGENCE OR 
## OTHERWISE) ARISING IN ANY WAY OUT OF THE USE OF THIS SOFTWARE, EVEN IF 
## ADVISED OF THE POSSIBILITY OF SUCH DAMAGE."
##
###############################################################################
""" Wrapper for Hadoop Streaming to use with Python mapper/reducer,
cache files, etc...  """

<<<<<<< HEAD
from __future__ import division

import copy
from vistrails.core.interpreter.job import JobMixin, JobMonitor
=======
import os.path

>>>>>>> 43bd2673
from vistrails.core.modules.basic_modules import File, String
from vistrails.core.modules.config import IPort, OPort, ModuleSettings
from vistrails.core.modules.vistrails_module import ModuleError
from base import HadoopBaseModule
from remoteq.core.stack import use_machine
from remoteq.batch.commandline import Subshell

################################################################################
class HadoopStreaming(HadoopBaseModule):
    """
    The class for executing MapReduce using Hadoop Streaming with
    customized Python Mapper/Reducer/Combiner
    
    """
    _settings = ModuleSettings(namespace='hadoop')
    _input_ports = [IPort('Mapper',       File),
                    IPort('Reducer',      File),
                    IPort('Combiner',     File),
                    IPort('Workdir',      String),
                    IPort('Identifier',   String),
                    IPort('Input',        String),
                    IPort('Output',       String),
                    IPort('CacheFile',    String),
                    IPort('CacheArchive', String),
                    IPort('Environment',  String),
                    IPort('Machine', '(org.vistrails.vistrails.remoteq:Machine)')]

    _output_ports = [OPort('Machine', '(org.vistrails.vistrails.remoteq:Machine)'),
                     OPort('Output', String)]

    def __init__(self):
        HadoopBaseModule.__init__(self)
        self.job = None
        self.job_machine = None

    def readInputs(self):
        p = {}
        self.localMapper = self.force_get_input('Mapper')
        self.localReducer = self.force_get_input('Reducer')
        self.localCombiner = self.force_get_input('Combiner')
        p['workdir'] = self.force_get_input('Workdir')
        if p['workdir']==None:
            p['workdir'] = ".vistrails-hadoop"
        p['job_identifier'] = self.force_get_input('Identifier')
        if p['job_identifier'] == None:
            raise ModuleError(self, 'Job Identifier is required')
        p['input'] = self.force_get_input('Input')
        p['output'] = self.force_get_input('Output')
        if p['input']==None or p['output']==None:
            raise ModuleError(self, 'Input and Output are required')
        p['files'] = self.force_get_input_list('CacheFile')
        p['cacheArchives'] = self.force_get_input_list('CacheArchive')
        p['envVars'] = self.force_get_input_list('Environment') 
        return p

    def createJob(self, p):
        self.job_machine = self.get_machine()
        use_machine(self.job_machine)
        self.job = Subshell("remote", command="%s",
                            working_directory=p['workdir'],
                            identifier=p['job_identifier'])

    def startJob(self, p):
        self.createJob(p)
        if not self.job_machine.remote.isdir(p['workdir']):
            self.job_machine.remote.mkdir(p['workdir'])
        self.set_job_machine(p, self.job_machine)
        self.job.reset()

        # Now generate the command line
        config = self.get_hadoop_config(self.job_machine)
        command = 'jar %s' % config['streaming.jar']
        generics = ''
        arguments = ''

        if '://' not in p['input']:
            p['input'] = self.add_prefix(p['input'], self.job_machine)
        if '://' not in p['output']:
            p['output'] = self.add_prefix(p['output'], self.job_machine)
        arguments += ' -input %s -output %s' % (p['input'], p['output'])
        
        if self.localMapper!=None:
            tempfile = self.job_machine.remote.send_command('mktemp').strip()
            result = self.job_machine.sendfile(self.localMapper.name,tempfile)
            mapperFileName = os.path.split(tempfile)[1]
            p['files'].append(tempfile)
            arguments += ' -mapper %s' % mapperFileName
        else:
            arguments += ' -mapper org.apache.hadoop.mapred.lib.IdentityMapper'

        if self.localCombiner!=None:
            tempfile = self.job_machine.remote.send_command('mktemp').strip()
            result = self.job_machine.sendfile(self.localCombiner.name,
                                               tempfile)
            combinerFileName = os.path.split(tempfile)[1]
            p['files'].append(tempfile)
            arguments += ' -combiner %s' % combinerFileName

        if self.localReducer!=None:
            tempfile = self.job_machine.remote.send_command('mktemp').strip()
            result = self.job_machine.sendfile(self.localReducer.name,
                                                       tempfile)
            reducerFileName = os.path.split(tempfile)[1]
            p['files'].append(tempfile)
            arguments += ' -reducer %s' % reducerFileName
        else:
            arguments += ' -numReduceTasks 0'

        for var in p['envVars']:
            arguments += ' -cmdenv ' + var

        for cacheArchive in p['cacheArchives']:
            arguments += ' -cacheArchive %s' % cacheArchive

        #from init import configuration
        #if configuration.check('uris') and configuration.uris:
        #    for uri in configuration.uris.split(';'):
        #        p['files'].append(uri)
        # files is a generic command and needs to be first
        if p['files']:
            generics += ' -files ' + ','.join(p['files'])

        arguments = command + generics + arguments
        result = self.call_hadoop(arguments, p['workdir'],
                                  p['job_identifier'], self.job_machine)
        return p

    def getMonitor(self, p):
        if not self.job:
            self.createJob(p)
        return self.job

    def finishJob(self, p):
        r = {}
        r['output'] = p['output']
        r['workdir'] = p['workdir']
        r['job_identifier'] = p['job_identifier']
        
        self.annotate({'hadoop_log':self.job.standard_error()})
        if self.job.failed():
            error = self.job.standard_error()
            raise ModuleError(self, error)
        return r

    def setResults(self, p):
        self.set_output('Output', p['output'])
        self.set_output('Machine', self.job_machine)

    def call_hadoop(self, arguments, workdir, identifier, machine):
        config = self.get_hadoop_config(machine)
        argList = [config['hadoop']]
        if type(arguments) in [str, unicode]:
            argList += arguments.split(' ')
        elif type(arguments)==list:
            argList += arguments
        else:
            raise ModuleError(self, 'Invalid argument types to hadoop')
        self.annotate({'hadoop_command':" ".join(argList)})
        self.job.command = self.job.command % " ".join(argList)
        self.job.run()

################################################################################
class URICreator(HadoopBaseModule):
    """
    The class for caching HDFS file onto the TaskNode local drive
    
    """
    _settings = ModuleSettings(namespace='hadoop')
    _input_ports = [IPort('HDFS File/URI', String),
                    IPort('Symlink',       String),
                    IPort('Machine',        
                          '(org.vistrails.vistrails.remoteq:Machine)')]

    _output_ports = [OPort('Machine',
                           '(org.vistrails.vistrails.remoteq:Machine)'),
                     OPort('URI', String)]

    def compute(self):
        machine = self.get_machine()
        jm = self.job_monitor()
        id = self.signature
        job = jm.getCache(id)
        if not job:
            uri = self.force_get_input('HDFS File/URI')
            symlink = self.force_get_input('Symlink')
            if uri==None or symlink==None:
                raise ModuleError(self,
                                "Missing 'HDFS File/URI' or 'Symlink' values")
            if '://' not in uri:
                uri = self.add_prefix(uri, machine)
            uri += '#' + symlink
            d = {'uri':uri}
            self.set_job_machine(d, machine)
            jm.setCache(id, d, self.getName())
            job = jm.getCache(id)
        self.set_output('URI', job.parameters['uri'])
        self.set_output('Machine', machine)
       

################################################################################
def register():
    return [URICreator, HadoopStreaming]<|MERGE_RESOLUTION|>--- conflicted
+++ resolved
@@ -35,15 +35,10 @@
 """ Wrapper for Hadoop Streaming to use with Python mapper/reducer,
 cache files, etc...  """
 
-<<<<<<< HEAD
 from __future__ import division
 
-import copy
-from vistrails.core.interpreter.job import JobMixin, JobMonitor
-=======
 import os.path
 
->>>>>>> 43bd2673
 from vistrails.core.modules.basic_modules import File, String
 from vistrails.core.modules.config import IPort, OPort, ModuleSettings
 from vistrails.core.modules.vistrails_module import ModuleError
