from PyQt4 import QtCore
from core.modules.module_registry import get_module_registry
from packages.vtk.vtkcell import QVTKWidget
from packages.spreadsheet.basic_widgets import SpreadsheetCell, CellLocation
from packages.spreadsheet.spreadsheet_cell import QCellWidget

import paraview.simple as pvsp
import paraview.pvfilters
import vtk

# Needed for configuration
from PyQt4.QtCore import *
from PyQt4.QtGui import *
from gui.modules.module_configure import StandardModuleConfigurationWidget

# Needed for port related stuff
from core.vistrail.port import PortEndPoint
import core.modules.basic_modules as basic_modules
from pvclimatecell import PVClimateCellConfigurationWidget

# Needed to parse csv string into a list
import csv
import StringIO

# PVRepresentation
from pvrepresentationbase import *

from pvvariable import *

class PVGenericCell(SpreadsheetCell):
    def __init__(self):
        SpreadsheetCell.__init__(self)
        self.cellWidget = None
        self.location = None
        self.representations = None

    def compute(self):
        """ compute() -> None
        Dispatch the vtkRenderer to the actual rendering widget
        """
        # Fetch input variable
        variables = self.forceGetInputListFromPort('variable')

        # Fetch slice offset from input port
        if self.hasInputFromPort("location"):
            self.location = self.getInputFromPort("location")
        else:
            pass

        # Get representation from the input
        if self.hasInputFromPort("representation"):
            self.representations = self.forceGetInputListFromPort("representation")

        if self.representations is None:
            return;

        self.cellWidget = self.displayAndWait(QPVIsoSurfaceWidget, (self.location, variables, self.representations))

    def persistParameterList( self, parameter_list, **args ):
        print "Getting Something"

<<<<<<< HEAD
=======
    def setSliceOffset(self, value):
        self.sliceOffset = value

    def getSliceOffset(self):
        return self.sliceOffset

    def getRepresentations(self):
        return self.forceGetInputListFromPort("representation")

    def removeRepresentation(self, index):
        del self.cellWidget.view.Representations[index]
        self.cellWidget.view.StillRender()

>>>>>>> 2187a0cd
class QPVIsoSurfaceWidget(QVTKWidget):

    def __init__(self, parent=None, f=QtCore.Qt.WindowFlags()):
        QVTKWidget.__init__(self, parent, f)
        self.view = None

    def updateContents(self, inputPorts):
        if self.view==None:
            self.view = pvsp.CreateRenderView()
            renWin = self.view.GetRenderWindow()
            self.SetRenderWindow(renWin)
            iren = renWin.GetInteractor()
            print type(iren)
            iren.SetNonInteractiveRenderDelay(0)
            iren.SetInteractorStyle(vtk.vtkInteractorStyleTrackballCamera())

        del self.view.Representations[:]

        # Fetch variables from the input port
        (location, variables, representations) = inputPorts
        for var in variables:
            reader = var.get_reader()

            for rep in representations:
                rep.set_reader(reader)
                rep.set_variables(variables)
                rep.set_view(self.view)
                rep.execute()

        # Set view specific properties
        self.view.CenterAxesVisibility = 0
        self.view.Background = [0.5, 0.5, 0.5]

        self.view.ResetCamera()
        self.view.StillRender()

        QCellWidget.updateContents(self, inputPorts)

    def saveToPNG(self, filename):
        """ saveToPNG(filename: str) -> filename or vtkUnsignedCharArray

        Save the current widget contents to an image file. If
        str==None, then it returns the vtkUnsignedCharArray containing
        the PNG image. Otherwise, the filename is returned.

        """
        image = self.view.CaptureWindow(1)
        image.UnRegister(None)

        writer = vtk.vtkPNGWriter()
        writer.SetInput(image)
        if filename!=None:
            writer.SetFileName(filename)
        else:
            writer.WriteToMemoryOn()
        writer.Write()
        if filename:
            return filename
        else:
            return writer.GetResult()

    def deleteLater(self):
        QCellWidget.deleteLater(self)

<<<<<<< HEAD

def register_self():
=======
def registerSelf():
>>>>>>> 2187a0cd
    registry = get_module_registry()
    # For now, we don't have configuration widget
    registry.add_module(PVGenericCell, configureWidgetType=PVClimateCellConfigurationWidget)
    registry.add_input_port(PVGenericCell, "Location", CellLocation)
    registry.add_input_port(PVGenericCell, "variable", PVVariable)
#    registry.add_input_port(PVGenericCell, "representation", PVRepresentationBase)
    registry.add_input_port(PVGenericCell, "representation", [])
    registry.add_output_port(PVGenericCell, "self", PVGenericCell)
<|MERGE_RESOLUTION|>--- conflicted
+++ resolved
@@ -59,8 +59,6 @@
     def persistParameterList( self, parameter_list, **args ):
         print "Getting Something"
 
-<<<<<<< HEAD
-=======
     def setSliceOffset(self, value):
         self.sliceOffset = value
 
@@ -74,7 +72,6 @@
         del self.cellWidget.view.Representations[index]
         self.cellWidget.view.StillRender()
 
->>>>>>> 2187a0cd
 class QPVIsoSurfaceWidget(QVTKWidget):
 
     def __init__(self, parent=None, f=QtCore.Qt.WindowFlags()):
@@ -139,12 +136,7 @@
     def deleteLater(self):
         QCellWidget.deleteLater(self)
 
-<<<<<<< HEAD
-
 def register_self():
-=======
-def registerSelf():
->>>>>>> 2187a0cd
     registry = get_module_registry()
     # For now, we don't have configuration widget
     registry.add_module(PVGenericCell, configureWidgetType=PVClimateCellConfigurationWidget)
