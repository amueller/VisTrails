
# Import base class module
from pvrepresentationbase import *

# Import registry
from core.modules.module_registry import get_module_registry
import core.modules.basic_modules as basic_modules

# Import paraview
import paraview.simple as pvsp

from PyQt4.QtCore import *
from PyQt4.QtGui import *

class PVSliceRepresentation(PVRepresentationBase):
    def __init__(self):
        PVRepresentationBase.__init__(self)
        self.sliceByVarName = None
        self.sliceByVarType = None
        self.sliceNormal = [0.0, 0.0, 1.0]
        self.sliceOffsets = []

    def compute(self):
        # TODO:
        pass

    def setView(self, view):
        self.view = view

    def setSliceOffsets(self, offsets):
        self.sliceOffsets = offsets

    def setSliceBy(self, varName, varType):
        self.contourByVarName = varName
        self.contourByVarType = varType

    def execute(self):
        for var in self.variables:
            reader = var.get_reader()
            self.sliceByVarName = var.get_variable_name()
            self.sliceByVarType = var.get_variable_type()

            # Update pipeline
            reader.UpdatePipeline()
            pvsp.SetActiveSource(reader)

            bounds = reader.GetDataInformation().GetBounds()
            origin = []
            origin.append((bounds[1] + bounds[0]) / 2.0)
            origin.append((bounds[3] + bounds[2]) / 2.0)
            origin.append((bounds[5] + bounds[4]) / 2.0)

            # Unroll a sphere
            # FIXME: Currently hard coded
            if reader.__class__.__name__ == 'UnstructuredNetCDFPOPreader':
                trans_filter = self.get_project_sphere_filter()
                trans_filter.UpdatePipeline()
                bounds = trans_filter.GetDataInformation().GetBounds()
                origin [:] = []
                origin.append((bounds[1] + bounds[0]) / 2.0)
                origin.append((bounds[3] + bounds[2]) / 2.0)
                origin.append((bounds[5] + bounds[4]) / 2.0)

                pvsp.SetActiveSource(trans_filter)

            # Create a slice representation
<<<<<<< HEAD
            slice = pvsp.Slice( SliceType="Plane" )#
            pvsp.SetActiveSource(slice)
=======
            sliceFilter = pvsp.Slice(reader)
            sliceFilter.SliceType.Normal = self.sliceNormal
            sliceFilter.SliceType.Origin = origin

            sliceFilter.SliceOffsetValues =  self.forceGetInputListFromPort("sliceOffset")
>>>>>>> 2187a0cd

            slice.SliceType.Normal = self.sliceNormal
            slice.SliceType.Origin = origin
            slice.SliceOffsetValues = self.sliceOffsets

            slice_rep = pvsp.Show(view=self.view)

            # FIXME: Hard coded for now
            slice_rep.LookupTable =  pvsp.GetLookupTableForArray( self.sliceByVarName, 1, NanColor=[0.25, 0.0, 0.0], RGBPoints=[0.0, 0.23, 0.299, 0.754, 30.0, 0.706, 0.016, 0.15], VectorMode='Magnitude', ColorSpace='Diverging', LockScalarRange=1 )
            slice_rep.ColorArrayName = self.sliceByVarName

            # Apply scale (Make it flat)
            slice_rep.Scale  = [1,1,0.01]
            slice_rep.Representation = 'Surface'

<<<<<<< HEAD
def register_self():
=======
    @staticmethod
    def name():
        return 'PV Slice Representation'

    @staticmethod
    def configuration_widget(parent, rep_module):
        return PVSliceRepresentationConfigurationWidget(parent, rep_module)

class PVSliceRepresentationConfigurationWidget(RepresentationBaseConfigurationWidget):
    def __init__(self, parent, rep_module):
        RepresentationBaseConfigurationWidget.__init__(self, parent, rep_module)
        layout = QVBoxLayout()
        self.setLayout(layout)

        sliceOffset = self.function_value('sliceOffset')

        sliceOffsetLayout = QHBoxLayout()
        sliceOffsetLabel = QLabel("Slice Offset:")
        self.slice_offset_value =  QLineEdit (parent)

        if sliceOffset != None:
            self.slice_offset_value.setText(sliceOffset)

        sliceOffsetLayout.addWidget( sliceOffsetLabel )
        sliceOffsetLayout.addWidget( self.slice_offset_value )
        layout.addLayout(sliceOffsetLayout)
        parent.connect(self.slice_offset_value, SIGNAL("textEdited(const QString&)"), parent.stateChanged)

    def okTriggered(self, checked = False):
        """ okTriggered(checked: bool) -> None
        Update vistrail controller (if necessary) then close the widget

        """
        slice_offset = str(self.slice_offset_value.text().toLocal8Bit().data())
        functions = []
        functions.append(("sliceOffset", [slice_offset]))
        print self.rep_module
        action = self.update_vistrails(self.rep_module, functions)
        print self.rep_module

        print 'okTriggered'

        if action is not None:
            self.emit(SIGNAL('doneConfigure()'))
            self.emit(SIGNAL('plotDoneConfigure'), action)



def registerSelf():
>>>>>>> 2187a0cd
    registry = get_module_registry()
    registry.add_module(PVSliceRepresentation)
    registry.add_output_port(PVSliceRepresentation, "self", PVSliceRepresentation)
    registry.add_input_port(PVSliceRepresentation, "sliceOffset", basic_modules.Float)<|MERGE_RESOLUTION|>--- conflicted
+++ resolved
@@ -64,20 +64,12 @@
                 pvsp.SetActiveSource(trans_filter)
 
             # Create a slice representation
-<<<<<<< HEAD
             slice = pvsp.Slice( SliceType="Plane" )#
             pvsp.SetActiveSource(slice)
-=======
-            sliceFilter = pvsp.Slice(reader)
-            sliceFilter.SliceType.Normal = self.sliceNormal
-            sliceFilter.SliceType.Origin = origin
-
-            sliceFilter.SliceOffsetValues =  self.forceGetInputListFromPort("sliceOffset")
->>>>>>> 2187a0cd
 
             slice.SliceType.Normal = self.sliceNormal
             slice.SliceType.Origin = origin
-            slice.SliceOffsetValues = self.sliceOffsets
+            slice.SliceOffsetValues = self.forceGetInputListFromPort("sliceOffset")
 
             slice_rep = pvsp.Show(view=self.view)
 
@@ -89,9 +81,6 @@
             slice_rep.Scale  = [1,1,0.01]
             slice_rep.Representation = 'Surface'
 
-<<<<<<< HEAD
-def register_self():
-=======
     @staticmethod
     def name():
         return 'PV Slice Representation'
@@ -140,8 +129,7 @@
 
 
 
-def registerSelf():
->>>>>>> 2187a0cd
+def register_self():
     registry = get_module_registry()
     registry.add_module(PVSliceRepresentation)
     registry.add_output_port(PVSliceRepresentation, "self", PVSliceRepresentation)
