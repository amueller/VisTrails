###############################################################################
##
## Copyright (C) 2011-2013, NYU-Poly.
## Copyright (C) 2006-2011, University of Utah. 
## All rights reserved.
## Contact: contact@vistrails.org
##
## This file is part of VisTrails.
##
## "Redistribution and use in source and binary forms, with or without 
## modification, are permitted provided that the following conditions are met:
##
##  - Redistributions of source code must retain the above copyright notice, 
##    this list of conditions and the following disclaimer.
##  - Redistributions in binary form must reproduce the above copyright 
##    notice, this list of conditions and the following disclaimer in the 
##    documentation and/or other materials provided with the distribution.
##  - Neither the name of the University of Utah nor the names of its 
##    contributors may be used to endorse or promote products derived from 
##    this software without specific prior written permission.
##
## THIS SOFTWARE IS PROVIDED BY THE COPYRIGHT HOLDERS AND CONTRIBUTORS "AS IS" 
## AND ANY EXPRESS OR IMPLIED WARRANTIES, INCLUDING, BUT NOT LIMITED TO, 
## THE IMPLIED WARRANTIES OF MERCHANTABILITY AND FITNESS FOR A PARTICULAR 
## PURPOSE ARE DISCLAIMED. IN NO EVENT SHALL THE COPYRIGHT HOLDER OR 
## CONTRIBUTORS BE LIABLE FOR ANY DIRECT, INDIRECT, INCIDENTAL, SPECIAL, 
## EXEMPLARY, OR CONSEQUENTIAL DAMAGES (INCLUDING, BUT NOT LIMITED TO, 
## PROCUREMENT OF SUBSTITUTE GOODS OR SERVICES; LOSS OF USE, DATA, OR PROFITS; 
## OR BUSINESS INTERRUPTION) HOWEVER CAUSED AND ON ANY THEORY OF LIABILITY, 
## WHETHER IN CONTRACT, STRICT LIABILITY, OR TORT (INCLUDING NEGLIGENCE OR 
## OTHERWISE) ARISING IN ANY WAY OUT OF THE USE OF THIS SOFTWARE, EVEN IF 
## ADVISED OF THE POSSIBILITY OF SUCH DAMAGE."
##
###############################################################################

##############################################################################
# Data inspectors for VTK
from vistrails.core.modules.vistrails_module import ModuleError
from vistrails.core.utils import VistrailsInternalError
from vistrails.core.modules.basic_modules import Module, Float, Integer
from vistrails.core.modules.module_registry import get_module_registry
import vtk
from base_module import vtkBaseModule
from hasher import vtk_hasher
from .identifiers import identifier as vtk_pkg_identifier
from .wrapper import VTKInstanceWrapper

class vtkBaseInspector(Module):

    @classmethod
    def register_self(cls, **kwargs):
        registry = get_module_registry()
        def resolve_type(t):
            if isinstance(t, tuple):
                return registry.get_descriptor_by_name(*t).module
            elif isinstance(t, type):
                return t
            else:
                assert False, ("Unknown type " + str(type(t)))

        registry.add_module(cls, **kwargs)
        try:
            ips = cls.input_ports
        except AttributeError:
            pass
        else:
            for (port_name, types) in ips:
                registry.add_input_port(cls,
                                        port_name,
                                        list(resolve_type(t) for t in types))

        try:
            ops = cls.output_ports
        except AttributeError:
            pass
        else:
            for (port_name, types) in ops:
                registry.add_output_port(cls,
                                         port_name,
                                         list(resolve_type(t) for t in types))

    def auto_set_results(self, vtk_object):
        for function in self.outputPorts.keys():
            if hasattr(vtk_object, function):
                retValues = getattr(vtk_object, function)()
                if issubclass(retValues.__class__, vtk.vtkObject):
<<<<<<< HEAD
                    output  = VTKInstanceWrapper(retValues)
                    self.setResult(function, output)
=======
                    className = retValues.GetClassName()
                    output  = vtkBaseModule.wrapperModule(className, retValues)
                    self.set_output(function, output)
>>>>>>> 6ea11065
                elif isinstance(retValues, (tuple, list)):
                    result = list(retValues)
                    for i in xrange(len(result)):
                        if issubclass(result[i].__class__, vtk.vtkObject):
<<<<<<< HEAD
                            result[i] = VTKInstanceWrapper(result[i])
                    self.setResult(function, type(retValues)(result))
=======
                            className = result[i].GetClassName()
                            result[i] = vtkBaseModule.wrapperModule(className,
                                                                    result[i])
                    self.set_output(function, type(retValues)(result))
>>>>>>> 6ea11065
                else:
                    self.set_output(function, retValues)

class vtkDataSetInspector(vtkBaseInspector):

    def compute(self):
        vtk_object = None
        if self.has_input("SetInputConnection0"):
            ic = self.get_input("SetInputConnection0")
            port_object = ic.vtkInstance
            ix = port_object.GetIndex()
            producer = port_object.GetProducer()
            try:
                vtk_object = producer.GetOutput()
            except AttributeError:
                raise ModuleError(self, 
                                  "expected a module that supports GetOutput")
        elif self.has_input("SetInput"):
            port_object = self.get_input("SetInput")
            if hasattr(port_object, "vtkInstance"):
                vtk_object = port_object.vtkInstance
            else:
                raise ModuleError(self, "expected a vtk instance")
        if vtk_object:
            self.auto_set_results(vtk_object)

    input_ports = [('SetInputConnection0',
                    [(vtk_pkg_identifier, 'vtkAlgorithmOutput')]),
                   ('SetInput',
                    [(vtk_pkg_identifier, 'vtkDataSet')]),
                   ]
    output_ports = [('GetBounds', [Float] * 6),
                    ('GetScalarRange', [Float] * 2),
                    ('GetLength', [Float]),
                    ('GetCenter', [Float] * 3),
                    ('GetNumberOfPoints', [Integer]),
                    ('GetNumberOfCells', [Integer]),
                    ('GetPointData', 
                     [(vtk_pkg_identifier, 'vtkPointData')]),
                    ('GetCellData',
                     [(vtk_pkg_identifier, 'vtkCellData')]),
                    ]

class vtkDataSetAttributesInspector(vtkBaseInspector):
    
    def compute(self):
        vtk_object = None
        if self.has_input("SetInput"):
            port_object = self.get_input("SetInput")
            if hasattr(port_object, "vtkInstance"):
                vtk_object = port_object.vtkInstance
            else:
                raise ModuleError(self, "expected a vtk instance")
        if vtk_object:
            self.auto_set_results(vtk_object)

    input_ports = [('SetInput',
                    [(vtk_pkg_identifier, 'vtkDataSetAttributes')]),
                   ]
    output_ports = [('GetScalars', 
                     [(vtk_pkg_identifier, 'vtkDataArray')]),
                    ('GetVectors', 
                     [(vtk_pkg_identifier, 'vtkDataArray')]),
                    ('GetNormals', 
                     [(vtk_pkg_identifier, 'vtkDataArray')]),
                    ('GetTCoords', 
                     [(vtk_pkg_identifier, 'vtkDataArray')]),
                    ('GetTensors', 
                     [(vtk_pkg_identifier, 'vtkDataArray')]),
                    ('GetGlobalIds', 
                     [(vtk_pkg_identifier, 'vtkDataArray')]),
                    ('GetPedigreeIds', 
                     [(vtk_pkg_identifier, 'vtkAbstractArray')]),
                    ]

class vtkDataArrayInspector(vtkBaseInspector):

   def compute(self):
        vtk_object = None
        if self.has_input("SetInput"):
            port_object = self.get_input("SetInput")
            if hasattr(port_object, "vtkInstance"):
                vtk_object = port_object.vtkInstance
            else:
                raise ModuleError(self, "expected a vtk instance")
        if vtk_object:
            self.auto_set_results(vtk_object)

   input_ports = [('SetInput',
                   [(vtk_pkg_identifier, 'vtkDataArray')])]
   output_ports = [('GetMaxNorm', [Float]),
                   ('GetRange', [Float] * 2)]
                   
class vtkPolyDataInspector(vtkDataSetInspector):

    def compute(self):
        vtk_object = None
        if self.has_input("SetInputConnection0"):
            ic = self.get_input("SetInputConnection0")
            port_object = ic.vtkInstance
            ix = port_object.GetIndex()
            producer = port_object.GetProducer()
            try:
                vtk_object = producer.GetOutput()
            except AttributeError:
                raise ModuleError(self, 
                                  "expected a module that supports GetOutput")
        elif self.has_input("SetInput"):
            port_object = self.get_input("SetInput")
            if hasattr(port_object, "vtkInstance"):
                vtk_object = port_object.vtkInstance
            else:
                raise ModuleError(self, "expected a vtk instance")
        if vtk_object:
            self.auto_set_results(vtk_object)

    input_ports = [('SetInputConnection0',
                    [(vtk_pkg_identifier, 'vtkAlgorithmOutput')]),
                   ('SetInput',
                    [(vtk_pkg_identifier, 'vtkDataSet')]),
                   ]
    output_ports = [('GetVerts',
                     [(vtk_pkg_identifier, 'vtkCellArray')]),
                    ('GetLines',
                     [(vtk_pkg_identifier, 'vtkCellArray')]),
                    ('GetPolys',
                     [(vtk_pkg_identifier, 'vtkCellArray')]),
                    ('GetStrips',
                     [(vtk_pkg_identifier, 'vtkCellArray')]),
                    ('GetPoints',
                     [(vtk_pkg_identifier, 'vtkPoints')]),
                    ('GetNumberOfVerts', [Integer]),
                    ('GetNumberOfLines', [Integer]),
                    ('GetNumberOfPolys', [Integer]),
                    ('GetNumberOfStrips', [Integer]),
                    ]

def initialize():
    vtkBaseInspector.register_self(abstract=True, signatureCallable=vtk_hasher)
    vtkDataSetInspector.register_self(abstract=False, 
                                      signatureCallable=vtk_hasher)
    vtkDataSetAttributesInspector.register_self(abstract=False, 
                                                signatureCallable=vtk_hasher)
    vtkDataArrayInspector.register_self(abstract=False, 
                                        signatureCallable=vtk_hasher)
    vtkPolyDataInspector.register_self(abstract=False,
                                       signatureCallable=vtk_hasher)
    <|MERGE_RESOLUTION|>--- conflicted
+++ resolved
@@ -84,27 +84,14 @@
             if hasattr(vtk_object, function):
                 retValues = getattr(vtk_object, function)()
                 if issubclass(retValues.__class__, vtk.vtkObject):
-<<<<<<< HEAD
                     output  = VTKInstanceWrapper(retValues)
-                    self.setResult(function, output)
-=======
-                    className = retValues.GetClassName()
-                    output  = vtkBaseModule.wrapperModule(className, retValues)
                     self.set_output(function, output)
->>>>>>> 6ea11065
                 elif isinstance(retValues, (tuple, list)):
                     result = list(retValues)
                     for i in xrange(len(result)):
                         if issubclass(result[i].__class__, vtk.vtkObject):
-<<<<<<< HEAD
                             result[i] = VTKInstanceWrapper(result[i])
-                    self.setResult(function, type(retValues)(result))
-=======
-                            className = result[i].GetClassName()
-                            result[i] = vtkBaseModule.wrapperModule(className,
-                                                                    result[i])
                     self.set_output(function, type(retValues)(result))
->>>>>>> 6ea11065
                 else:
                     self.set_output(function, retValues)
 
