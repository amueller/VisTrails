###############################################################################
##
## Copyright (C) 2011-2013, NYU-Poly.
## Copyright (C) 2006-2011, University of Utah. 
## All rights reserved.
## Contact: contact@vistrails.org
##
## This file is part of VisTrails.
##
## "Redistribution and use in source and binary forms, with or without 
## modification, are permitted provided that the following conditions are met:
##
##  - Redistributions of source code must retain the above copyright notice, 
##    this list of conditions and the following disclaimer.
##  - Redistributions in binary form must reproduce the above copyright 
##    notice, this list of conditions and the following disclaimer in the 
##    documentation and/or other materials provided with the distribution.
##  - Neither the name of the University of Utah nor the names of its 
##    contributors may be used to endorse or promote products derived from 
##    this software without specific prior written permission.
##
## THIS SOFTWARE IS PROVIDED BY THE COPYRIGHT HOLDERS AND CONTRIBUTORS "AS IS" 
## AND ANY EXPRESS OR IMPLIED WARRANTIES, INCLUDING, BUT NOT LIMITED TO, 
## THE IMPLIED WARRANTIES OF MERCHANTABILITY AND FITNESS FOR A PARTICULAR 
## PURPOSE ARE DISCLAIMED. IN NO EVENT SHALL THE COPYRIGHT HOLDER OR 
## CONTRIBUTORS BE LIABLE FOR ANY DIRECT, INDIRECT, INCIDENTAL, SPECIAL, 
## EXEMPLARY, OR CONSEQUENTIAL DAMAGES (INCLUDING, BUT NOT LIMITED TO, 
## PROCUREMENT OF SUBSTITUTE GOODS OR SERVICES; LOSS OF USE, DATA, OR PROFITS; 
## OR BUSINESS INTERRUPTION) HOWEVER CAUSED AND ON ANY THEORY OF LIABILITY, 
## WHETHER IN CONTRACT, STRICT LIABILITY, OR TORT (INCLUDING NEGLIGENCE OR 
## OTHERWISE) ARISING IN ANY WAY OUT OF THE USE OF THIS SOFTWARE, EVEN IF 
## ADVISED OF THE POSSIBILITY OF SUCH DAMAGE."
##
###############################################################################

##############################################################################
# Transfer Function Widget for VTK
from PyQt4 import QtCore, QtGui
from vistrails.gui.modules.constant_configuration import ConstantWidgetMixin
from vistrails.core.modules.basic_modules import new_constant, init_constant, Module
from vistrails.core.modules.module_registry import get_module_registry
from vistrails.core.system import get_elementtree_library
from vistrails.core.utils.color import ColorByName
import vtk
import math
import pickle
import copy
import StringIO
import unittest
ElementTree = get_elementtree_library()

from .identifiers import identifier as vtk_pkg_identifier
from .wrapper import VTKInstanceWrapper

################################################################################
# etc

def clamp(v, mn, mx, eps=0.0):
    mne = mn + eps
    mxe = mx - eps
    if v < mne: return mn
    if v > mxe: return mx
    return v
# Because of a Qt bug see 
# http://bugreports.qt.nokia.com/browse/QTBUG-17985
# We cannot set the scene from 0 to 1. In this case we will set it
# 4000 x 4000 with GLOBAL_SCALE. When the bug is fixed, just set it to 1.0

GLOBAL_SCALE = 4000.0
##############################################################################
# Transfer Function object

class TransferFunction(object):

    def __init__(self):
        self._min_range = 0.0
        self._max_range = 1.0
        self._pts = []

    def set_range(self, mn, mx):
        self._min_range = mn
        self._max_range = mx

    def set_on_vtk_volume_property(self, vtk_volume_property):
        # Builds the opacity and color functions
        of = vtk.vtkPiecewiseFunction()
        cf = vtk.vtkColorTransferFunction()
        vp = vtk_volume_property
        for pt in self._pts:
            (scalar, opacity, color) = pt
            # Map scalar to tf range
            s = self._min_range + (self._max_range - self._min_range) * scalar
            of.AddPoint(s, opacity)
            cf.AddRGBPoint(s, color[0], color[1], color[2])
        vp.SetScalarOpacity(of)
        vp.SetColor(cf)

    def get_vtk_transfer_functions(self):
        of = vtk.vtkPiecewiseFunction()
        cf = vtk.vtkColorTransferFunction()
        for pt in self._pts:
            (scalar, opacity, color) = pt
            # Map scalar to tf range
            s = self._min_range + (self._max_range - self._min_range) * scalar
            of.AddPoint(s, opacity)
            cf.AddRGBPoint(s, color[0], color[1], color[2])
        return (of,cf)
    
    def add_point(self, scalar, opacity, color):
        self._pts.append((scalar, opacity, color))
        self._pts.sort()

    def get_value(self, scalar):
        """get_value(scalar): returns the opacity and color
        linearly interpolated at the value. Useful for
        adding knots."""
        ix = 0
        while ix < len(self._pts) and self._pts[ix][0] > scalar:
            ix += 1
        if ix == 0:
            return (self._pts[0][1], self._pts[0][2])
        elif ix == len(self._pts):
            return (self._pts[-1][1], self._pts[-1][2])
        else:
            u = ((self._pts[ix][0] - scalar) /
                 (self._pts[ix][0] - self._pts[ix-1][0]))
            do = self._pts[ix][1] - self._pts[ix-1][1]
            dr = self._pts[ix][2][0] - self._pts[ix-1][2][0]
            dg = self._pts[ix][2][1] - self._pts[ix-1][2][1]
            db = self._pts[ix][2][2] - self._pts[ix-1][2][2]
            return (self._pts[ix-1][1] + u * do,
                    (self._pts[ix-1][2][0] + u * dr,
                     self._pts[ix-1][2][1] + u * dg,
                     self._pts[ix-1][2][2] + u * db))

    def __copy__(self):
        result = TransferFunction()
        result._min_range = self._min_range
        result._max_range = self._max_range
        result._pts = copy.copy(self._pts)
        return result

    def __eq__(self, other):
        if type(other) != type(self):
            return False
        if self._min_range != other._min_range:
            return False
        if self._max_range != other._max_range:
            return False
        for my_pt, other_pt in zip(self._pts, other._pts):
            if my_pt != other_pt:
                return False
        return True

    def __ne__(self, other):
        return not self.__eq__(other)

    def serialize(self, node=None):
        """serialize(node: ElementTree.Element) -> str
        Convert this object to an XML representation in string format.
        """
        if node is None:
            node = ElementTree.Element('transfer_function')
            
        node.set('min_range', str(self._min_range))
        node.set('max_range', str(self._max_range))
        for pt in self._pts:
            ptNode = ElementTree.SubElement(node, 'point')
            ptNode.set('scalar', str(pt[0]))
            ptNode.set('opacity', str(pt[1]))
            color = pt[2]
            colorNode = ElementTree.SubElement(ptNode, 'color')
            colorNode.set('R', str(color[0]))
            colorNode.set('G', str(color[1]))
            colorNode.set('B', str(color[2]))
            
        return ElementTree.tostring(node)
   
    @staticmethod         
    def parse(strNode):
        """parse(strNode: str) -> TransferFunction
        Parses a string representing a TransferFunction and returns a 
        TransferFunction object 
        """
        try:
            node = ElementTree.fromstring(strNode)
        except SyntaxError:
            #it was serialized using pickle
            class FixUnpickler(pickle.Unpickler):
                def find_class(self, module, name):
                    if module == 'packages.vtk.tf_widget':
                        module = 'vistrails.packages.vtk.tf_widget'
                    return pickle.Unpickler.find_class(self, module, name)
            tf = FixUnpickler(StringIO.StringIO(strNode.decode('hex'))).load()
            tf._pts.sort()
            return tf
        
        if node.tag != 'transfer_function':
            return None
        #read attributes
        tf = TransferFunction()
        tf._min_range = float(node.get('min_range', "0.0")) 
        tf._max_range = float(node.get('max_range', "1.0"))
        for ptNode in node.getchildren():
            if ptNode.tag == 'point':
                scalar = float(ptNode.get('scalar','-1.0'))
                opacity = float(ptNode.get('opacity', '1.0'))
                for colorNode in ptNode.getchildren():
                    if colorNode.tag == 'color':
                        color = (float(colorNode.get('R','0.0')),
                                 float(colorNode.get('G','0.0')),
                                 float(colorNode.get('B','0.0')))
                        break
                tf._pts.append((scalar,opacity,color))
        tf._pts.sort()
        return tf
    
##############################################################################
# Graphics Items

class TransferFunctionPoint(QtGui.QGraphicsEllipseItem):

    selection_pens = { True: QtGui.QPen(QtGui.QBrush(
        QtGui.QColor(*(ColorByName.get_int('goldenrod_medium')))),GLOBAL_SCALE * 0.012),
                       False: QtGui.QPen() }

    def __init__(self, scalar, opacity, color, parent=None):
        QtGui.QGraphicsEllipseItem.__init__(self, parent)
        self._scalar = scalar
        self._opacity = opacity
        self._color = QtGui.QColor(color[0]*255,
                                   color[1]*255,
                                   color[2]*255)
        self.setPen(QtGui.QPen(QtGui.QColor(0,0,0)))
        self.setFlag(QtGui.QGraphicsItem.ItemIsMovable)
        self.setFlag(QtGui.QGraphicsItem.ItemIsSelectable)
        self.setFlag(QtGui.QGraphicsItem.ItemIsFocusable) 
        if QtCore.QT_VERSION >= 0x40600:
            self.setFlag(QtGui.QGraphicsItem.ItemSendsGeometryChanges)
        self.setZValue(2.0)

        self._sx = 1.0
        self._sy = 1.0
        # fixed scale
        self._fsx = GLOBAL_SCALE
        self._fsy  = GLOBAL_SCALE
        self._left_line = None
        self._right_line = None
        self._point = QtCore.QPointF(scalar * self._fsx, opacity * self._fsy)
        self.refresh()

        self.setToolTip("Double-click to change color\n"
                        "Right-click to remove point\n"
                        "Scalar: %.5f, Opacity: %.5f" % (self._scalar,
                                                         self._opacity))
        # This sets up the linked list of Lines

    def keyPressEvent(self, event):
        if event.key() == QtCore.Qt.Key_Backspace or \
           event.key() == QtCore.Qt.Key_Delete:
            self.remove_self()

    def refresh(self):
        dx = self._fsx * 0.025 / self._sx
        dy = self._fsy * 0.025/ self._sy
        # this is the setup
        self.setBrush(QtGui.QBrush(self._color))
        self.setRect(-dx,
                     -dy,
                     2 * dx, 2 * dy)
        self.setPos(self._fsx * self._scalar,
                    self._fsy * self._opacity)
        self.update()

    def update_scale(self, sx, sy):
        self._sx = sx
        self._sy = sy
        self.refresh()

    def itemChange(self, change, value):
        if change == QtGui.QGraphicsItem.ItemSelectedChange:
            self.setPen(self.selection_pens[value])
        if change == QtGui.QGraphicsItem.ItemPositionChange:
            # moves point
            # value is now a QPointF, not a QPoint so no conversion needed
            pt = value
            pt.setY(clamp(pt.y(), 0.0, 1.0 * self._fsy) )
            self._opacity = pt.y() / self._fsy
            self._point.setY(pt.y())
            if not self._left_line:
                pt.setX(0.0)
            elif not self._right_line:
                pt.setX(1.0 * self._fsx)
            else:
                assert self._left_line._point_right == self
                assert self._right_line._point_left == self
                pt.setX(clamp(pt.x(),
                              self._left_line._point_left._point.x(),
                              self._right_line._point_right._point.x(),
                              1e-6))
                self._point.setX(pt.x())
                self._scalar = pt.x() / self._fsx
            if self._left_line:
                self._left_line.refresh()
            if self._right_line:
                self._right_line.refresh()
            if self.scene():
                self.scene()._tf_poly.setup()
            self.setToolTip("Double-click to change color\n"
                        "Right-click to remove point\n"
                        "Scalar: %.5f, Opacity: %.5f" % (self._scalar,
                                                         self._opacity))
            return QtGui.QGraphicsItem.itemChange(self, change, pt)
        return QtGui.QGraphicsItem.itemChange(self, change, value)

    def remove_self(self):
        if not self._left_line or not self._right_line:
            # Ignore, self is a corner node that can't be removed
            return
        
        # Removes the right line and self, re-ties data structure
        self._left_line._point_right = self._right_line._point_right
        self._left_line._point_right._left_line = self._left_line
        
        # be friends with garbage collector
        self._right_line._point_left = None
        self._right_line._point_right = None
        self.scene()._tf_poly.setup()
        self.scene().removeItem(self._right_line)
        self.scene().removeItem(self)
        self._left_line.refresh()

    def mouseDoubleClickEvent(self, event):
        new_color = QtGui.QColorDialog.getColor(self._color)
        if not new_color.isValid():
            return
        self._color = new_color
        if self._left_line:
            self._left_line.refresh()
        if self._right_line:
            self._right_line.refresh()
        self.refresh()
        self.scene()._tf_poly.setup()
        QtGui.QGraphicsEllipseItem.mouseDoubleClickEvent(self, event)

    def mousePressEvent(self, event):
        if event.button() == QtCore.Qt.RightButton:
            event.accept()
            self.remove_self()
        else:
            QtGui.QGraphicsEllipseItem.mousePressEvent(self, event)
        
    def paint(self, painter, option, widget=None):
        """ paint(painter: QPainter, option: QStyleOptionGraphicsItem,
                  widget: QWidget) -> None
        Peform painting of the point without the ugly default dashed-line black
        square
        
        """
        painter.setBrush(self.brush())
        painter.setPen(self.pen())
        painter.drawEllipse(self.rect())
        
    def add_self_to_transfer_function(self, tf):
        tf.add_point(self._scalar,
                     self._opacity,
                     (self._color.redF(),
                      self._color.greenF(),
                      self._color.blueF()))

class TransferFunctionPolygon(QtGui.QGraphicsPolygonItem):

    def __init__(self):
        QtGui.QGraphicsPolygonItem.__init__(self)

    def setup(self):
        # This inspects the scene, finds the left-most point, and
        # then builds the polygon traversing the linked list structure
        if not self.scene():
            return
        pt = self.scene().get_leftmost_point()
        first_pt = pt
        self.setZValue(1.25)
        g = QtGui.QLinearGradient()
        g.setStart(0.0, 0.5)
        g.setFinalStop(1.0, 0.5)
        g.setCoordinateMode(QtGui.QGradient.ObjectBoundingMode)
        p = QtGui.QPen()
        p.setStyle(QtCore.Qt.NoPen)
        pts = [QtCore.QPointF(pt.x(), 0)]
        self.setPen(p)
        while 1:
            c = QtGui.QColor(pt._color)
            c.setAlphaF(pt._opacity)
            g.setColorAt(pt._scalar, c)
            pts.append(pt._point)
            # move cursor fwd
            if pt._right_line:
                pt = pt._right_line._point_right
            else:
                break
        self.setBrush(QtGui.QBrush(g))
        pts.append(QtCore.QPointF(pt._point.x(), 0))
        polygon = QtGui.QPolygonF(pts)
        self.setPolygon(polygon)

class TransferFunctionLine(QtGui.QGraphicsPolygonItem):

    def __init__(self, point_left, point_right, parent=None):
        assert point_right._scalar >= point_left._scalar
        QtGui.QGraphicsPolygonItem.__init__(self, parent)
        self._point_left = point_left
        self._point_right = point_right
        self._point_left._right_line = self
        self._point_right._left_line = self
        self.setup(1.0, 1.0)
        self._sx = 1.0
        self._sy = 1.0
        # fixed scale
        self._fsx = GLOBAL_SCALE
        self._fsy  = GLOBAL_SCALE
        self.setToolTip('')
        
    def setup(self, sx, sy):
        d = self._point_right._point - self._point_left._point
        d_normal = QtCore.QPointF(d.y(), -d.x())
        l = math.sqrt(d.x() * d.x() + d.y() * d.y())
        if l != 0.0:
            d_normal /= l
            d_normal *= GLOBAL_SCALE * 0.010
            d_normal.setX(d_normal.x() / sx)
            d_normal.setY(d_normal.y() / sy)
        ps = [self._point_left._point + d_normal,
              self._point_right._point + d_normal,
              self._point_right._point - d_normal,
              self._point_left._point - d_normal]
        self.setPolygon(QtGui.QPolygonF(ps))
        self.setZValue(1.5)
        # Gradient for filling
        g = QtGui.QLinearGradient()
        g.setCoordinateMode(QtGui.QGradient.ObjectBoundingMode)
        g.setStart(self._point_left._scalar, self._point_left._opacity)
        g.setFinalStop(self._point_right._scalar, self._point_right._opacity)
        g.setColorAt(0.0, self._point_left._color)
        g.setColorAt(1.0, self._point_right._color)
        self.setBrush(QtGui.QBrush(g))
        # Gradient for outlining
        g = QtGui.QLinearGradient()
        g.setStart(self._point_left._point)
        g.setFinalStop(self._point_right._point)
        dark_pl = QtGui.QColor(self._point_left._color.red() * 0.5,
                               self._point_left._color.green() * 0.5,
                               self._point_left._color.blue() * 0.5)
        dark_pr = QtGui.QColor(self._point_right._color.red() * 0.5,
                               self._point_right._color.green() * 0.5,
                               self._point_right._color.blue() * 0.5)
        g.setColorAt(0.0, dark_pl)
        g.setColorAt(1.0, dark_pr)
        p = QtGui.QPen()
        p.setBrush(QtGui.QBrush(g))
        self.setPen(p)

    def update_scale(self, sx, sy):
        self._sx = sx
        self._sy = sy
        self.refresh()

    def refresh(self):
        self.setup(self._sx, self._sy)

    def mouseDoubleClickEvent(self, event):
        p = event.scenePos()
        c_left = self._point_left._color
        c_right = self._point_right._color
        u = ((p.x() - self._point_left._point.x()) /
             (self._point_right._point.x() - self._point_left._point.x()))
        new_c = (u * c_right.redF() + (1-u) * c_left.redF(),
                 u * c_right.greenF() + (1-u) * c_left.greenF(),
                 u * c_right.blueF() + (1-u) * c_left.blueF())
        new_point = TransferFunctionPoint(p.x()/ self._fsx, p.y()/self._fsy, new_c)
        new_line = TransferFunctionLine(new_point, self._point_right)
        new_point._left_line = self
        self._point_right = new_point
        self.scene().addItem(new_line)
        self.scene().addItem(new_point)
        new_line.update_scale(self._point_left._sx,
                              self._point_left._sy)
        new_point.update_scale(self._point_left._sx,
                               self._point_left._sy)
        new_point.refresh()
        self.refresh()

    def mousePressEvent(self, event):
        # This needs to be here, otherwise mouseDoubleClickEvent does
        # not get called.
        event.accept()
        

##############################################################################
# Scene, view, widget

class TransferFunctionScene(QtGui.QGraphicsScene):

    def __init__(self, tf, parent=None):
        QtGui.QGraphicsScene.__init__(self, parent)
        self._tf_items = []
        poly = TransferFunctionPolygon()
        poly.setup()
        self._tf_poly = poly
        self.addItem(poly)
        self.create_tf_items(tf)
        self._tf_poly.setup()
        #current scale
        self._sx = 1.0
        self._sy = 1.0    
        # Add outlines
        line_color = QtGui.QColor(200, 200, 200)
        pen = QtGui.QPen(line_color)
        ps = [QtCore.QPointF(0.0, 0.0),
              QtCore.QPointF(GLOBAL_SCALE, 0.0),
              QtCore.QPointF(GLOBAL_SCALE, GLOBAL_SCALE),
              QtCore.QPointF(0.0, GLOBAL_SCALE)]
        outline = QtGui.QPolygonF(ps)
        self.addPolygon(outline, pen)

        for i in xrange(51):
            u = GLOBAL_SCALE * float(i) / 50.0
            self.addLine(QtCore.QLineF(u, 0.0, u, GLOBAL_SCALE), pen)
            self.addLine(QtCore.QLineF(0.0, u, GLOBAL_SCALE, u), pen)

    def reset_transfer_function(self, tf):
        self.create_tf_items(tf)
        self.update_scale(self._sx, self._sy)
        self._tf_poly.setup()
        
    def removeItem(self, item):
        if item in self._tf_items:
            self._tf_items.remove(item)
        QtGui.QGraphicsScene.removeItem(self, item)

    def addItem(self, item):
        # Ugly, but hey
        if isinstance(item, TransferFunctionLine) or \
           isinstance(item, TransferFunctionPoint):
            self._tf_items.append(item)
        QtGui.QGraphicsScene.addItem(self, item)

    def create_tf_items(self, tf):
        items = copy.copy(self._tf_items)
        for item in items:
            self.removeItem(item)
        self._tf_items = []
        if len(tf._pts) == 0:
            pt_left = TransferFunctionPoint(0.0, 0.0, (0.0, 0.0, 0.0))
            pt_right = TransferFunctionPoint(1.0, 0.0, (0.0, 0.0, 0.0))
            line = TransferFunctionLine(pt_left, pt_right)
            
            self.addItem(pt_left)
            self.addItem(pt_right)
            self.addItem(line)
            
        else:
            pts = [TransferFunctionPoint(*pt)
                   for pt in tf._pts]
            lines = [TransferFunctionLine(pt_l, pt_r)
                     for (pt_l, pt_r) in zip(pts[:-1], pts[1:])]
            for pt in pts:
                self.addItem(pt)
            for line in lines:
                self.addItem(line)

    def add_knot(self, scalar, opacity):
        pass

    def update_scale(self, sx, sy):
        for item in self._tf_items:
            item.update_scale(sx, sy)
        self._sx = sx
        self._sy = sy

    def get_leftmost_point(self):
        pt = None
        
        for item in self._tf_items:
            if hasattr(item, '_left_line') and not item._left_line:
                pt = item
                break
        assert pt
        return pt        

    def get_transfer_function(self):
        result = TransferFunction()
        pt = self.get_leftmost_point()
        while 1:
            pt.add_self_to_transfer_function(result)
            if pt._right_line:
                pt = pt._right_line._point_right
            else:
                break
        return result

class TransferFunctionView(QtGui.QGraphicsView):
    def __init__(self, parent=None):
        QtGui.QGraphicsView.__init__(self, parent)
        self.setRenderHint(QtGui.QPainter.Antialiasing)
        self.setHorizontalScrollBarPolicy(QtCore.Qt.ScrollBarAlwaysOff)
        self.setVerticalScrollBarPolicy(QtCore.Qt.ScrollBarAlwaysOff)
        
    def resizeEvent(self, event):
        self.resetMatrix()
        self.setMatrix(QtGui.QMatrix(event.size().width() / (GLOBAL_SCALE *10.0/9) , 0,
                                     0, -event.size().height() / (GLOBAL_SCALE*10.0/9), 0, 0))
        self.scene().update_scale(event.size().width()/(2000.0/9), event.size().height()/(2000.0/9))
        
    def focusOutEvent(self, event):
        self.parent().update_parent()
        QtGui.QGraphicsView.focusOutEvent(self, event)

default_tf = TransferFunction()
default_tf.add_point(0.0, 0.0, (0.0, 0.0, 0.0))
default_tf.add_point(1.0, 0.0, (0.0, 0.0, 0.0))
    
class TransferFunctionWidget(QtGui.QWidget, ConstantWidgetMixin):

    def __init__(self, param, parent=None):
        QtGui.QWidget.__init__(self, parent)
        ConstantWidgetMixin.__init__(self, param.strValue)
        if not param.strValue:
            self._tf = copy.copy(default_tf)
        else:
            self._tf = TransferFunction.parse(param.strValue)
        self._scene = TransferFunctionScene(self._tf, self)
        layout = QtGui.QVBoxLayout()
        self.setLayout(layout)
        self._view = TransferFunctionView(self)
        self._view.setScene(self._scene)
        self._view.setMinimumSize(200,200)
        self._view.setMaximumHeight(280)
        self._view.show()
        self._view.setSizePolicy(QtGui.QSizePolicy.Expanding,
                                 QtGui.QSizePolicy.Expanding)
        self._view.setMatrix(QtGui.QMatrix(1, 0, 0, -1, 0, 0))
        self.setMinimumSize(260,240)
        caption = QtGui.QLabel("Double-click on the line to add a point")
        font = QtGui.QFont('Arial', 11)
        font.setItalic(True)
        caption.setFont(font)
        layout.addWidget(self._view)
        layout.addWidget(caption)

    def contents(self):
        return self._scene.get_transfer_function().serialize()
    
    def setContents(self, strValue, silent=True):
        if not strValue:
            self._tf = copy.copy(default_tf)
        else:
            self._tf = TransferFunction.parse(strValue)
        self._scene.reset_transfer_function(self._tf)
        if not silent:
            self.update_parent()    
            
##############################################################################
# Helper module to adjust range

class vtkScaledTransferFunction(Module):

    def compute(self):
        reg = get_module_registry()
        tf = self.get_input('TransferFunction')
        new_tf = copy.copy(tf)
        if self.has_input('Input'):
            port = self.get_input('Input')
            algo = port.vtkInstance.GetProducer()
            output = algo.GetOutput(port.vtkInstance.GetIndex())
            (new_tf._min_range, new_tf._max_range) = output.GetScalarRange()
        elif self.has_input('Dataset'):
            algo = self.get_input('Dataset').vtkInstance
            output = algo
            (new_tf._min_range, new_tf._max_range) = output.GetScalarRange()
        else:
<<<<<<< HEAD
            (new_tf._min_range, new_tf._max_range) = self.getInputFromPort('Range')

        self.setResult('TransferFunction', new_tf)
        (of,cf) = new_tf.get_vtk_transfer_functions()

        of_module = VTKInstanceWrapper(of)
        cf_module = VTKInstanceWrapper(cf)

        self.setResult('vtkPicewiseFunction', of_module)
        self.setResult('vtkColorTransferFunction', cf_module)
=======
            (new_tf._min_range, new_tf._max_range) = self.get_input('Range')
            
        self.set_output('TransferFunction', new_tf)
        (of,cf) = new_tf.get_vtk_transfer_functions()
        
        of_module = reg.get_descriptor_by_name(vtk_pkg_identifier, 
                                               'vtkPiecewiseFunction').module()
        of_module.vtkInstance  = of
        
        cf_module = reg.get_descriptor_by_name(vtk_pkg_identifier, 
                                               'vtkColorTransferFunction').module()
        cf_module.vtkInstance  = cf
        
        self.set_output('vtkPicewiseFunction', of_module)
        self.set_output('vtkColorTransferFunction', cf_module)
>>>>>>> 6ea11065

string_conversion = staticmethod(lambda x: x.serialize())
conversion = staticmethod(lambda x: TransferFunction.parse(x))
validation = staticmethod(lambda x: isinstance(x, TransferFunction))
TransferFunctionConstant = new_constant('TransferFunction',
                                        conversion,
                                        default_tf,
                                        validation,
                                        TransferFunctionWidget)
TransferFunctionConstant.translate_to_string = string_conversion

##############################################################################

def initialize():
    init_constant(TransferFunctionConstant)
    
##############################################################################
class TestTransferFunction(unittest.TestCase):
    def test_serialization(self):
        tf = TransferFunction()
        tf._min_range = 0.1
        tf._max_range = 2.0
        tf._pts.append((0.3,0.5,(1.0,1.0,1.0)))
        tf._pts.append((0.6,0.7,(1.0,0.5,1.0)))
        tf._pts.append((0.2,0.8,(1.0,0.0,1.0)))
        tf._pts.sort()
        
        #simulate old serialization method
        ser1 = pickle.dumps(tf).encode('hex')
        
        ser2 = tf.serialize()
        
        tf1 = TransferFunction.parse(ser1)
        tf2 = TransferFunction.parse(ser2)
        
        assert tf == tf1
        assert tf == tf2
        assert tf1 == tf2
        
if __name__ == "__main__":
    unittest.main()<|MERGE_RESOLUTION|>--- conflicted
+++ resolved
@@ -679,18 +679,6 @@
             output = algo
             (new_tf._min_range, new_tf._max_range) = output.GetScalarRange()
         else:
-<<<<<<< HEAD
-            (new_tf._min_range, new_tf._max_range) = self.getInputFromPort('Range')
-
-        self.setResult('TransferFunction', new_tf)
-        (of,cf) = new_tf.get_vtk_transfer_functions()
-
-        of_module = VTKInstanceWrapper(of)
-        cf_module = VTKInstanceWrapper(cf)
-
-        self.setResult('vtkPicewiseFunction', of_module)
-        self.setResult('vtkColorTransferFunction', cf_module)
-=======
             (new_tf._min_range, new_tf._max_range) = self.get_input('Range')
             
         self.set_output('TransferFunction', new_tf)
@@ -706,7 +694,6 @@
         
         self.set_output('vtkPicewiseFunction', of_module)
         self.set_output('vtkColorTransferFunction', cf_module)
->>>>>>> 6ea11065
 
 string_conversion = staticmethod(lambda x: x.serialize())
 conversion = staticmethod(lambda x: TransferFunction.parse(x))
