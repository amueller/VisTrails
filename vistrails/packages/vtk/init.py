--- conflicted
+++ resolved
@@ -42,26 +42,12 @@
      Color, identifier as basic_pkg
 from vistrails.core.modules.module_registry import get_module_registry
 from vistrails.core.modules.vistrails_module import new_module, ModuleError
-<<<<<<< HEAD
 from vistrails.core.system import get_vistrails_default_pkg_prefix
-from vistrails.core.vistrail.connection import Connection
-from base_module import vtkBaseModule
-from class_tree import ClassTree
 from identifiers import identifier as vtk_pkg_identifier
-from vtk_parser import VTKMethodParser
-import re
-import os.path
-from itertools import izip
-import tf_widget
-import offscreen
-import fix_classes
-import inspectors
-=======
 from vistrails.core.upgradeworkflow import UpgradeWorkflowHandler
 from vistrails.core.utils import all, any, InstanceObject
 from vistrails.core.vistrail.connection import Connection
 
->>>>>>> fc278024
 from hasher import vtk_hasher
 from itertools import izip
 import os.path
@@ -71,7 +57,6 @@
 vtk = py_import('vtk', {'linux-debian': 'python-vtk',
                         'linux-ubuntu': 'python-vtk',
                         'linux-fedora': 'vtk-python'})
-
 
 from base_module import vtkBaseModule
 from class_tree import ClassTree
