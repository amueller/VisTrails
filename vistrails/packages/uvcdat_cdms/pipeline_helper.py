--- conflicted
+++ resolved
@@ -1567,73 +1567,6 @@
     def btn_cancel_clicked(self, checked):
         self.reject()
         
-<<<<<<< HEAD
-class AddCDMSVarDialog(QtGui.QDialog):
-    def __init__(self, controller, var_list, parent=None):
-        super(AddCDMSVarDialog, self).__init__(parent)
-        self.setWindowTitle('UVCDAT VCS Plot Composition')
-        self.proj_controller = controller
-        self.var = None
-        self.varName = None
-        self._var_list = var_list
-        dlg_layout = QtGui.QVBoxLayout()
-        label = QtGui.QLabel("Please select a defined variable:")
-        self.var_list= QtGui.QListWidget(self)
-        self.btn_ok = QtGui.QPushButton("OK")
-        self.btn_cancel = QtGui.QPushButton("Cancel")
-        btn_layout = QtGui.QHBoxLayout()
-        btn_layout.addStretch()
-        btn_layout.addWidget(self.btn_ok)
-        btn_layout.addWidget(self.btn_cancel)
-        btn_layout.addStretch()
-        dlg_layout.addWidget(label)
-        dlg_layout.addWidget(self.var_list)
-        dlg_layout.addLayout(btn_layout)
-        self.btn_ok.clicked.connect(self.btn_ok_clicked)
-        self.btn_cancel.clicked.connect(self.btn_cancel_clicked)
-        self.setLayout(dlg_layout)
-        self.create_list()
-        
-    @pyqtSlot(bool)
-    def btn_ok_clicked(self, checked):
-        item = self.var_list.selectedItems()[0]
-        self.varName = item.varName
-        self.var = item.var
-        self.accept()
-       
-    @pyqtSlot(bool) 
-    def btn_cancel_clicked(self, checked):
-        self.reject()
-        
-    def create_list(self):
-        for varName in sorted(self.proj_controller.defined_variables):
-            if varName not in self._var_list:
-                var = self.proj_controller.defined_variables[varName]
-                var_module = var.to_module(self.proj_controller.vt_controller)
-                item = CDMSVarListWidgetItem(var_module, varName, CDMSVariable, self.var_list)
-                
-        sheetName = self.proj_controller.current_sheetName
-        (row, col) = self.proj_controller.current_cell_coords
-        cell = self.proj_controller.sheet_map[sheetName][(row,col)]
-        helper = CDMSPipelineHelper
-            
-        #only add computed vars that are in the main variable widget
-        mainVarList = []
-        count = 0
-        for wid in QApplication.topLevelWidgets():
-            varWidget = wid.findChild(QDefinedVariableWidget)
-            if varWidget is not None:
-                mainVarList = varWidget.varList
-                count = mainVarList.count()
-                break
-            
-        for varName in sorted(self.proj_controller.computed_variables):
-            if varName not in self._var_list:                
-                for i in range(count):
-                    if varName == str(mainVarList.item(i).getVarName()):
-                        var_module = self.proj_controller.get_var_module(varName, cell, helper)
-                        item = CDMSVarListWidgetItem(var_module, varName, CDMSVariableOperation, self.var_list)
-=======
 #class AddCDMSVarDialog(QtGui.QDialog):
 #    def __init__(self, controller, var_list, parent=None):
 #        super(AddCDMSVarDialog, self).__init__(parent)
@@ -1681,7 +1614,6 @@
 #            if varName not in self._var_list:
 #                var = self.proj_controller.computed_variables[varName]
 #                item = CDMSVarListWidgetItem(None, varName, CDMSVariableOperation, self.var_list)
->>>>>>> 3dbf5395
             
         
 #class CDMSVarListWidgetItem(QtGui.QListWidgetItem):
