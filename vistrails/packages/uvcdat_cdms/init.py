from PyQt4 import QtCore, QtGui

try:
    import cPickle as pickle
except:
    import pickle

#from cdatguiwrap import VCSQtManager
from packages.vtk.vtkcell import QVTKWidget, QVTKWidgetToolBar, VTKCell
import vcs
import genutil
import cdutil
import cdms2
import time
import api
import re
import MV2
import os
import ast
import string
from info import identifier
from widgets import GraphicsMethodConfigurationWidget
from core.configuration import get_vistrails_configuration
from core.modules.module_registry import get_module_registry
from core.modules.vistrails_module import Module, ModuleError, NotCacheable
from core import debug
from core.utils import InstanceObject
from packages.spreadsheet.basic_widgets import SpreadsheetCell
from packages.spreadsheet.spreadsheet_controller import spreadsheetController
from packages.spreadsheet.spreadsheet_cell import QCellWidget, QCellToolBar
from packages.uvcdat.init import Variable, Plot
from gui.application import get_vistrails_application
from gui.uvcdat.theme import UVCDATTheme
from gui.uvcdat.cdmsCache import CdmsCache
import gui.uvcdat.regionExtractor #for certain toPython commands
import vtk
from packages.vtDV3D.PersistentModule import AlgorithmOutputModule3D, PersistentVisualizationModule

canvas = None
original_gm_attributes = {}

def expand_port_specs(port_specs, pkg_identifier=None):
    if pkg_identifier is None:
        pkg_identifier = identifier
    reg = get_module_registry()
    out_specs = []
    for port_spec in port_specs:
        if len(port_spec) == 2:
            out_specs.append((port_spec[0],
                              reg.expand_port_spec_string(port_spec[1],
                                                          pkg_identifier)))
        elif len(port_spec) == 3:
            out_specs.append((port_spec[0],
                              reg.expand_port_spec_string(port_spec[1],
                                                          pkg_identifier),
                              port_spec[2])) 
    return out_specs

class StandardGrid():
    cache={}

    @classmethod
    def clear_cache(cls): 
        cls.cache={}  
         
    @classmethod
    def regrid( cls, var ):
        from api import get_current_project_controller
        from packages.serverside_data_processing.standard_grid import standard_regrid 
        
        proj_controller = get_current_project_controller()
        cdms_var = proj_controller.defined_variables[ var.id ]  
#        cell_info = [ str(val) for val in proj_controller.get_current_cell_info() ]
        file_path = cdms_var.filename
        cache_id = ':'.join( [ file_path, var.id ] )
        cached_std_var = cls.cache.get( cache_id, None )
        if id(cached_std_var) <> id(None): return cached_std_var 

        file = None
        if file_path:
            file = CdmsCache.d.get( file_path, None )
            if not file:
                file = CdmsCache.d[file_path] = cdms2.open( file_path )
    
        if not file: return var
               
        regrid_var = standard_regrid( file, var, cache=cls.cache ) 
        
        cls.cache[ cache_id ] = regrid_var
        return regrid_var

    
class CDMSVariable(Variable):
    _input_ports = expand_port_specs([("axes", "basic:String"),
                                      ("axesOperations", "basic:String"),
                                      ("varNameInFile", "basic:String"),
                                      ("attributes", "basic:Dictionary"),
                                      ("axisAttributes", "basic:Dictionary"),
                                      ("setTimeBounds", "basic:String")])
    _output_ports = expand_port_specs([("self", "CDMSVariable")])

    def __init__(self, filename=None, url=None, source=None, name=None, \
                     load=False, varNameInFile=None, axes=None, \
                     axesOperations=None, attributes=None, axisAttributes=None,
                     timeBounds=None):
        import sys
        print>>sys.stderr,  "CDMSVariable init"; sys.stderr.flush()
        Variable.__init__(self, filename, url, source, name, load)
        self.axes = axes
        self.axesOperations = axesOperations
        self.varNameInFile = varNameInFile
        self.attributes = attributes
        self.axisAttributes = axisAttributes
        self.timeBounds = timeBounds
        self.var = None
        
        if varNameInFile is None:
            self.varname = name
        else:
            self.varname = varNameInFile

    def __copy__(self):
        """__copy__() -> CDMSVariable - Returns a clone of itself"""
        cp = CDMSVariable()
        cp.filename = self.filename
        cp.file = self.file
        cp.url = self.url
        cp.source = self.source
        cp.name = self.name
        cp.load = self.load
        cp.varNameInFile = self.varNameInFile
        cp.varname = self.varname
        cp.axes = self.axes
        cp.axesOperations = self.axesOperations
        cp.attributes = self.attributes
        cp.axisAttributes = self.axisAttributes
        cp.timeBounds = self.timeBounds
        return cp
        
    def to_module(self, controller):
        module = Variable.to_module(self, controller, identifier)
        functions = []
        if self.varNameInFile is not None:
            functions.append(("varNameInFile", [self.varNameInFile]))
        if self.axes is not None:
            functions.append(("axes", [self.axes]))
        if self.axesOperations is not None:
            functions.append(("axesOperations", [self.axesOperations]))
        if self.attributes is not None:
            functions.append(("attributes", [self.attributes]))
        if self.axisAttributes is not None:
            functions.append(("axisAttributes", [self.axisAttributes]))
        if self.timeBounds is not None:
            functions.append(("setTimeBounds", [self.timeBounds]))
        functions = controller.create_functions(module, functions)
        for f in functions:
            module.add_function(f)
        return module        
    
    def to_python(self):
        from packages.vtDV3D.vtUtilities import memoryLogger
        if self.source:
            cdmsfile = self.source.var
        elif self.url:
            url_path = os.path.expanduser(self.url)
            if url_path in CdmsCache.d:
                #print "Using cache5 for %s" % url_path
                cdmsfile = CdmsCache.d[url_path]
            else:
                #print "Loading file5 %s" % url_path
                cdmsfile = CdmsCache.d[url_path] = cdms2.open( os.path.expanduser(url_path) )
        elif self.file:
            file_path = os.path.expanduser(self.file)
            if file_path in CdmsCache.d:
                #print "Using cache6 for %s" % file_path
                cdmsfile = CdmsCache.d[file_path]
            else:
                #print "Loading file6 %s" % file_path
                cdmsfile = CdmsCache.d[file_path] = cdms2.open( file_path )
        
        varName = self.name
        if self.varNameInFile is not None:
            varName = self.varNameInFile
            
        # get file var to see if it is axis or not
        fvar = cdmsfile[varName]
        if isinstance(fvar, cdms2.axis.FileAxis):
            var = cdms2.MV2.array(fvar)
        
        memoryLogger.log("start cdms variable read") 

        if self.axes is not None:
            #convert string into kwargs
            #example axis string:
            #lon=(0.0, 358.5),lev=(3.54, 992.55),time=('301-1-1 0:0:0.0', '301-2-1 0:0:0.0'),lat=(-88.92, 88.92),squeeze=1,
            
            def getKWArgs(**kwargs):
                return kwargs
            
            try:
                kwargs = eval('getKWArgs(%s)' % self.axes)
            except Exception, e:
                format = "Invalid 'axes' specification: %s\nProduced error: %s"
                raise ModuleError(self, format % (self.axes, str(e)))

            if isinstance(fvar, cdms2.axis.FileAxis):
                try:
                    var = var.__call__(**kwargs)
                except Exception, e:
                    format = "WARNING: axis variable %s subslice \
                            failed with selector '%s'\nError: %s"
                    print format % (varName, str(kwargs), str(e))
            else:
                var = cdmsfile.__call__(varName, **kwargs)
        elif not isinstance(fvar, cdms2.axis.FileAxis):
            var = cdmsfile.__call__(varName)
            
        memoryLogger.log("finish cdms variable read")    
            
        if self.axesOperations is not None:
            var = CDMSVariable.applyAxesOperations(var, self.axesOperations)
            
        #make sure that var.id is the same as self.name
        var.id = self.name
        if self.attributes is not None:
            for attr in self.attributes:
                try:
                    attValue=eval(str(self.attributes[attr]).strip())
                except:
                    attValue=str(self.attributes[attr]).strip()
                setattr(var,attr, attValue) 
                       
        if self.axisAttributes is not None:
            for axName in self.axisAttributes:
                for attr in self.axisAttributes[axName]:
                    try:
                        attValue=eval(str(self.axisAttributes[axName][attr]).strip())
                    except:
                        attValue=str(self.axisAttributes[axName][attr]).strip()
                    ax = var.getAxis(var.getAxisIndex(axName))
                    setattr(ax,attr, attValue)
                    
        if self.timeBounds is not None:
            var = self.applySetTimeBounds(var, self.timeBounds)
                   
        return var
    
    def to_python_script(self, include_imports=False, ident=""):
        text = ''
        if include_imports:
            text += ident + "import cdms2, cdutil, genutil\n"
        if self.source:
            cdmsfile = self.source.var
        elif self.url:
            text += ident + "cdmsfile = cdms2.open('%s')\n" % os.path.expanduser(self.url)
        elif self.file:
            text += ident + "cdmsfile = cdms2.open('%s')\n" % os.path.expanduser(self.file)
            
        if self.varNameInFile is not None:
            text += ident + "%s = cdmsfile('%s')\n"%(self.name, self.varNameInFile)
        else:
            text += ident + "%s = cdmsfile('%s')\n"%(self.name, self.name)
        if self.axes is not None:
            text += ident + "%s = %s(%s)\n"% (self.name, self.name, self.axes)
        if self.axesOperations is not None:
            text += ident + "axesOperations = eval(\"%s\")\n"%self.axesOperations
            text += ident + "for axis in list(axesOperations):\n"
            text += ident + "    if axesOperations[axis] == 'sum':\n"
            text += ident + "        %s = cdutil.averager(%s, axis='(%%s)'%%axis, weight='equal', action='sum')\n"% (self.name, self.name) 
            text += ident + "    elif axesOperations[axis] == 'avg':\n"
            text += ident + "        %s = cdutil.averager(%s, axis='(%%s)'%%axis, weight='equal')\n"% (self.name, self.name)
            text += ident + "    elif axesOperations[axis] == 'wgt':\n"
            text += ident + "        %s = cdutil.averager(%s, axis='(%%s)'%%axis)\n"% (self.name, self.name)
            text += ident + "    elif axesOperations[axis] == 'gtm':\n"
            text += ident + "        %s = genutil.statistics.geometricmean(%s, axis='(%%s)'%%axis)\n"% (self.name, self.name)
            text += ident + "    elif axesOperations[axis] == 'std':\n"
            text += ident + "        %s = genutil.statistics.std(%s, axis='(%%s)'%%axis)\n"% (self.name, self.name)
       
        if self.attributes is not None:
            text += "\n" + ident + "#modifying variable attributes\n"
            for attr in self.attributes:
                text += ident + "%s.%s = %s\n" % (self.name, attr,
                                                  repr(self.attributes[attr]))
                
        if self.axisAttributes is not None:
            text += "\n" + ident + "#modifying axis attributes\n"
            for axName in self.axisAttributes:
                text += ident + "ax = %s.getAxis(%s.getAxisIndex('%s'))\n" % (self.name,self.name,axName)
                for attr in self.axisAttributes[axName]:
                    text += ident + "ax.%s = %s\n" % ( attr,
                                        repr(self.axisAttributes[axName][attr]))
        
        if self.timeBounds is not None:
            data = self.timeBounds.split(":")
            if len(data) == 2:
                timeBounds = data[0]
                val = float(data[1])
            else:
                timeBounds = self.timeBounds
            text += "\n" + ident + "#%s\n"%timeBounds
            if timeBounds == "Set Bounds For Yearly Data":
                text += ident + "cdutil.times.setTimeBoundsYearly(%s)\n"%self.name
            elif timeBounds == "Set Bounds For Monthly Data":
                text += ident + "cdutil.times.setTimeBoundsMonthly(%s)\n"%self.name
            elif timeBounds == "Set Bounds For Daily Data":
                text += ident + "cdutil.times.setTimeBoundsDaily(%s)\n"%self.name
            elif timeBounds == "Set Bounds For Twice-daily Data":
                text += ident + "cdutil.times.setTimeBoundsDaily(%s,2)\n"%self.name
            elif timeBounds == "Set Bounds For 6-Hourly Data":
                text += ident + "cdutil.times.setTimeBoundsDaily(%s,4)\n"%self.name
            elif timeBounds == "Set Bounds For Hourly Data":
                text += ident + "cdutil.times.setTimeBoundsDaily(%s,24)\n"%self.name
            elif timeBounds == "Set Bounds For X-Daily Data":
                text += ident + "cdutil.times.setTimeBoundsDaily(%s,%g)\n"%(self.name,val)
                
        return text
    
    @staticmethod
    def from_module(module):
        from pipeline_helper import CDMSPipelineHelper
        var = Variable.from_module(module)
        var.axes = CDMSPipelineHelper.get_value_from_function(module, 'axes')
        var.axesOperations = CDMSPipelineHelper.get_value_from_function(module, 'axesOperations')
        var.varNameInFile = CDMSPipelineHelper.get_value_from_function(module, 'varNameInFile')
        if var.varNameInFile is not None:
            var.varname = var.varNameInFile
        attrs = CDMSPipelineHelper.get_value_from_function(module, 'attributes')
        if attrs is not None:
            var.attributes = ast.literal_eval(attrs)
        else:
            var.attributes = attrs
            
        axattrs = CDMSPipelineHelper.get_value_from_function(module, 'axisAttributes')
        if axattrs is not None:
            var.axisAttributes = ast.literal_eval(axattrs)
        else:
            var.axisAttributes = axattrs
        var.timeBounds = CDMSPipelineHelper.get_value_from_function(module, 'setTimeBounds')
        var.__class__ = CDMSVariable
        return var
        
    def compute(self):
        from packages.vtDV3D.vtUtilities import memoryLogger
        memoryLogger.log("start CDMSVariable.compute")
        self.axes = self.forceGetInputFromPort("axes")
        self.axesOperations = self.forceGetInputFromPort("axesOperations")
        self.varNameInFile = self.forceGetInputFromPort("varNameInFile")
        if self.varNameInFile is not None:
            self.varname = self.varNameInFile
        self.attributes = self.forceGetInputFromPort("attributes")
        self.axisAttributes = self.forceGetInputFromPort("axisAttributes")
        self.timeBounds = self.forceGetInputFromPort("setTimeBounds")
        self.get_port_values()
#        print " ---> CDMSVariable-->compute: ", str(self.file), str(self.url), str(self.name)
        self.var = self.to_python()
        self.setResult("self", self)
        memoryLogger.log("finished CDMSVariable.compute")

    @staticmethod
    def applyAxesOperations(var, axesOperations):
        """ Apply axes operations to update the slab """
        try:
            axesOperations = ast.literal_eval(axesOperations)
        except:
            raise TypeError("Invalid string 'axesOperations': %s" % str(axesOperations) )

        for axis in list(axesOperations):
            if axesOperations[axis] == 'sum':
                var = cdutil.averager(var, axis="(%s)" % axis, weight='equal',
                                      action='sum')
            elif axesOperations[axis] == 'avg':
                var = cdutil.averager(var, axis="(%s)" % axis, weight='equal')
            elif axesOperations[axis] == 'wgt':
                var = cdutil.averager(var, axis="(%s)" % axis)
            elif axesOperations[axis] == 'gtm':
                var = genutil.statistics.geometricmean(var, axis="(%s)" % axis)
            elif axesOperations[axis] == 'std':
                var = genutil.statistics.std(var, axis="(%s)" % axis)
        return var

    @staticmethod
    def applySetTimeBounds(var, timeBounds):
        data = timeBounds.split(":")
        if len(data) == 2:
            timeBounds = data[0]
            val = float(data[1])
        if timeBounds == "Set Bounds For Yearly Data":
            cdutil.times.setTimeBoundsYearly(var)
        elif timeBounds == "Set Bounds For Monthly Data":
            cdutil.times.setTimeBoundsMonthly(var)
        elif timeBounds == "Set Bounds For Daily Data":
            cdutil.times.setTimeBoundsDaily(var)
        elif timeBounds == "Set Bounds For Twice-daily Data":
            cdutil.times.setTimeBoundsDaily(var,2)
        elif timeBounds == "Set Bounds For 6-Hourly Data":
            cdutil.times.setTimeBoundsDaily(var,4)
        elif timeBounds == "Set Bounds For Hourly Data":
            cdutil.times.setTimeBoundsDaily(var,24)
        elif timeBounds == "Set Bounds For X-Daily Data":
            cdutil.times.setTimeBoundsDaily(var,val)
        return var
    
def wrapVTKModule(classname,instance):
  registry = get_module_registry()
  result = registry.get_descriptor_by_name('edu.utah.sci.vistrails.vtk',classname).module()
  result.vtkInstance = instance
  return result

class CDMSVariableOperation(Module):
    _input_ports = expand_port_specs([("varname", "basic:String"),
                                      ("python_command", "basic:String"),
                                      ("axes", "basic:String"),
                                      ("axesOperations", "basic:String"),
                                      ("attributes", "basic:Dictionary"),
                                      ("axisAttributes", "basic:Dictionary"),
                                      ("timeBounds", "basic:String")])
    
    _output_ports = expand_port_specs([("output_var", "CDMSVariable")])
    
    def __init__(self, varname=None, python_command=None, axes=None, 
                 axesOperations=None, attributes=None, axisAttributes=None, 
                 timeBounds=None ):
        Module.__init__(self)
        self.varname = varname
        self.python_command = python_command
        self.axes = axes
        self.axesOperations = axesOperations
        self.attributes = attributes
        self.axisAttributes = axisAttributes
        self.timeBounds = timeBounds

    def to_module(self, controller):
        reg = get_module_registry()
        module = controller.create_module_from_descriptor(
            reg.get_descriptor_by_name(identifier, self.__class__.__name__))
        functions = []
        if self.varname is not None:
            functions.append(("varname", [self.varname]))
        if self.python_command is not None:
            functions.append(("python_command", [self.python_command]))
        if self.axes is not None:
            functions.append(("axes", [self.axes]))
        if self.axesOperations is not None:
            functions.append(("axesOperations", [self.axesOperations]))
        if self.attributes is not None:
            functions.append(("attributes", [self.attributes]))
        if self.axisAttributes is not None:
            functions.append(("axisAttributes", [self.axisAttributes]))
        if self.timeBounds is not None:
            functions.append(("timeBounds", [self.timeBounds]))
        functions = controller.create_functions(module, functions)
        for f in functions:
            module.add_function(f)
        return module        
    
    @staticmethod
    def from_module(module):
        from pipeline_helper import CDMSPipelineHelper
        op = CDMSVariableOperation()
        op.varname = CDMSPipelineHelper.get_value_from_function(module, 'varname')
        op.python_command = CDMSPipelineHelper.get_value_from_function(module, 'python_command')
        op.axes = CDMSPipelineHelper.get_value_from_function(module, 'axes')
        op.axesOperations = CDMSPipelineHelper.get_value_from_function(module, 'axesOperations')
        attrs = CDMSPipelineHelper.get_value_from_function(module, 'attributes')
        if attrs is not None:
            op.attributes = ast.literal_eval(attrs)
        else:
            op.attributes = attrs
            
        axattrs = CDMSPipelineHelper.get_value_from_function(module, 'axisAttributes')
        if axattrs is not None:
            op.axisAttributes = ast.literal_eval(axattrs)
        else:
            op.axisAttributes = axattrs
        op.timeBounds = CDMSPipelineHelper.get_value_from_function(module, 'setTimeBounds')
        return op
    
    def get_port_values(self):
        if not self.hasInputFromPort("varname"):
            raise ModuleError(self, "'varname' is mandatory.")
        if not self.hasInputFromPort("python_command"):
            raise ModuleError(self, "'python_command' is mandatory.")
        self.varname = self.forceGetInputFromPort("varname")
        self.python_command = self.getInputFromPort("python_command")
        self.axes = self.forceGetInputFromPort("axes")
        self.axesOperations = self.forceGetInputFromPort("axesOperations")
        self.attributes = self.forceGetInputFromPort("attributes")
        self.axisAttributes = self.forceGetInputFromPort("axisAttributes")
        self.timeBounds = self.forceGetInputFromPort("timeBounds")
        
    @staticmethod              
    def find_variable_in_command(v, command, startpos=0):
        """find_variable(v:str,command:str) -> int
        find the first occurrence of v in command, respecting identifier
        names
        Examples:
            >>> find_variable("v","av=clt*2")
            -1
            >>> find_variable("var","self.var=3* clt"
            -1
        """
        bidentchars = string.letters+string.digits+'_.'
        aidentchars = string.letters+string.digits+'_'
        i = command.find(v,startpos)
        if i < 0: #not found
            return i
        #checking before and after
        before = i-1
        after = i+len(v)
        ok_before = True
        ok_after = True
        if before >= 0:
            if command[before] in bidentchars:
                ok_before = False
        
        if after < len(command):
            if command[after] in aidentchars:
                ok_after = False
        
        if ok_after and ok_before:
            return i
        else:
            spos = i+len(v)
            while spos<len(command)-1 and command[spos] in aidentchars:
                spos+=1
            return CDMSVariableOperation.find_variable_in_command(v,command,spos)
        
    @staticmethod
    def replace_variable_in_command(command, oldv, newv):
        newcommand=""
        changedcommand = command
        i = CDMSVariableOperation.find_variable_in_command(oldv,changedcommand)
        while i > -1:
            newcommand += changedcommand[:i]
            newcommand += newv
            changedcommand = changedcommand[i+len(oldv):]
            i = CDMSVariableOperation.find_variable_in_command(oldv,changedcommand)
        newcommand += changedcommand
        return newcommand  
    
    def compute(self):
        pass
    
    def set_variables(self, vars):
        pass
    
    def applyOperations(self, var):
        if self.axes is not None:
            try:
                var = eval("var(%s)"% self.axes)
            except Exception, e:
                raise ModuleError(self, "Invalid 'axes' specification: %s" % \
                                      str(e))
        if self.axesOperations is not None:
            var = CDMSVariable.applyAxesOperations(var, self.axesOperations)
            
        if self.attributes is not None:
            for attr in self.attributes:
                try:
                    attValue=eval(str(self.attributes[attr]).strip())
                except:
                    attValue=str(self.attributes[attr]).strip()
                setattr(var,attr, attValue) 
                       
        if self.axisAttributes is not None:
            for axName in self.axisAttributes:
                for attr in self.axisAttributes[axName]:
                    try:
                        attValue=eval(str(self.axisAttributes[axName][attr]).strip())
                    except:
                        attValue=str(self.axisAttributes[axName][attr]).strip()
                    ax = var.getAxis(var.getAxisIndex(axName))
                    setattr(ax,attr, attValue)
                    
        if self.timeBounds is not None:
            var = CDMSVariable.applySetTimeBounds(var, self.timeBounds)
        return var
    
    def to_python_script(self, ident=""):
        text = ''
        if self.axes is not None:
            text += ident + "%s = %s(%s)\n"% (self.varname, self.varname, self.axes)
        if self.axesOperations is not None:
            text += ident + "axesOperations = eval(\"%s\")\n"%self.axesOperations
            text += ident + "for axis in list(axesOperations):\n"
            text += ident + "    if axesOperations[axis] == 'sum':\n"
            text += ident + "        %s = cdutil.averager(%s, axis='(%%s)'%%axis, weight='equal', action='sum')\n"% (self.varname, self.varname) 
            text += ident + "    elif axesOperations[axis] == 'avg':\n"
            text += ident + "        %s = cdutil.averager(%s, axis='(%%s)'%%axis, weight='equal')\n"% (self.varname, self.varname)
            text += ident + "    elif axesOperations[axis] == 'wgt':\n"
            text += ident + "        %s = cdutil.averager(%s, axis='(%%s)'%%axis)\n"% (self.varname, self.varname)
            text += ident + "    elif axesOperations[axis] == 'gtm':\n"
            text += ident + "        %s = genutil.statistics.geometricmean(%s, axis='(%%s)'%%axis)\n"% (self.varname, self.varname)
            text += ident + "    elif axesOperations[axis] == 'std':\n"
            text += ident + "        %s = genutil.statistics.std(%s, axis='(%%s)'%%axis)\n"% (self.varname, self.varname)
       
        if self.attributes is not None:
            text += "\n" + ident + "#modifying variable attributes\n"
            if 'id' not in self.attributes:
                text += ident + "%s.id = %s\n" % (self.varname, self.varname)
            for attr in self.attributes:
                text += ident + "%s.%s = %s\n" % (self.varname, attr,
                                                  repr(self.attributes[attr]))
                
        if self.axisAttributes is not None:
            text += "\n" + ident + "#modifying axis attributes\n"
            for axName in self.axisAttributes:
                text += ident + "ax = %s.getAxis(%s.getAxisIndex('%s'))\n" % (self.varname,self.varname,axName)
                for attr in self.axisAttributes[axName]:
                    text += ident + "ax.%s = %s\n" % ( attr,
                                        repr(self.axisAttributes[axName][attr]))
        
        if self.timeBounds is not None:
            data = self.timeBounds.split(":")
            if len(data) == 2:
                timeBounds = data[0]
                val = float(data[1])
            else:
                timeBounds = self.timeBounds
            text += "\n" + ident + "#%s\n"%timeBounds
            if timeBounds == "Set Bounds For Yearly Data":
                text += ident + "cdutil.times.setTimeBoundsYearly(%s)\n"%self.varname
            elif timeBounds == "Set Bounds For Monthly Data":
                text += ident + "cdutil.times.setTimeBoundsMonthly(%s)\n"%self.varname
            elif timeBounds == "Set Bounds For Daily Data":
                text += ident + "cdutil.times.setTimeBoundsDaily(%s)\n"%self.varname
            elif timeBounds == "Set Bounds For Twice-daily Data":
                text += ident + "cdutil.times.setTimeBoundsDaily(%s,2)\n"%self.varname
            elif timeBounds == "Set Bounds For 6-Hourly Data":
                text += ident + "cdutil.times.setTimeBoundsDaily(%s,4)\n"%self.varname
            elif timeBounds == "Set Bounds For Hourly Data":
                text += ident + "cdutil.times.setTimeBoundsDaily(%s,24)\n"%self.varname
            elif timeBounds == "Set Bounds For X-Daily Data":
                text += ident + "cdutil.times.setTimeBoundsDaily(%s,%g)\n"%(self.varname,val)
                
        return text
    
        
class CDMSUnaryVariableOperation(CDMSVariableOperation):
    _input_ports = expand_port_specs([("input_var", "CDMSVariable")
                                      ])
    def __init__(self, varname=None, python_command=None, axes=None, 
                 axesOperations=None, attributes=None, axisAttributes=None, 
                 timeBounds=None ):
        CDMSVariableOperation.__init__(self, varname, python_command, axes, 
                                       axesOperations, attributes, axisAttributes, 
                                       timeBounds)
        self.var = None
        
    def to_python(self):
        self.python_command = self.replace_variable_in_command(self.python_command,
                                                               self.var.name, 
                                                               "self.var.var")

        res = None
        try:
            res = eval(self.python_command)
        except:
            print "Exception evaluating python command '%s'\n" % self.python_command
            raise

        if type(res) == tuple:
            for r in res:
                if isinstance(r,cdms2.tvariable.TransientVariable):
                    var = r
                    break
        else:
            var = res 
        
        if isinstance(var, cdms2.tvariable.TransientVariable):
            var.id = self.varname
            var = self.applyOperations(var)
        return var
    
    def to_python_script(self, ident=""):
        text = ident + "%s = %s\n"%(self.varname,
                                    self.python_command)
        text += CDMSVariableOperation.to_python_script(self, ident)
        return text
    
    def compute(self):
        if not self.hasInputFromPort('input_var'):
            raise ModuleError(self, "'input_var' is mandatory.")
        
        self.var = self.getInputFromPort('input_var')
        self.get_port_values()
        self.outvar = CDMSVariable(filename=None,name=self.varname)
        self.outvar.var = self.to_python()
        self.setResult("output_var", self.outvar)
    
    def set_variables(self, vars):
        self.var = vars[0]
        
    @staticmethod
    def from_module(module):
        op = CDMSVariableOperation.from_module(module)
        op.__class__ = CDMSUnaryVariableOperation
        op.var = None
        return op
        
    def to_module(self, controller):
        module = CDMSVariableOperation.to_module(self, controller)   
        return module        
            
class CDMSBinaryVariableOperation(CDMSVariableOperation):
    _input_ports = expand_port_specs([("input_var1", "CDMSVariable"),
                                      ("input_var2", "CDMSVariable")
                                      ])
    def __init__(self, varname=None, python_command=None, axes=None, 
                 axesOperations=None, attributes=None, axisAttributes=None, 
                 timeBounds=None ):
        CDMSVariableOperation.__init__(self, varname, python_command, axes, 
                                       axesOperations, attributes, axisAttributes, 
                                       timeBounds)
        self.var1 = None
        self.var2 = None
    
    def compute(self):
        if not self.hasInputFromPort('input_var1'):
            raise ModuleError(self, "'input_var1' is mandatory.")
        
        if not self.hasInputFromPort('input_var2'):
            raise ModuleError(self, "'input_var2' is mandatory.")
        
        self.var1 = self.getInputFromPort('input_var1')
        self.var2 = self.getInputFromPort('input_var2')
        self.get_port_values()
        self.outvar = CDMSVariable(filename=None,name=self.varname)
        self.outvar.var = self.to_python()
        self.setResult("output_var", self.outvar)
        
    def set_variables(self, vars):
        self.var1 = vars[0]
        self.var2 = vars[1]
        
    def to_python(self):
        replace_map = {self.var1.name: "self.var1.var",
                       self.var2.name: "self.var2.var"}
        
        vars = [self.var1,self.var2]
        for v in vars:
            self.python_command = self.replace_variable_in_command(self.python_command,
                                                                   v.name, replace_map[v.name])

        res = eval(self.python_command)
        if type(res) == tuple:
            for r in res:
                if isinstance(r,cdms2.tvariable.TransientVariable):
                    var = r
                    break
        else:
            var = res
        
        if isinstance(var, cdms2.tvariable.TransientVariable):
            var.id = self.varname
            var = self.applyOperations(var)
        return var
        
    def to_python_script(self, ident=""):
        text = ident + "%s = %s\n"%(self.varname,
                                    self.python_command)
        text += CDMSVariableOperation.to_python_script(self, ident)
        return text
    
    @staticmethod
    def from_module(module):
        op = CDMSVariableOperation.from_module(module)
        op.__class__ = CDMSBinaryVariableOperation
        op.var1 = None
        op.var2 = None
        return op
    
    def to_module(self, controller, pkg_identifier=None):
        module = CDMSVariableOperation.to_module(self, controller)
        return module
            
class CDMSGrowerOperation(CDMSBinaryVariableOperation):
    
    _input_ports = expand_port_specs([("varname2", "basic:String")])
    
    _output_ports = expand_port_specs([("output_var", "CDMSVariable"),
                                      ("output_var2", "CDMSVariable")
                                      ])
    
    def compute(self):
        if not self.hasInputFromPort('input_var1'):
            raise ModuleError(self, "'input_var1' is mandatory.")
        
        if not self.hasInputFromPort('input_var2'):
            raise ModuleError(self, "'input_var2' is mandatory.")
        
        self.var1 = self.getInputFromPort('input_var1')
        self.var2 = self.getInputFromPort('input_var2')
        self.get_port_values()
        self.outvar = CDMSVariable(filename=None,name=self.varname)
        self.outvar2 = CDMSVariable(filename=None,name=self.varname2)
        self.outvar.var = self.to_python()
        self.outvar2.var = self.result2
        self.setResult("output_var", self.outvar)
        self.setResult("output_var2", self.outvar2)
    
    def get_port_values(self):
        if not self.hasInputFromPort("varname"):
            raise ModuleError(self, "'varname' is mandatory.")
        if not self.hasInputFromPort("varname2"):
            raise ModuleError(self, "'varname2' is mandatory.")
        if not self.hasInputFromPort("python_command"):
            raise ModuleError(self, "'python_command' is mandatory.")
        self.varname = self.forceGetInputFromPort("varname")
        self.varname2 = self.forceGetInputFromPort("varname2")
        self.python_command = self.getInputFromPort("python_command")
        self.axes = self.forceGetInputFromPort("axes")
        self.axesOperations = self.forceGetInputFromPort("axesOperations")
        self.attributes = self.forceGetInputFromPort("attributes")
        self.axisAttributes = self.forceGetInputFromPort("axisAttributes")
        self.timeBounds = self.forceGetInputFromPort("timeBounds")
        
    def to_python(self):
        replace_map = {self.var1.name: "self.var1.var",
                       self.var2.name: "self.var2.var"}
        
        vars = [self.var1,self.var2]
        for v in vars:
            self.python_command = self.replace_variable_in_command(self.python_command,
                                                                   v.name, replace_map[v.name])

        res = eval(self.python_command)
        if type(res) != tuple:
            raise ModuleError("Expecting tuple output from grower, got %s instead." % str(type(res)))
        elif len(res) != 2:
            raise ModuleError("Expecting 2 outputs from grower, got %s instead." % str(len(res)))
        
        var = res[0]
        var.id = self.varname
        var = self.applyOperations(var)
        
        self.result2 = res[1]
        self.result2.id = self.varname2
        self.result2 = self.applyOperations(self.result2)
        
        return var
    
    @staticmethod
    def from_module(module):
        op = CDMSVariableOperation.from_module(module)
        op.__class__ = CDMSGrowerOperation
        op.var1 = None
        op.var2 = None
        return op

    def to_module(self, controller):
        module = CDMSBinaryVariableOperation.to_module(self, controller)
        functions = []
        if self.varname2 is not None:
            functions.append(("varname2", [self.varname2]))
        functions = controller.create_functions(module, functions)
        for f in functions:
            module.add_function(f)
        return module        
        
class CDMSNaryVariableOperation(CDMSVariableOperation):
    _input_ports = expand_port_specs([("input_vars", "CDMSVariable"),
                                      ])
    def __init__(self, varname=None, python_command=None, axes=None, 
                 axesOperations=None, attributes=None, axisAttributes=None, 
                 timeBounds=None ):
        CDMSVariableOperation.__init__(self, varname, python_command, axes, 
                                       axesOperations, attributes, axisAttributes, 
                                       timeBounds)
        self.vars = None
        
    def compute(self):
        if self.hasInputFromPort('input_vars'):
            self.vars = self.getInputListFromPort('input_vars')
        else:
            self.vars = []
        self.get_port_values()
        self.outvar = CDMSVariable(filename=None,name=self.varname)
        self.outvar.var = self.to_python()
        self.setResult("output_var", self.outvar)
        
    def set_variables(self, vars):
        for v in vars:
            self.vars.append(v)
        
    def to_python(self):
        replace_map = {}
        for i in range(len(self.vars)):
            replace_map[self.vars[i].name] = "self.vars[%s].var"%i
            
        for v in self.vars:
            self.python_command = self.replace_variable_in_command(self.python_command,
                                                                   v.name, replace_map[v.name])
 
        res = eval(self.python_command)
        if type(res) == tuple:
            for r in res:
                if isinstance(r,cdms2.tvariable.TransientVariable):
                    var = r
                    break
        else:
            var = res
        
        if isinstance(var, cdms2.tvariable.TransientVariable):
            var.id = self.varname
            var = self.applyOperations(var)
        return var
        
    def to_python_script(self, ident=""):
        text = ident + "%s = %s\n"%(self.varname,
                                    self.python_command)
        text += CDMSVariableOperation.to_python_script(self, ident)
        return text
    
    @staticmethod
    def from_module(module):
        op = CDMSVariableOperation.from_module(module)
        op.__class__ = CDMSNaryVariableOperation
        op.vars = []
        return op
    
    def to_module(self, controller, pkg_identifier=None):
        module = CDMSVariableOperation.to_module(self, controller)
        return module
        
class CDMSPlot(Plot, NotCacheable):
    _input_ports = expand_port_specs([("variable", "CDMSVariable"),
                                      ("variable2", "CDMSVariable", True),
                                      ("plotOrder", "basic:Integer", True),
                                      ("graphicsMethodName", "basic:String"),
                                      ("template", "basic:String"),
                                      ('datawc_calendar', 'basic:Integer', True),
                                      ('datawc_timeunits', 'basic:String', True),
                                      ('datawc_x1', 'basic:Float', True),
                                      ('datawc_x2', 'basic:Float', True),
                                      ('datawc_y1', 'basic:Float', True),
                                      ('datawc_y2', 'basic:Float', True),
                                      ('xticlabels1', 'basic:String', True),
                                      ('xticlabels2', 'basic:String', True),
                                      ('yticlabels1', 'basic:String', True),
                                      ('yticlabels2', 'basic:String', True),
                                      ('xmtics1', 'basic:String', True),
                                      ('xmtics2', 'basic:String', True),
                                      ('ymtics1', 'basic:String', True),
                                      ('ymtics2', 'basic:String', True),
                                      ('projection', 'basic:String', True),
                                      ('continents', 'basic:Integer', True),
                                      ('ratio', 'basic:String', True),
                                      ("colorMap", "CDMSColorMap", True)])
    _output_ports = expand_port_specs([("self", "CDMSPlot")])

    gm_attributes = [ 'datawc_calendar', 'datawc_timeunits',
                      'datawc_x1', 'datawc_x2', 'datawc_y1', 'datawc_y2',
                      'xticlabels1', 'xticlabels2', 'yticlabels1', 'yticlabels2', 
                      'xmtics1', 'xmtics2', 'ymtics1', 'ymtics2', 'projection']
    
    plot_type = None

    def __init__(self):
        Plot.__init__(self)
        NotCacheable.__init__(self)
        self.template = "starter"
        self.graphics_method_name = "default"
        self.plot_order = -1
        self.kwargs = {}
        self.default_values = {}
        
    def compute(self):
        Plot.compute(self)
        self.graphics_method_name = \
                self.forceGetInputFromPort("graphicsMethodName", "default")
        #self.set_default_values()
        self.template = self.forceGetInputFromPort("template", "starter")
        
        if not self.hasInputFromPort('variable'):
            raise ModuleError(self, "'variable' is mandatory.")
        self.var = self.getInputFromPort('variable')
        
        self.var2 = None
        if self.hasInputFromPort('variable2'):
            self.var2 = self.getInputFromPort('variable2')

        if self.hasInputFromPort("plotOrder"):
            self.plot_order = self.getInputFromPort("plotOrder")
            
        for attr in self.gm_attributes:
            if self.hasInputFromPort(attr):
                setattr(self,attr,self.getInputFromPort(attr))
                if attr == 'Marker':
                    setattr(self, attr, pickle.loads(getattr(self, attr)))
            
        self.colorMap = None
        if self.hasInputFromPort('colorMap'):
            self.colorMap = self.getInputFromPort('colorMap')
            
        self.kwargs['continents'] = 1
        if self.hasInputFromPort('continents'):
            self.kwargs['continents'] = self.getInputFromPort('continents')
            
        self.kwargs['ratio'] = 'autot'
        if self.hasInputFromPort('ratio'):
            self.kwargs['ratio'] = self.getInputFromPort('ratio')
            if self.kwargs['ratio'] != 'autot':
                try:
                    float(self.kwargs['ratio'])
                except ValueError:
                    self.kwargs['ratio'] = 'autot'

    def to_module(self, controller):
        module = Plot.to_module(self, controller, identifier)
        functions = []
        
        #only when graphics_method_name is different from default the user can
        #change the values of the properties
        if self.graphics_method_name != "default":
            functions.append(("graphicsMethodName", [self.graphicsMethodName]))
            for attr in self.gm_attributes:
                if attr == 'Marker':
                    functions.append((attr, [pickle.dumps(getattr(self,attr))]))
                else:
                    functions.append((attr, [str(getattr(self,attr))]))
        if self.template != "starter":
            functions.append(("template", [self.template]))
            
        functions = controller.create_functions(module, functions)
        for f in functions:
            module.add_function(f)
        return module        
    
    @classmethod
    def from_module(klass, module):
        from pipeline_helper import CDMSPipelineHelper
        plot = klass()
        plot.graphics_method_name = CDMSPipelineHelper.get_graphics_method_name_from_module(module)
        for attr in plot.gm_attributes:
            setattr(plot,attr, CDMSPipelineHelper.get_value_from_function(module, attr))
        plot.template = CDMSPipelineHelper.get_template_name_from_module(module)
        return plot

    def set_default_values(self, gmName=None):
        self.default_values = {}
        if gmName is None:
            gmName = self.graphics_method_name
        if self.plot_type is not None:
            canvas = get_canvas()
            method_name = "get"+str(self.plot_type).lower()
            gm = getattr(canvas,method_name)(gmName)
            for attr in self.gm_attributes:
                setattr(self,attr,getattr(gm,attr))
                self.default_values[attr] = getattr(gm,attr)
    
    @staticmethod
    def get_canvas_graphics_method( plotType, gmName):
        method_name = "get"+str(plotType).lower()
        return getattr(get_canvas(),method_name)(gmName)
    
    @classmethod    
    def get_initial_values(klass, gmName):
        global original_gm_attributes
        return original_gm_attributes[klass.plot_type][gmName]
            
#        cgm = CDMSPlot.get_canvas_graphics_method(klass.plot_type, gmName)
#        attribs = {}
#        for attr in klass.gm_attributes:
#            attribs[attr] = getattr(cgm,attr)
#        return InstanceObject(**attribs)
      
class CDMSTDMarker(Module):
    _input_ports = expand_port_specs([("status", "basic:List", True),
                                      ("line", "basic:List", True),
                                      ("id", "basic:List", True),
                                      ("id_size", "basic:List", True),
                                      ("id_color", "basic:List", True),
                                      ("id_font", "basic:List", True),
                                      ("symbol", "basic:List", True),
                                      ("color", "basic:List", True),
                                      ("size", "basic:List", True),
                                      ("xoffset", "basic:List", True),
                                      ("yoffset", "basic:List", True),
                                      ("linecolor", "basic:List", True),
                                      ("line_size", "basic:List", True),
                                      ("line_type", "basic:List", True)])
    _output_ports = expand_port_specs([("self", "CDMSTDMarker")])

class CDMSColorMap(Module):
    _input_ports = expand_port_specs([("colorMapName", "basic:String"),
                                      ("colorCells", "basic:List")])
    _output_ports = expand_port_specs([("self", "CDMSColorMap")])
    
    def __init__(self):
        Module.__init__(self)
        self.colorMapName = None
        self.colorCells = None
        
    def compute(self):
        self.colorMapName = self.forceGetInputFromPort('colorMapName')
        self.colorCells = self.forceGetInputFromPort("colorCells")
        self.setResult("self", self)
    
    def to_module(self, controller): 
        reg = get_module_registry()   
        module = controller.create_module_from_descriptor(
        reg.get_descriptor_by_name(identifier, self.__class__.__name__))
        functions = []
        if self.colorMapName is not None:
            functions.append(("colorMapName", [self.colorMapName]))
        if self.colorCells is not None:
            functions.append(("colorCells", [self.colorCells]))
        functions = controller.create_functions(module, functions)
        for f in functions:
            module.add_function(f)
        return module
     
class CDMSCell(SpreadsheetCell):
    _input_ports = expand_port_specs([("plot", "CDMSPlot")])
    def __init__(self,*args,**kargs):
        SpreadsheetCell.__init__(self)
    def compute(self):
        input_ports = []
        plots = []
        for plot in sorted(self.getInputListFromPort('plot'), 
                           key=lambda obj: obj.plot_order):
            plots.append(plot)
        input_ports.append(plots)
        self.cellWidget = self.displayAndWait(QCDATWidget, input_ports)

class QCDATWidget(QVTKWidget):
    """ QCDATWidget is the spreadsheet cell widget where the plots are displayed.
    The widget interacts with the underlying C++, VCSQtManager through SIP.
    This enables QCDATWidget to get a reference to the Qt MainWindow that the
    plot will be displayed in and send signals (events) to that window widget.
    windowIndex is an index to the VCSQtManager window array so we can 
    communicate with the C++ Qt windows which the plots show up in.  If this 
    number is no longer consistent with the number of C++ Qt windows due to 
    adding or removing vcs.init() calls, then when you plot, it will plot into a
    separate window instead of in the cell and may crash.
    vcdat already creates 5 canvas objects
    
    """
    save_formats = ["PNG file (*.png)",
                    "GIF file (*.gif)",
                    "PDF file (*.pdf)",
                    "Postscript file (*.ps)",
                    "SVG file (*.svg)"]

    #startIndex = 2 #this should be the current number of canvas objects created 
    #maxIndex = 9999999999
    #usedIndexes = []
    
    def __init__(self, parent=None):
        QVTKWidget.__init__(self, parent)
        #self.toolBarType = QCDATWidgetToolBar
        self.window = None
        self.canvas =  None
        #self.windowId = -1
        self.createCanvas()
        #layout = QtGui.QVBoxLayout()
        #self.setLayout(layout) 
        
    def createCanvas(self):
        if self.canvas is not None:
          return
        
        self.canvas = vcs.init(backend=self.GetRenderWindow())
        ren = vtk.vtkRenderer()
        r,g,b = self.canvas.backgroundcolor
        ren.SetBackground(r/255.,g/255.,b/255.)
        self.canvas.backend.renWin.AddRenderer(ren)
        self.canvas.backend.createDefaultInteractor()
        i = self.canvas.backend.renWin.GetInteractor()
        i.RemoveObservers("ConfigureEvent")
        try:
          i.RemoveObservers("ModifiedEvent")
        except:
          pass
        i.AddObserver("ModifiedEvent",self.canvas.backend.configureEvent)


    def prepExtraDims(self,var):
        k={}
        for d,i in zip(self.extraDimsNames,self.extraDimsIndex):
            if d in var.getAxisIds():
                k[d]=slice(i,None)
        return k
    
    def updateContents(self, inputPorts, fromToolBar=False):
        """ Get the vcs canvas, setup the cell's layout, and plot """      
              
        spreadsheetWindow = spreadsheetController.findSpreadsheetWindow()
        spreadsheetWindow.setUpdatesEnabled(False)
        # Set the canvas
        # if inputPorts[0] is not None:
        #     self.canvas = inputPorts[0]
        #self.window = self.canvas
        if self.canvas is None:
            try:
                self.createCanvas()
            except ModuleError, e:
                spreadsheetWindow.setUpdatesEnabled(True)
                raise e
        #print self.windowId, self.canvas
            
        #get reparented window if it's there
        #if self.windowId in reparentedVCSWindows:
        #    self.window = reparentedVCSWindows[self.windowId]
        #    del reparentedVCSWindows[self.windowId]
        #else:
        #    print "yes we come here"
        #    self.window = self.canvas
        #pass
            
        #self.layout().addWidget(self.window)
        #self.window.setVisible(True)    
        # Place the mainwindow that the plot will be displayed in, into this
        # cell widget's layout
           
        #self.canvas.clear()
        if not fromToolBar:
            self.extraDimsNames=inputPorts[0][0].var.var.getAxisIds()[:-2]
            self.extraDimsIndex=[0,]*len(self.extraDimsNames)
            self.extraDimsLen=inputPorts[0][0].var.var.shape[:-2]
            self.inputPorts = inputPorts
            if hasattr(self.parent(),"toolBar"):
                t = self.parent().toolBar
                if hasattr(t,"dimSelector"):
                    while (t.dimSelector.count()>0):
                        t.dimSelector.removeItem(0)
                    t.dimSelector.addItems(self.extraDimsNames)
        # Plot
        for plot in inputPorts[0]:
            cmd = "#Now plotting\nvcs_canvas[%i].plot(" % (self.canvas.canvasid()-1)
            # print "PLOT TYPE:", plot.plot_type
            k1 = self.prepExtraDims(plot.var.var)
            args = [plot.var.var(**k1)]
            cmd+="%s(**%s), " % (args[0].id,str(k1))
            if hasattr(plot, "var2") and plot.var2 is not None:
                k2 = self.prepExtraDims(plot.var2.var)
                args.append(plot.var2.var(**k2))
                cmd+="%s(**%s), " % (args[-1].id,str(k2))
            args.append(plot.template)
            cgm = self.get_graphics_method(plot.plot_type, plot.graphics_method_name)
            if plot.graphics_method_name != 'default':
                for k in plot.gm_attributes:
                    if hasattr(plot,k):
                        if k in ['legend']:
                            setattr(cgm,k,eval(getattr(plot,k)))
                        else:
                            print "cgm=",cgm,"k=",k,"getattr(plot,k)=",getattr(plot,k)
                            if getattr(plot,k)!=getattr(cgm,k):
                                try:
                                    setattr(cgm,k,eval(getattr(plot,k)))
                                except:
                                    setattr(cgm,k,getattr(plot,k))
                        #print k, " = ", getattr(cgm,k)
                            
            kwargs = plot.kwargs
                    
            #record commands
            cmd+=" '%s', '%s'" %( plot.template,cgm.name)
            for k in kwargs:
                cmd+=", %s=%s" % (k, repr(kwargs[k]))
            cmd+=")"
            from gui.application import get_vistrails_application
            _app = get_vistrails_application()
            conf = get_vistrails_configuration()
            interactive = conf.check('interactiveMode')
            if interactive:
                _app.uvcdatWindow.record(cmd)                
            
            #apply colormap
            if plot.colorMap is not None:
                if plot.colorMap.colorMapName is not None:
                    self.canvas.setcolormap(str(plot.colorMap.colorMapName))
                    
                if plot.colorMap.colorCells is not None:
                    for (n,r,g,b) in plot.colorMap.colorCells:
                        self.canvas.canvas.setcolorcell(n,r,g,b);
                    #see vcs.Canvas.setcolorcell
                    self.canvas.canvas.updateVCSsegments(self.canvas.mode) # pass down self and mode to _vcs module
                    self.canvas.flush() # update the canvas by processing all the X events
            
#            try:
            self.canvas.plot(cgm,*args,**kwargs)
#             except Exception, e:
#                 print "cgm=",cgm,"args=",args,"kwargs=",kwargs
#                 spreadsheetWindow.setUpdatesEnabled(True)
#                 raise e
        doInteractorStyle = False
        if doInteractorStyle:
          vtkRenderers = self.canvas.backend.renWin.GetRenderers()
          vtkRenderers.InitTraversal()
          renderers = []
          r = vtkRenderers.GetNextItem()
          self.SetRenderWindow(self.canvas.backend.renWin)
          while r is not None:
            renderers.append(wrapVTKModule('vtkRenderer',r))
            r = vtkRenderers.GetNextItem()
          QVTKWidget.updateContents(self,(renderers,None,[],self.interactorStyle,None))
        spreadsheetWindow.setUpdatesEnabled(True)
        self.update()
        
        #make sure reparented windows stay invisible
        #for windowId in reparentedVCSWindows:
        #    reparentedVCSWindows[windowId].setVisible(False)
        
    def get_graphics_method(self, plotType, gmName):
        method_name = "get"+str(plotType).lower()
        return getattr(self.canvas,method_name)(gmName)
    
    def deleteLater(self):
        """ deleteLater() -> None        
        Make sure to free render window resource when
        deallocating. Overriding PyQt deleteLater to free up
        resources
        """
        #we need to re-parent self.window or it will be deleted together with
        #this widget. We'll put it on the mainwindow
        _app = get_vistrails_application()
        #if self.window is not None:
        #    if hasattr(_app, 'uvcdatWindow'):
        #        self.window.setParent(_app.uvcdatWindow)
        #    else: #uvcdatWindow is not setup when running in batch mode
        #        self.window.setParent(QtGui.QApplication.activeWindow())
        #    self.window.setVisible(False)
            #reparentedVCSWindows[self.windowId] = self.window
        self.canvas = None
        #self.window = None
        
        QCellWidget.deleteLater(self)    
        
    def dumpToFile(self, filename):
        """ dumpToFile(filename: str, dump_as_pdf: bool) -> None
        Dumps itself as an image to a file, calling grabWindowPixmap """
        (_,ext) = os.path.splitext(filename)
        if  ext.upper() == '.PDF':
            self.canvas.pdf(filename)#, width=11.5)
        elif ext.upper() == ".PNG":
            self.canvas.png(filename)#, width=11.5)
        elif ext.upper() == ".SVG":
            self.canvas.svg(filename)#, width=11.5)
        elif ext.upper() == ".GIF":
            self.canvas.gif(filename)#, width=11.5)
        elif ext.upper() == ".PS":
            self.canvas.postscript(filename)#, width=11.5)

    def saveToPNG(self, filename):
        """ saveToPNG(filename: str) -> bool
        Save the current widget contents to an image file
        
        """
        
        self.canvas.png(filename)
        
    def saveToPDF(self, filename):
        """ saveToPDF(filename: str) -> bool
        Save the current widget contents to a pdf file
        
        """   
        self.canvas.pdf(filename)#, width=11.5)

class QCDATWidgetToolBar(QCellToolBar):
    """
    QCDATWidgetToolBar derives from QCellToolBar to give CDMSCell
    a customizable toolbar
    
    """
    def createToolBar(self):
        """ createToolBar() -> None
        This will get call initially to add customizable widgets
        
        """
        cell = self.parent().getCell(self.parent().parentRow,self.parent().parentCol)
        if cell.inputPorts[0][0].var.var.rank()>2:
            self.prevAction=QCDATWidgetPrev(self)
            self.prevAction.setEnabled(False)
            self.appendAction(self.prevAction)
            self.dimSelector = QCDATDimSelector(self,cell)
            self.addWidget(self.dimSelector)
            self.nextAction=QCDATWidgetNext(self)
            self.addWidget(self.nextAction)
            self.nextAction.toolBar = self
            

        self.appendAction(QCDATWidgetPrint(self))
        self.appendAction(QCDATWidgetColormap(self))
        #self.appendAction(QCDATWidgetAnimation(self))
        
    def updateStatus(self, cellWidget):
        if (cellWidget is not None and
                hasattr(cellWidget, 'canvas') and
                hasattr(cellWidget.canvas, 'animate') and
                cellWidget.canvas.animate.create_flg == 1):
            self.prevAction.setEnabled(False)
            self.nextAction.setEnabled(False)
            self.dimSelector.setEnabled(False)

class QCDATDimSelector(QtGui.QComboBox):
    """ list of dims to put here"""
    def __init__(self,parent=None,cell=None):
        QtGui.QComboBox.__init__(self,parent)
        self.addItems(cell.extraDimsNames)
        self.connect(self,QtCore.SIGNAL("currentIndexChanged(int)"),self.valueChanged)
    def valueChanged(self, *args):
        self.parent().nextAction.wAction.updateLabels(fromDimension=True)

class QCDATWidgetPrev(QtGui.QAction):
    """
    QCDATWidgetColormap is the action to export the plot 
    of the current cell to a file

    """
    def __init__(self, parent=None):
        """ QCDATWidgetAnimation(icon: QIcon, parent: QWidget)
                                   -> QCDATWidgetAnimation
        Brings up the naimation
        
        """
        QtGui.QAction.__init__(self,
                               UVCDATTheme.PLOT_PREVIOUS_ICON,
                               "Previous",
                               parent)
        self.setStatusTip("Move to Previous Dimensions")
        

    def triggeredSlot(self, checked=False):
        """ toggledSlot(checked: boolean) -> None
        Execute the action when the button is clicked
        
        """
        #make sure we get the canvas object used in the cell
        cellWidget = self.toolBar.getSnappedWidget()
        selectedDim = str(self.parent().dimSelector.currentText())
        i = cellWidget.extraDimsNames.index(selectedDim)
        cellWidget.extraDimsIndex[i]-=1
        cellWidget.updateContents(cellWidget.inputPorts,True)
        self.parent().nextAction.setEnabled(True)
        if  cellWidget.extraDimsIndex[i]==0:
            self.setEnabled(False) 
        
    def updateStatus(self, info):
        """ updateStatus(info: tuple) -> None
        Updates the status of the button based on the input info
        
        """
        from gui.application import get_vistrails_application
        _app = get_vistrails_application()
        (sheet, row, col, cellWidget) = info
        selectedCells = sorted(sheet.getSelectedLocations())

        # Will not show up if there is no cell selected  
        proj_controller = _app.uvcdatWindow.get_current_project_controller()
        sheetName = sheet.getSheetName()        
        if (len(selectedCells)==1 and 
            proj_controller.is_cell_ready(sheetName,row,col)):
                self.setVisible(True)
        else:
            self.setVisible(False)
        
        self.parent().updateStatus(cellWidget)    
        
class QDimsSlider(QtGui.QWidget):
    def updateLabels(self,val=None,fromDimension=False):
        selectedDim = str(self.parent().parent().parent().dimSelector.currentText())
        for a in self.V.getAxisList():
            if a.id == selectedDim:
                break
        index = self.slider.value()
        if fromDimension:
            index=0
        if self.slider.maximum()!=len(a)-1:
            self.slider.setMaximum(len(a)-1)

        if a.isTime():
            a = a.asComponentTime()
            self.current.setText(str(a[index]))
            self.first.setText(str(a[0]))
            self.last.setText(str(a[-1]))
        else:
            self.current.setText("%g %s" % (a[index],a.units))
            self.first.setText("%g" % a[0])
            self.last.setText("%g" % a[-1])
        try:
            if not fromDimension:
                self.parent().parent().parent().nextAction.clicked(fromSlider=True,index=index)
        except Exception,err:
            pass
    def __init__(self,parent):
        super(QDimsSlider,self).__init__(parent)
        toolBar = parent.parent().parent()
        self.cell = toolBar.parent().getCell(toolBar.parent().parentRow,toolBar.parent().parentCol) 
        self.V = self.cell.inputPorts[0][0].var.var
        l = QtGui.QVBoxLayout()
        self.current = QtGui.QLabel("Date")
        l.addWidget(self.current)
        self.slider = QtGui.QSlider(QtCore.Qt.Horizontal)
        self.first = QtGui.QLabel("First")
        self.last = QtGui.QLabel("Last")
        h=QtGui.QHBoxLayout()
        h.addWidget(self.first)
        h.addWidget(self.slider)
        h.addWidget(self.last)
        l.addLayout(h)
        self.setLayout(l)
        self.updateLabels()
        self.connect(self.slider,QtCore.SIGNAL("valueChanged(int)"),self.updateLabels)
        
class QDIMSSliderAction(QtGui.QWidgetAction):
    def __init__(self,parent):
        super(QDIMSSliderAction,self).__init__(parent)
    def createWidget(self,parent):
        t = QDimsSlider(parent)
        self.parent().wAction = t
        return t


class QCDATWidgetNext(QtGui.QToolButton):
    """
    QCDATWidgetColormap is the action to export the plot 
    of the current cell to a file

    """
    def __init__(self, parent=None):
        """ QCDATWidgetAnimation(icon: QIcon, parent: QWidget)
                                   -> QCDATWidgetAnimation
        Brings up the naimation
        
        """
        super(QCDATWidgetNext,self).__init__(parent)
        #QtGui.QAbstractButton.__init__(self,
                #UVCDATTheme.PLOT_NEXT_ICON,
                #             "Next",
                    #           parent)
        self.setIcon(UVCDATTheme.PLOT_NEXT_ICON)
        self.setStatusTip("Move to Next Dimensions")
        self.connect(self, QtCore.SIGNAL("clicked(bool)"),self.clicked)
        menu = QtGui.QMenu(self)
        wAction = QDIMSSliderAction(self)
        menu.addAction(wAction)
        self.setMenu(menu)

    def clicked(self, fromSlider=False,index=0):
        """ toggledSlot(checked: boolean) -> None
        Execute the action when the button is clicked
        
        """
        #make sure we get the canvas object used in the cell
        cellWidget = self.toolBar.getSnappedWidget()
        selectedDim = str(self.parent().dimSelector.currentText())
        i = cellWidget.extraDimsNames.index(selectedDim)
        if not fromSlider:
            if cellWidget.extraDimsIndex[i]!=cellWidget.extraDimsLen[i]-1:
                cellWidget.extraDimsIndex[i]+=1
        else: 
            cellWidget.extraDimsIndex[i]=index
        cellWidget.updateContents(cellWidget.inputPorts,True)
        if cellWidget.extraDimsIndex[i]!=0:
            self.parent().prevAction.setEnabled(True)
        else:
            self.parent().prevAction.setEnabled(False)
        if  not fromSlider and cellWidget.extraDimsIndex[i]==cellWidget.extraDimsLen[i]-1:
            self.setEnabled(False) 
        
    def updateStatus(self, info):
        """ updateStatus(info: tuple) -> None
        Updates the status of the button based on the input info
        
        """
        from gui.application import get_vistrails_application
        _app = get_vistrails_application()
        (sheet, row, col, cellWidget) = info
        selectedCells = sorted(sheet.getSelectedLocations())

        # Will not show up if there is no cell selected  
        proj_controller = _app.uvcdatWindow.get_current_project_controller()
        sheetName = sheet.getSheetName()        
        if (len(selectedCells)==1 and 
            proj_controller.is_cell_ready(sheetName,row,col)):
                self.setVisible(True)
        else:
            self.setVisible(False)

class QCDATWidgetPrint(QtGui.QAction):
    """
    QCDATWidgetExport is the action to export the plot 
    of the current cell to a file

    """
    def __init__(self, parent=None):
        """ QCDATWidgetExport(icon: QIcon, parent: QWidget)
                                   -> QCDATWidgetExport
        Setup the image, status tip, etc. of the action
        
        """
        QtGui.QAction.__init__(self,
                               UVCDATTheme.PLOT_PRINTER_ICON,
                               "Print the current plot",
                               parent)
        self.setStatusTip("Print the current plot")

    def triggeredSlot(self, checked=False):
        """ toggledSlot(checked: boolean) -> None
        Execute the action when the button is clicked
        
        """
        
        cellWidget = self.toolBar.getSnappedWidget()
        printer,ok = QtGui.QInputDialog.getText(self.parent(),"Send Picture To A Printer",
                                             "Printer",text=os.environ.get("PRINTER",""))
        if ok:
            cellWidget.canvas.printer(str(printer))

    def updateStatus(self, info):
        """ updateStatus(info: tuple) -> None
        Updates the status of the button based on the input info
        
        """
        from gui.application import get_vistrails_application
        _app = get_vistrails_application()
        (sheet, row, col, cellWidget) = info
        selectedCells = sorted(sheet.getSelectedLocations())

        # Will not show up if there is no cell selected  
        proj_controller = _app.uvcdatWindow.get_current_project_controller()
        sheetName = sheet.getSheetName()        
        if (len(selectedCells)==1 and 
            proj_controller.is_cell_ready(sheetName,row,col)):
                self.setVisible(True)
        else:
            self.setVisible(False)

class QCDATWidgetAnimation(QtGui.QAction):
    """
    QCDATWidgetColormap is the action to export the plot 
    of the current cell to a file

    """
    def __init__(self, parent=None):
        """ QCDATWidgetAnimation(icon: QIcon, parent: QWidget)
                                   -> QCDATWidgetAnimation
        Brings up the naimation
        
        """
        QtGui.QAction.__init__(self,
                               UVCDATTheme.PLOT_ANIMATION_ICON,
                               "Animate",
                               parent)
        self.setStatusTip("Animate this plot")
        self.setEnabled(True) 
        

    def triggeredSlot(self, checked=False):
        """ toggledSlot(checked: boolean) -> None
        Execute the action when the button is clicked
        
        """
        from gui.application import get_vistrails_application
        _app = get_vistrails_application()
        #make sure we get the canvas object used in the cell
        cellWidget = self.toolBar.getSnappedWidget()
        canvas = cellWidget.canvas
        _app.uvcdatWindow.dockAnimate.widget().setCanvas(canvas)
        _app.uvcdatWindow.dockAnimate.show()
        
    def updateStatus(self, info):
        """ updateStatus(info: tuple) -> None
        Updates the status of the button based on the input info
        
        """
        from gui.application import get_vistrails_application
        _app = get_vistrails_application()
        (sheet, row, col, cellWidget) = info
        selectedCells = sorted(sheet.getSelectedLocations())

        # Will not show up if there is no cell selected  
        proj_controller = _app.uvcdatWindow.get_current_project_controller()
        sheetName = sheet.getSheetName()        
        if (len(selectedCells)==1 and 
            proj_controller.is_cell_ready(sheetName,row,col)):
                self.setVisible(True)
        else:
            self.setVisible(False)

class QCDATWidgetColormap(QtGui.QAction):
    """
    QCDATWidgetColormap is the action to export the plot 
    of the current cell to a file

    """
    def __init__(self, parent=None):
        """ QCDATWidgetColormap(icon: QIcon, parent: QWidget)
                                   -> QCDATWidgetColormap
        Setup the colormapeditor
        
        """
        QtGui.QAction.__init__(self,
                               UVCDATTheme.PLOT_COLORMAP_ICON,
                               "Colormap Editor",
                               parent)
        self.setStatusTip("Brings up the colormap editor")

    def triggeredSlot(self, checked=False):
        """ toggledSlot(checked: boolean) -> None
        Execute the action when the button is clicked
        
        """
        from gui.application import get_vistrails_application
        _app = get_vistrails_application()
        #make sure we get the canvas object used in the cell
        cellWidget = self.toolBar.getSnappedWidget()
        canvas = cellWidget.canvas
        _app.uvcdatWindow.colormapEditor.activateFromCell(canvas)
        

    def updateStatus(self, info):
        """ updateStatus(info: tuple) -> None
        Updates the status of the button based on the input info
        
        """
        from gui.application import get_vistrails_application
        _app = get_vistrails_application()
        (sheet, row, col, cellWidget) = info
        selectedCells = sorted(sheet.getSelectedLocations())

        # Will not show up if there is no cell selected  
        proj_controller = _app.uvcdatWindow.get_current_project_controller()
        sheetName = sheet.getSheetName()        
        if (len(selectedCells)==1 and 
            proj_controller.is_cell_ready(sheetName,row,col)):
                self.setVisible(True)
        else:
            self.setVisible(False)

_modules = [CDMSVariable, CDMSPlot, CDMSCell, CDMSTDMarker, CDMSVariableOperation,
            CDMSUnaryVariableOperation, CDMSBinaryVariableOperation, 
            CDMSNaryVariableOperation, CDMSColorMap, CDMSGrowerOperation]

def get_input_ports(plot_type):
    if plot_type == "Boxfill":
        return expand_port_specs([('boxfill_type', 'basic:String', True),
                                  ('color_1', 'basic:Integer', True),
                                  ('color_2', 'basic:Integer', True),
                                  ('levels', 'basic:List', True),
                                  ('ext_1', 'basic:String', True),
                                  ('ext_2', 'basic:String', True),
                                  ('fillareacolors', 'basic:List', True),
                                  ('fillareaindices', 'basic:List', True),
                                  ('fillareastyle', 'basic:String', True),
                                  ('legend', 'basic:String', True),
                                  ('level_1', 'basic:Float', True),
                                  ('level_2', 'basic:Float', True),
                                  ('missing', 'basic:Integer', True),
                                  ('xaxisconvert', 'basic:String', True),
                                  ('yaxisconvert', 'basic:String', True),
                                  ])
    elif plot_type == "3D_Scalar":
        return expand_port_specs([('axes', 'basic:String', True),])

    elif plot_type == "3D_Vector":
<<<<<<< HEAD
        return expand_port_specs([('axes', 'basic:String', True),])  

=======
        return expand_port_specs([('axes', 'basic:String', True),])
    
>>>>>>> 1a6fa913
    elif plot_type == "Isofill":
        return expand_port_specs([('levels', 'basic:List', True),
                                  ('ext_1', 'basic:String', True),
                                  ('ext_2', 'basic:String', True),
                                  ('fillareacolors', 'basic:List', True),
                                  ('fillareaindices', 'basic:List', True),
                                  ('fillareastyle', 'basic:String', True),
                                  ('legend', 'basic:String', True),
                                  ('missing', 'basic:Integer', True),
                                  ('xaxisconvert', 'basic:String', True),
                                  ('yaxisconvert', 'basic:String', True),
                                  ]) 
    elif plot_type == "Isoline":
        return expand_port_specs([('label', 'basic:String', True),
                                  ('levels', 'basic:List', True),
                                  ('ext_1', 'basic:String', True),
                                  ('ext_2', 'basic:String', True),
                                  ('level', 'basic:List', True),
                                  ('line', 'basic:List', True),
                                  ('linecolors', 'basic:List', True),
                                  ('xaxisconvert', 'basic:String', True),
                                  ('yaxisconvert', 'basic:String', True),
                                  ('linewidths', 'basic:List', True),
                                  ('text', 'basic:List', True),
                                  ('textcolors', 'basic:List', True),
                                  ('clockwise', 'basic:List', True),
                                  ('scale', 'basic:List', True),
                                  ('angle', 'basic:List', True),
                                  ('spacing', 'basic:List', True)
                                  ]) 
    elif plot_type == "Meshfill":
        return expand_port_specs([('levels', 'basic:List', True),
                                  ('ext_1', 'basic:String', True),
                                  ('ext_2', 'basic:String', True),
                                  ('fillareacolors', 'basic:List', True),
                                  ('fillareaindices', 'basic:List', True),
                                  ('fillareastyle', 'basic:String', True),
                                  ('legend', 'basic:String', True),
                                  ('xaxisconvert', 'basic:String', True),
                                  ('yaxisconvert', 'basic:String', True),
                                  ('missing', 'basic:Integer', True),
                                  ('mesh', 'basic:String', True),
                                  ('wrap', 'basic:List', True)
                                  ]) 
    elif plot_type == "Outfill":
        return expand_port_specs([('outfill', 'basic:List', True),
                                  ('fillareacolor', 'basic:List', True),
                                  ('fillareaindex', 'basic:List', True),
                                  ('fillareastyle', 'basic:String', True),
                                  ('xaxisconvert', 'basic:String', True),
                                  ('yaxisconvert', 'basic:String', True),
                                  ]) 
    elif plot_type == "Outline":
        return expand_port_specs([('outline', 'basic:List', True),
                                  ('linecolor', 'basic:Integer', True),
                                  ('line', 'basic:String', True),
                                  ('linewidth', 'basic:Integer', True),
                                  ('xaxisconvert', 'basic:String', True),
                                  ('yaxisconvert', 'basic:String', True),
                                  ]) 
    elif plot_type == "Scatter":
        return expand_port_specs([('markercolor', 'basic:Integer', True),
                                  ('marker', 'basic:String', True),
                                  ('markersize', 'basic:Integer', True),
                                  ('xaxisconvert', 'basic:String', True),
                                  ('yaxisconvert', 'basic:String', True),
                                  ]) 
    elif plot_type == "Vector":
        return expand_port_specs([('scale', 'basic:Float', True),
                                  ('alignment', 'basic:String', True),
                                  ('type', 'basic:String', True),
                                  ('reference', 'basic:Float', True),
                                  ('linecolor', 'basic:Integer', True),
                                  ('line', 'basic:String', True),
                                  ('linewidth', 'basic:Integer', True),
                                  ('xaxisconvert', 'basic:String', True),
                                  ('yaxisconvert', 'basic:String', True),
                                  ]) 
    elif plot_type == "XvsY":
        return expand_port_specs([('linecolor', 'basic:Integer', True),
                                  ('line', 'basic:String', True),
                                  ('linewidth', 'basic:Integer', True),
                                  ('markercolor', 'basic:Integer', True),
                                  ('marker', 'basic:String', True),
                                  ('markersize', 'basic:Integer', True),
                                  ('xaxisconvert', 'basic:String', True),
                                  ('yaxisconvert', 'basic:String', True),
                                  ]) 
    elif plot_type == "Xyvsy":
        return expand_port_specs([('linecolor', 'basic:Integer', True),
                                  ('line', 'basic:String', True),
                                  ('linewidth', 'basic:Integer', True),
                                  ('markercolor', 'basic:Integer', True),
                                  ('marker', 'basic:String', True),
                                  ('markersize', 'basic:Integer', True),
                                  ('yaxisconvert', 'basic:String', True),
                                  ]) 
    elif plot_type == "Yxvsx":
        return expand_port_specs([('linecolor', 'basic:Integer', True),
                                  ('line', 'basic:String', True),
                                  ('linewidth', 'basic:Integer', True),
                                  ('markercolor', 'basic:Integer', True),
                                  ('marker', 'basic:String', True),
                                  ('markersize', 'basic:Integer', True),
                                  ('xaxisconvert', 'basic:String', True),
                                  ]) 
    elif plot_type=="Taylordiagram":
        return expand_port_specs([('detail', 'basic:Integer', True),
                                  ('max', 'basic:Integer', True),
                                  ('quadrans', 'basic:Integer', True),
                                  ('skillColor', 'basic:String', True),
                                  ('skillValues', 'basic:List', True),
                                  ('skillDrawLabels', 'basic:String', True),
                                  ('skillCoefficient', 'basic:List', True),
                                  ('referencevalue', 'basic:Float', True),
                                  ('arrowlength', 'basic:Float', True),
                                  ('arrowangle', 'basic:Float', True),
                                  ('arrowbase', 'basic:Float', True),
                                  ('cmtics1', 'basic:String', True),
                                  ('cticlabels1', 'basic:String', True),
                                  ('Marker', 'basic:String', True),
                                  ]) 
    else:
        return []
def get_gm_attributes(plot_type):
    if plot_type == "Boxfill":
        return  ['boxfill_type', 'color_1', 'color_2' ,'datawc_calendar', 
                    'datawc_timeunits', 'datawc_x1', 'datawc_x2', 'datawc_y1', 
                    'datawc_y2', 'levels','ext_1', 'ext_2', 'fillareacolors', 
                    'fillareaindices', 'fillareastyle', 'legend', 'level_1', 
                    'level_2', 'missing', 'projection', 'xaxisconvert', 'xmtics1', 
                    'xmtics2', 'xticlabels1', 'xticlabels2', 'yaxisconvert', 
                    'ymtics1', 'ymtics2', 'yticlabels1', 'yticlabels2']

    elif plot_type == "3D_Scalar":
        return  [ 'axes' ]

    elif plot_type == "3D_Vector":
        return  [ 'axes' ]
        
    elif plot_type == "Isofill":
        return ['datawc_calendar', 'datawc_timeunits', 'datawc_x1', 'datawc_x2', 
                'datawc_y1', 'datawc_y2', 'levels','ext_1', 'ext_2', 
                'fillareacolors', 'fillareaindices', 'fillareastyle', 'legend', 
                'missing', 'projection', 'xaxisconvert', 'xmtics1', 'xmtics2',
                'xticlabels1', 'xticlabels2', 'yaxisconvert', 'ymtics1', 
                'ymtics2', 'yticlabels1', 'yticlabels2']
        
    elif plot_type == "Isoline":
        return ['datawc_calendar', 'datawc_timeunits', 'datawc_x1', 'datawc_x2', 
                'datawc_y1', 'datawc_y2', 'projection', 'xaxisconvert', 'xmtics1', 
                'xmtics2', 'xticlabels1', 'xticlabels2', 'yaxisconvert', 'ymtics1', 
                'ymtics2', 'yticlabels1', 'yticlabels2', 'label', 'level', 'levels', 
                'line', 'linecolors','linewidths','text','textcolors','clockwise',
                'scale', 'angle','spacing']
    elif plot_type == "Meshfill":
        return ['datawc_calendar', 'datawc_timeunits', 'datawc_x1', 'datawc_x2', 
                'datawc_y1', 'datawc_y2', 'levels','ext_1', 'ext_2', 
                'fillareacolors', 'fillareaindices', 'fillareastyle', 'legend', 
                'missing', 'projection', 'xaxisconvert', 'xmtics1', 'xmtics2',
                'xticlabels1', 'xticlabels2', 'yaxisconvert', 'ymtics1', 
                'ymtics2', 'yticlabels1', 'yticlabels2', 'mesh', 'wrap']
    elif plot_type == "Outfill":
        return ['datawc_calendar', 'datawc_timeunits', 'datawc_x1', 'datawc_x2', 
                'datawc_y1', 'datawc_y2', 'outfill',
                'fillareacolor', 'fillareaindex', 'fillareastyle',
                'projection', 'xaxisconvert', 'xmtics1', 'xmtics2',
                'xticlabels1', 'xticlabels2', 'yaxisconvert', 'ymtics1', 
                'ymtics2', 'yticlabels1', 'yticlabels2']
    elif plot_type == "Outline":
        return ['datawc_calendar', 'datawc_timeunits', 'datawc_x1', 'datawc_x2', 
                'datawc_y1', 'datawc_y2', 'outline',
                'linecolor', 'line', 'linewidth',
                'projection', 'xaxisconvert', 'xmtics1', 'xmtics2',
                'xticlabels1', 'xticlabels2', 'yaxisconvert', 'ymtics1', 
                'ymtics2', 'yticlabels1', 'yticlabels2']
    elif plot_type == "Scatter":
        return ['datawc_calendar', 'datawc_timeunits', 'datawc_x1', 'datawc_x2', 
                'datawc_y1', 'datawc_y2', 
                'markercolor', 'marker', 'markersize',
                'projection', 'xaxisconvert', 'xmtics1', 'xmtics2',
                'xticlabels1', 'xticlabels2', 'yaxisconvert', 'ymtics1', 
                'ymtics2', 'yticlabels1', 'yticlabels2']
    elif plot_type == "Vector":
        return ['datawc_calendar', 'datawc_timeunits', 'datawc_x1', 'datawc_x2', 
                'datawc_y1', 'datawc_y2',
                'linecolor', 'line', 'linewidth','scale','alignment','type','reference',
                'projection', 'xaxisconvert', 'xmtics1', 'xmtics2',
                'xticlabels1', 'xticlabels2', 'yaxisconvert', 'ymtics1', 
                'ymtics2', 'yticlabels1', 'yticlabels2']
    elif plot_type == "XvsY":
        return ['datawc_calendar', 'datawc_timeunits', 'datawc_x1', 'datawc_x2', 
                'datawc_y1', 'datawc_y2',
                'linecolor', 'line', 'linewidth','markercolor', 'marker', 'markersize',
                'projection', 'xaxisconvert', 'xmtics1', 'xmtics2',
                'xticlabels1', 'xticlabels2', 'yaxisconvert', 'ymtics1', 
                'ymtics2', 'yticlabels1', 'yticlabels2']
    elif plot_type == "Xyvsy":
        return ['datawc_calendar', 'datawc_timeunits', 'datawc_x1', 'datawc_x2', 
                'datawc_y1', 'datawc_y2',
                'linecolor', 'line', 'linewidth','markercolor', 'marker', 'markersize',
                'projection', 'xmtics1', 'xmtics2',
                'xticlabels1', 'xticlabels2', 'yaxisconvert', 'ymtics1', 
                'ymtics2', 'yticlabels1', 'yticlabels2']
    elif plot_type == "Yxvsx":
        return ['datawc_calendar', 'datawc_timeunits', 'datawc_x1', 'datawc_x2', 
                'datawc_y1', 'datawc_y2',
                'linecolor', 'line', 'linewidth','markercolor', 'marker', 'markersize',
                'projection', 'xmtics1', 'xmtics2',
                'xticlabels1', 'xticlabels2', 'xaxisconvert', 'ymtics1', 
                'ymtics2', 'yticlabels1', 'yticlabels2']
    elif plot_type == "Taylordiagram":
        return ['detail','max','quadrans',
                'skillValues','skillColor','skillDrawLabels','skillCoefficient',
                'referencevalue','arrowlength','arrowangle','arrowbase',
                'xmtics1', 'xticlabels1', 'ymtics1', 
                'yticlabels1','cmtics1', 'cticlabels1', 'Marker']
    else:
        print "Unable to get gm attributes for plot type %s" % plot_type
    
def get_canvas():
    global canvas
    if canvas is None:
        from gui.uvcdat import customizeUVCDAT
        canvas = vcs.init()
        try:
            canvas.createtemplate(customizeUVCDAT.defaultTemplateName)
        except:
            pass
    return canvas
    
for plot_type in ['Boxfill', 'Isofill', 'Isoline', 'Meshfill', 'Outfill', \
                  'Outline', 'Scatter', 'Taylordiagram', 'Vector', 'XvsY', \
                  'Xyvsy', 'Yxvsx', '3D_Scalar', '3D_Vector' ]:
    def get_init_method():
        def __init__(self):
            CDMSPlot.__init__(self)
            #self.plot_type = pt
        return __init__
    def get_is_cacheable_method():
        def is_cacheable(self):
            return False
        return is_cacheable
    
    klass = type('CDMS' + plot_type, (CDMSPlot,), 
                 {'__init__': get_init_method(),
                  'plot_type': plot_type,
                  '_input_ports': get_input_ports(plot_type),
                  'gm_attributes': get_gm_attributes(plot_type),
                  'is_cacheable': get_is_cacheable_method()})
    
    _modules.append((klass,{'configureWidgetType':GraphicsMethodConfigurationWidget}))

def initialize(*args, **keywords):
    global original_gm_attributes
    print ">>>>>>>>>>>>>>>>>>>>>>>>>>>>>>>>>>>>>>>>>>>>>>>>>>>>>>>>>>>>>>>>>>>>>>>>>hello, here I am, uvcdat_cdms/init.py!!!!"
    for plot_type in ['Boxfill', 'Isofill', 'Isoline', 'Meshfill', 'Outfill', \
                  'Outline', 'Scatter', 'Taylordiagram', 'Vector', 'XvsY', \
                  'Xyvsy', 'Yxvsx', '3D_Scalar', '3D_Vector' ]:
        canvas = get_canvas()
        method_name = "get"+plot_type.lower()
        attributes = get_gm_attributes(plot_type)
        gms = canvas.listelements(str(plot_type).lower())
        original_gm_attributes[plot_type] = {}
        for gmname in gms:
            gm = getattr(canvas,method_name)(gmname)
            attrs = {}
            for attr in attributes:
                attrs[attr] = getattr(gm,attr)
                if attr == 'linecolor' and attrs[attr] == None:
                    attrs[attr] = 241
                elif attr == 'linewidth' and attrs[attr] == None:
                    attrs[attr] = 1
                elif attr == 'line' and attrs[attr] == None:
                    attrs[attr] = 'solid'
                elif attr == 'markercolor' and attrs[attr] == None:
                    attrs[attr] = 241
                elif attr == 'markersize' and attrs[attr] == None:
                    attrs[attr] = 1
                elif attr == 'marker' and attrs[attr] == None:
                    attrs[attr] = 'dot'
                elif attr == 'max' and attrs[attr] == None:
                    attrs[attr] = 1
            original_gm_attributes[plot_type][gmname] = InstanceObject(**attrs)
   
    <|MERGE_RESOLUTION|>--- conflicted
+++ resolved
@@ -1756,13 +1756,8 @@
         return expand_port_specs([('axes', 'basic:String', True),])
 
     elif plot_type == "3D_Vector":
-<<<<<<< HEAD
         return expand_port_specs([('axes', 'basic:String', True),])  
-
-=======
-        return expand_port_specs([('axes', 'basic:String', True),])
-    
->>>>>>> 1a6fa913
+    
     elif plot_type == "Isofill":
         return expand_port_specs([('levels', 'basic:List', True),
                                   ('ext_1', 'basic:String', True),
