import matplotlib.pyplot
from vistrails.core.modules.vistrails_module import Module, ModuleError
from bases import MplPlot





def translate_color(c):
    return c.tuple

def translate_MplLegend_loc(val):
    translate_dict = {'right': 5, 'center left': 6, 'upper right': 1, 'lower right': 4, 'best': 0, 'center': 10, 'lower left': 3, 'center right': 7, 'upper left': 2, 'upper center': 9, 'lower center': 8}
    return translate_dict[val]
def translate_MplLinePlot_marker(val):
    translate_dict = {'tri_down marker': '1', 'pentagon marker': 'p', 'hline marker': '_', 'pixel marker': ',', 'triangle_up marker': '^', 'point marker': '.', 'square marker': 's', 'hexagon2 marker': 'H', 'tri_right marker': '4', 'plus marker': '+', 'vline marker': '|', 'triangle_left marker': '<', 'triangle_down marker': 'v', 'triangle_right marker': '>', 'tri_left marker': '3', 'x marker': 'x', 'circle marker': 'o', 'dashed line style': '--', 'hexagon1 marker': 'h', 'dash-dot line style': '-.', 'dotted line style': ':', 'solid line style': '-', 'tri_up marker': '2', 'star marker': '*', 'diamond marker': 'D', 'thin_diamond marker': 'd'}
    return translate_dict[val]

class MplAcorr(MplPlot):
    """Plot the autocorrelation of x.

Call signature:

acorr(x, normed=True, detrend=mlab.detrend_none, usevlines=True,       maxlags=10, **kwargs)

If normed = True, normalize the data by the autocorrelation at 0-th lag.  x is detrended by the detrend callable (default no normalization).

Data are plotted as plot(lags, c, **kwargs)

Return value is a tuple (lags, c, line) where:

lags are a length 2*maxlags+1 lag vector

c is the 2*maxlags+1 auto correlation vector

line is a :class:`~matplotlib.lines.Line2D` instance returned by :meth:`plot`

The default linestyle is None and the default marker is 'o', though these can be overridden with keyword args. The cross correlation is performed with :func:`numpy.correlate` with mode = 2.

If usevlines is True, :meth:`~matplotlib.axes.Axes.vlines` rather than :meth:`~matplotlib.axes.Axes.plot` is used to draw vertical lines from the origin to the acorr.  Otherwise, the plot style is determined by the kwargs, which are :class:`~matplotlib.lines.Line2D` properties.

maxlags is a positive integer detailing the number of lags to show.  The default value of None will return all (2*len(x)-1) lags.

The return value is a tuple (lags, c, linecol, b) where

linecol is the :class:`~matplotlib.collections.LineCollection`

b is the x-axis.

Example:

:func:`~matplotlib.pyplot.xcorr` is top graph, and :func:`~matplotlib.pyplot.acorr` is bottom graph.

Additional kwargs: hold = [True|False] overrides default hold state
    """
    _input_ports = [
              ("normed", "basic:Boolean",
               {'optional': True, 'defaults': '[True]'}),
              ("usevlines", "basic:Boolean",
               {'optional': True, 'defaults': '[True]'}),
              ("detrend", "basic:String",
               {'optional': True}),
              ("maxlags", "basic:Integer",
               {'optional': True, 'defaults': '[10]'}),
              ("x", "basic:List",
               {}),
              ("hold", "basic:String",
               {'optional': True}),
              ("lineCollectionProperties", "MplLineCollectionProperties",
               {}),
              ("lineProperties", "MplLine2DProperties",
               {}),
              ("xaxisProperties", "MplLine2DProperties",
               {}),
        ]

    _output_ports = [
        ("self", "(MplAcorr)"),
        ]
    

    def compute(self):
        super(MplAcorr, self).compute()
        # get args into args, kwargs
        # write out translations
        args = []

        kwargs = {}
        if self.has_input('normed'):
            val = self.get_input('normed')
            kwargs['normed'] = val
        if self.has_input('usevlines'):
            val = self.get_input('usevlines')
            kwargs['usevlines'] = val
        if self.has_input('detrend'):
            val = self.get_input('detrend')
            kwargs['detrend'] = val
        if self.has_input('maxlags'):
            val = self.get_input('maxlags')
            kwargs['maxlags'] = val
        val = self.get_input('x')
        kwargs['x'] = val
        if self.has_input('hold'):
            val = self.get_input('hold')
            kwargs['hold'] = val

        output = matplotlib.pyplot.acorr(*args, **kwargs)        
        if 'usevlines' in kwargs and kwargs['usevlines']:
            output = output + (output[2],)
        else:
            output = output + (None, None)
        lines = output[2]
        xaxis = output[3]
        lineCollection = output[4]
        if self.has_input('lineCollectionProperties'):
            properties = self.get_input('lineCollectionProperties')
            if lineCollection is not None:
                properties.update_props(lineCollection)
        if self.has_input('lineProperties'):
            properties = self.get_input('lineProperties')
            if lines is not None:
                properties.update_props(lines)
        if self.has_input('xaxisProperties'):
            properties = self.get_input('xaxisProperties')
            if xaxis is not None:
                properties.update_props(xaxis)

class MplArrow(MplPlot):
    """Add an arrow to the axes.

Call signature:

arrow(x, y, dx, dy, **kwargs)

Draws arrow on specified axis from (x, y) to (x + dx, y + dy). Uses FancyArrow patch to construct the arrow.

Optional kwargs control the arrow construction and properties:

%(FancyArrow)s

Example:

Additional kwargs: hold = [True|False] overrides default hold state
    """
    _input_ports = [
              ("y", "basic:Float",
               {}),
              ("x", "basic:Float",
               {}),
              ("hold", "basic:String",
               {'optional': True}),
              ("dx", "basic:Float",
               {}),
              ("dy", "basic:Float",
               {}),
              ("arrowProperties", "MplFancyArrowProperties",
               {'optional': True}),
        ]

    _output_ports = [
        ("self", "(MplArrow)"),
        ]
    

    def compute(self):
        super(MplArrow, self).compute()
        # get args into args, kwargs
        # write out translations
        args = []

        kwargs = {}
        val = self.get_input('y')
        kwargs['y'] = val
        val = self.get_input('x')
        kwargs['x'] = val
        if self.has_input('hold'):
            val = self.get_input('hold')
            kwargs['hold'] = val
        val = self.get_input('dx')
        kwargs['dx'] = val
        val = self.get_input('dy')
        kwargs['dy'] = val
        if self.has_input('arrowProperties'):
            properties = self.get_input('arrowProperties')
            properties.update_kwargs(kwargs)

        matplotlib.pyplot.arrow(*args, **kwargs)        

class MplAxhline(MplPlot):
    """Add a horizontal line across the axis.

Call signature:

axhline(y=0, xmin=0, xmax=1, **kwargs)

Draw a horizontal line at y from xmin to xmax.  With the default values of xmin = 0 and xmax = 1, this line will always span the horizontal extent of the axes, regardless of the xlim settings, even if you change them, eg. with the :meth:`set_xlim` command.  That is, the horizontal extent is in axes coords: 0=left, 0.5=middle, 1.0=right but the y location is in data coordinates.

Return value is the :class:`~matplotlib.lines.Line2D` instance.  kwargs are the same as kwargs to plot, and can be used to control the line properties.  Eg.,

draw a thick red hline at y = 0 that spans the xrange:

>>> axhline(linewidth=4, color='r')

draw a default hline at y = 1 that spans the xrange:

>>> axhline(y=1)

draw a default hline at y = .5 that spans the the middle half of the xrange:

>>> axhline(y=.5, xmin=0.25, xmax=0.75)

Valid kwargs are :class:`~matplotlib.lines.Line2D` properties, with the exception of 'transform':

%(Line2D)s

Additional kwargs: hold = [True|False] overrides default hold state
    """
    _input_ports = [
              ("y", "basic:Float",
               {'optional': True, 'defaults': '[0]'}),
              ("xmin", "basic:Float",
               {'optional': True, 'defaults': '[0]'}),
              ("hold", "basic:String",
               {'optional': True}),
              ("xmax", "basic:Float",
               {'optional': True, 'defaults': '[1]'}),
              ("lineProperties", "MplLine2DProperties",
               {}),
        ]

    _output_ports = [
        ("self", "(MplAxhline)"),
        ]
    

    def compute(self):
        super(MplAxhline, self).compute()
        # get args into args, kwargs
        # write out translations
        args = []

        kwargs = {}
        if self.has_input('y'):
            val = self.get_input('y')
            kwargs['y'] = val
        if self.has_input('xmin'):
            val = self.get_input('xmin')
            kwargs['xmin'] = val
        if self.has_input('hold'):
            val = self.get_input('hold')
            kwargs['hold'] = val
        if self.has_input('xmax'):
            val = self.get_input('xmax')
            kwargs['xmax'] = val

        line = matplotlib.pyplot.axhline(*args, **kwargs)
        if self.has_input('lineProperties'):
            properties = self.get_input('lineProperties')
            if line is not None:
                properties.update_props(line)

class MplAxhspan(MplPlot):
    """Add a horizontal span (rectangle) across the axis.

Call signature:

axhspan(ymin, ymax, xmin=0, xmax=1, **kwargs)

y coords are in data units and x coords are in axes (relative 0-1) units.

Draw a horizontal span (rectangle) from ymin to ymax. With the default values of xmin = 0 and xmax = 1, this always spans the xrange, regardless of the xlim settings, even if you change them, eg. with the :meth:`set_xlim` command. That is, the horizontal extent is in axes coords: 0=left, 0.5=middle, 1.0=right but the y location is in data coordinates.

Return value is a :class:`matplotlib.patches.Polygon` instance.

Examples:

draw a gray rectangle from y = 0.25-0.75 that spans the horizontal extent of the axes:

>>> axhspan(0.25, 0.75, facecolor='0.5', alpha=0.5)

Valid kwargs are :class:`~matplotlib.patches.Polygon` properties:

%(Polygon)s

Example:

Additional kwargs: hold = [True|False] overrides default hold state
    """
    _input_ports = [
              ("xmin", "basic:Float",
               {'optional': True, 'defaults': '[0]'}),
              ("hold", "basic:String",
               {'optional': True}),
              ("ymin", "basic:Float",
               {}),
              ("ymax", "basic:Float",
               {}),
              ("xmax", "basic:Float",
               {'optional': True, 'defaults': '[1]'}),
              ("patchProperties", "MplPolygonProperties",
               {}),
        ]

    _output_ports = [
        ("self", "(MplAxhspan)"),
        ]
    

    def compute(self):
        super(MplAxhspan, self).compute()
        # get args into args, kwargs
        # write out translations
        args = []

        kwargs = {}
        if self.has_input('xmin'):
            val = self.get_input('xmin')
            kwargs['xmin'] = val
        if self.has_input('hold'):
            val = self.get_input('hold')
            kwargs['hold'] = val
        val = self.get_input('ymin')
        kwargs['ymin'] = val
        val = self.get_input('ymax')
        kwargs['ymax'] = val
        if self.has_input('xmax'):
            val = self.get_input('xmax')
            kwargs['xmax'] = val

        patch = matplotlib.pyplot.axhspan(*args, **kwargs)
        if self.has_input('patchProperties'):
            properties = self.get_input('patchProperties')
            if patch is not None:
                properties.update_props(patch)

class MplAxvline(MplPlot):
    """Add a vertical line across the axes.

Call signature:

axvline(x=0, ymin=0, ymax=1, **kwargs)

Draw a vertical line at x from ymin to ymax.  With the default values of ymin = 0 and ymax = 1, this line will always span the vertical extent of the axes, regardless of the ylim settings, even if you change them, eg. with the :meth:`set_ylim` command.  That is, the vertical extent is in axes coords: 0=bottom, 0.5=middle, 1.0=top but the x location is in data coordinates.

Return value is the :class:`~matplotlib.lines.Line2D` instance.  kwargs are the same as kwargs to plot, and can be used to control the line properties.  Eg.,

draw a thick red vline at x = 0 that spans the yrange:

>>> axvline(linewidth=4, color='r')

draw a default vline at x = 1 that spans the yrange:

>>> axvline(x=1)

draw a default vline at x = .5 that spans the the middle half of the yrange:

>>> axvline(x=.5, ymin=0.25, ymax=0.75)

Valid kwargs are :class:`~matplotlib.lines.Line2D` properties, with the exception of 'transform':

%(Line2D)s

Additional kwargs: hold = [True|False] overrides default hold state
    """
    _input_ports = [
              ("x", "basic:Float",
               {'optional': True, 'defaults': '[0]'}),
              ("hold", "basic:String",
               {'optional': True}),
              ("ymin", "basic:Float",
               {'optional': True, 'defaults': '[0]'}),
              ("ymax", "basic:Float",
               {'optional': True, 'defaults': '[1]'}),
              ("lineProperties", "MplLine2DProperties",
               {}),
        ]

    _output_ports = [
        ("self", "(MplAxvline)"),
        ]
    

    def compute(self):
        super(MplAxvline, self).compute()
        # get args into args, kwargs
        # write out translations
        args = []

        kwargs = {}
        if self.has_input('x'):
            val = self.get_input('x')
            kwargs['x'] = val
        if self.has_input('hold'):
            val = self.get_input('hold')
            kwargs['hold'] = val
        if self.has_input('ymin'):
            val = self.get_input('ymin')
            kwargs['ymin'] = val
        if self.has_input('ymax'):
            val = self.get_input('ymax')
            kwargs['ymax'] = val

        line = matplotlib.pyplot.axvline(*args, **kwargs)
        if self.has_input('lineProperties'):
            properties = self.get_input('lineProperties')
            if line is not None:
                properties.update_props(line)

class MplAxvspan(MplPlot):
    """Add a vertical span (rectangle) across the axes.

Call signature:

axvspan(xmin, xmax, ymin=0, ymax=1, **kwargs)

x coords are in data units and y coords are in axes (relative 0-1) units.

Draw a vertical span (rectangle) from xmin to xmax.  With the default values of ymin = 0 and ymax = 1, this always spans the yrange, regardless of the ylim settings, even if you change them, eg. with the :meth:`set_ylim` command.  That is, the vertical extent is in axes coords: 0=bottom, 0.5=middle, 1.0=top but the y location is in data coordinates.

Return value is the :class:`matplotlib.patches.Polygon` instance.

Examples:

draw a vertical green translucent rectangle from x=1.25 to 1.55 that spans the yrange of the axes:

>>> axvspan(1.25, 1.55, facecolor='g', alpha=0.5)

Valid kwargs are :class:`~matplotlib.patches.Polygon` properties:

%(Polygon)s

Additional kwargs: hold = [True|False] overrides default hold state
    """
    _input_ports = [
              ("xmin", "basic:Float",
               {}),
              ("hold", "basic:String",
               {'optional': True}),
              ("ymin", "basic:Float",
               {'optional': True, 'defaults': '[0]'}),
              ("ymax", "basic:Float",
               {'optional': True, 'defaults': '[1]'}),
              ("xmax", "basic:Float",
               {}),
              ("patchProperties", "MplPolygonProperties",
               {}),
        ]

    _output_ports = [
        ("self", "(MplAxvspan)"),
        ]
    

    def compute(self):
        super(MplAxvspan, self).compute()
        # get args into args, kwargs
        # write out translations
        args = []

        kwargs = {}
        val = self.get_input('xmin')
        kwargs['xmin'] = val
        if self.has_input('hold'):
            val = self.get_input('hold')
            kwargs['hold'] = val
        if self.has_input('ymin'):
            val = self.get_input('ymin')
            kwargs['ymin'] = val
        if self.has_input('ymax'):
            val = self.get_input('ymax')
            kwargs['ymax'] = val
        val = self.get_input('xmax')
        kwargs['xmax'] = val

        patch = matplotlib.pyplot.axvspan(*args, **kwargs)
        if self.has_input('patchProperties'):
            properties = self.get_input('patchProperties')
            if patch is not None:
                properties.update_props(patch)

class MplBar(MplPlot):
    """Make a bar plot.

Call signature:

bar(left, height, width=0.8, bottom=0, **kwargs)

Make a bar plot with rectangles bounded by:



left, height, width, and bottom can be either scalars or sequences

Return value is a list of :class:`matplotlib.patches.Rectangle` instances.

Required arguments:



Optional keyword arguments:



For vertical bars, align = 'edge' aligns bars by their left edges in left, while align = 'center' interprets these values as the x coordinates of the bar centers. For horizontal bars, align = 'edge' aligns bars by their bottom edges in bottom, while align = 'center' interprets these values as the y coordinates of the bar centers.

The optional arguments color, edgecolor, linewidth, xerr, and yerr can be either scalars or sequences of length equal to the number of bars.  This enables you to use bar as the basis for stacked bar charts, or candlestick plots. Detail: xerr and yerr are passed directly to :meth:`errorbar`, so they can also have shape 2xN for independent specification of lower and upper errors.

Other optional kwargs:

%(Rectangle)s

Example: A stacked bar chart.

Additional kwargs: hold = [True|False] overrides default hold state
    """
    _input_ports = [
              ("edgecolor", "basic:Color",
               {'optional': True, 'docstring': 'the colors of the bar edges'}),
              ("linewidth", "basic:String",
               {'optional': True, 'docstring': "width of bar edges; None means use default linewidth; 0 means don't draw edges."}),
              ("capsize", "basic:Integer",
               {'optional': True, 'docstring': '(default 3) determines the length in points of the error bar caps', 'defaults': '[3]'}),
              ("orientation", "basic:String",
               {'entry_types': "['enum']", 'docstring': "'vertical' | 'horizontal'", 'values': "[['vertical', 'horizontal']]", 'optional': True}),
              ("bottom", "basic:Float",
               {'optional': True, 'docstring': 'the y coordinates of the bottom edges of the bars', 'defaults': '[0]'}),
              ("bottomSequence", "basic:List",
               {'docstring': 'the y coordinates of the bottom edges of the bars', 'optional': True}),
              ("color", "basic:Color",
               {'optional': True, 'docstring': 'the colors of the bars'}),
              ("xerr", "basic:String",
               {'optional': True, 'docstring': 'if not None, will be used to generate errorbars on the bar chart'}),
              ("align", "basic:String",
               {'entry_types': "['enum']", 'docstring': "'edge' (default) | 'center'", 'values': "[['edge', 'center']]", 'optional': True, 'defaults': "['edge']"}),
              ("ecolor", "basic:Color",
               {'optional': True, 'docstring': 'specifies the color of any errorbar'}),
              ("height", "basic:List",
               {'docstring': 'the heights of the bars'}),
              ("heightScalar", "basic:Float",
               {'docstring': 'the heights of the bars', 'optional': True}),
              ("width", "basic:Float",
               {'optional': True, 'docstring': 'the widths of the bars', 'defaults': '[0.8]'}),
              ("widthSequence", "basic:List",
               {'docstring': 'the widths of the bars', 'optional': True}),
              ("error_kw", "basic:String",
               {'optional': True, 'docstring': 'dictionary of kwargs to be passed to errorbar method. ecolor and capsize may be specified here rather than as independent kwargs.'}),
              ("log", "basic:Boolean",
               {'optional': True, 'docstring': '[False|True] False (default) leaves the orientation axis as-is; True sets it to log scale', 'defaults': '[False]'}),
              ("hold", "basic:String",
               {'optional': True}),
              ("yerr", "basic:String",
               {'optional': True, 'docstring': 'if not None, will be used to generate errorbars on the bar chart'}),
              ("left", "basic:List",
               {'optional': True, 'docstring': 'the x coordinates of the left sides of the bars'}),
              ("leftScalar", "basic:Float",
               {'optional': True, 'docstring': 'the x coordinate of the left side of the bar'}),
              ("rectangleProperties", "MplRectangleProperties",
               {}),
        ]

    _output_ports = [
        ("self", "(MplBar)"),
        ]
    

    def compute(self):
        super(MplBar, self).compute()
        # get args into args, kwargs
        # write out translations
        args = []

        kwargs = {}
        if self.has_input('edgecolor'):
            val = self.get_input('edgecolor')
            val = translate_color(val)
            kwargs['edgecolor'] = val
        if self.has_input('linewidth'):
            val = self.get_input('linewidth')
            kwargs['linewidth'] = val
        if self.has_input('capsize'):
            val = self.get_input('capsize')
            kwargs['capsize'] = val
        if self.has_input('orientation'):
            val = self.get_input('orientation')
            kwargs['orientation'] = val
        if self.has_input('bottom'):
            val = self.get_input('bottom')
            kwargs['bottom'] = val
        elif self.has_input('bottomSequence'):
            val = self.get_input('bottomSequence')
            kwargs['bottom'] = val
        if self.has_input('color'):
            val = self.get_input('color')
            val = translate_color(val)
            kwargs['color'] = val
        if self.has_input('xerr'):
            val = self.get_input('xerr')
            kwargs['xerr'] = val
        if self.has_input('align'):
            val = self.get_input('align')
            kwargs['align'] = val
        if self.has_input('ecolor'):
            val = self.get_input('ecolor')
            val = translate_color(val)
            kwargs['ecolor'] = val
        if self.has_input('height'):
            val = self.get_input('height')
            kwargs['height'] = val
        elif self.has_input('heightScalar'):
            val = self.get_input('heightScalar')
            kwargs['height'] = val
        else:
            raise ModuleError(self, 'Must set one of "height", '                                   '"heightScalar"')
        if self.has_input('width'):
            val = self.get_input('width')
            kwargs['width'] = val
        elif self.has_input('widthSequence'):
            val = self.get_input('widthSequence')
            kwargs['width'] = val
        if self.has_input('error_kw'):
            val = self.get_input('error_kw')
            kwargs['error_kw'] = val
        if self.has_input('log'):
            val = self.get_input('log')
            kwargs['log'] = val
        if self.has_input('hold'):
            val = self.get_input('hold')
            kwargs['hold'] = val
        if self.has_input('yerr'):
            val = self.get_input('yerr')
            kwargs['yerr'] = val
        if self.has_input('left'):
            val = self.get_input('left')
            kwargs['left'] = val
        elif self.has_input('leftScalar'):
            val = self.get_input('leftScalar')
            kwargs['left'] = val

        if not kwargs.has_key('left'):
            kwargs['left'] = range(len(kwargs['height']))
        rectangles = matplotlib.pyplot.bar(*args, **kwargs)
        if self.has_input('rectangleProperties'):
            properties = self.get_input('rectangleProperties')
            if rectangles is not None:
                properties.update_props(rectangles)

class MplBarh(MplPlot):
    """Make a horizontal bar plot.

Call signature:

barh(bottom, width, height=0.8, left=0, **kwargs)

Make a horizontal bar plot with rectangles bounded by:



bottom, width, height, and left can be either scalars or sequences

Return value is a list of :class:`matplotlib.patches.Rectangle` instances.

Required arguments:



Optional keyword arguments:



Setting align = 'edge' aligns bars by their bottom edges in bottom, while align = 'center' interprets these values as the y coordinates of the bar centers.

The optional arguments color, edgecolor, linewidth, xerr, and yerr can be either scalars or sequences of length equal to the number of bars.  This enables you to use barh as the basis for stacked bar charts, or candlestick plots.

other optional kwargs:

%(Rectangle)s

Additional kwargs: hold = [True|False] overrides default hold state
    """
    _input_ports = [
              ("edgecolor", "basic:Color",
               {'optional': True, 'docstring': 'the colors of the bar edges'}),
              ("linewidth", "basic:String",
               {'optional': True, 'docstring': "width of bar edges; None means use default linewidth; 0 means don't draw edges."}),
              ("capsize", "basic:Integer",
               {'optional': True, 'docstring': '(default 3) determines the length in points of the error bar caps', 'defaults': '[3]'}),
              ("log", "basic:Boolean",
               {'optional': True, 'docstring': '[False|True] False (default) leaves the horizontal axis as-is; True sets it to log scale', 'defaults': '[False]'}),
              ("bottom", "basic:List",
               {'docstring': 'the vertical positions of the bottom edges of the bars'}),
              ("bottomScalar", "basic:Float",
               {'docstring': 'the vertical positions of the bottom edges of the bars', 'optional': True}),
              ("color", "basic:Color",
               {'optional': True, 'docstring': 'the colors of the bars'}),
              ("xerr", "basic:String",
               {'optional': True, 'docstring': 'if not None, will be used to generate errorbars on the bar chart'}),
              ("align", "basic:String",
               {'entry_types': "['enum']", 'docstring': "'edge' (default) | 'center'", 'values': "[['edge', 'center']]", 'optional': True, 'defaults': "['edge']"}),
              ("ecolor", "basic:Color",
               {'optional': True, 'docstring': 'specifies the color of any errorbar'}),
              ("height", "basic:Float",
               {'optional': True, 'docstring': 'the heights (thicknesses) of the bars', 'defaults': '[0.8]'}),
              ("heightSequence", "basic:List",
               {'docstring': 'the heights (thicknesses) of the bars', 'optional': True}),
              ("width", "basic:List",
               {'docstring': 'the lengths of the bars'}),
              ("widthScalar", "basic:Float",
               {'docstring': 'the lengths of the bars', 'optional': True}),
              ("hold", "basic:String",
               {'optional': True}),
              ("yerr", "basic:String",
               {'optional': True, 'docstring': 'if not None, will be used to generate errorbars on the bar chart'}),
              ("left", "basic:Float",
               {'optional': True, 'docstring': 'the x coordinates of the left edges of the bars', 'defaults': '[0]'}),
              ("leftSequence", "basic:List",
               {'docstring': 'the x coordinates of the left edges of the bars', 'optional': True}),
              ("rectangleProperties", "MplRectangleProperties",
               {}),
        ]

    _output_ports = [
        ("self", "(MplBarh)"),
        ]
    

    def compute(self):
        super(MplBarh, self).compute()
        # get args into args, kwargs
        # write out translations
        args = []

        kwargs = {}
        if self.has_input('edgecolor'):
            val = self.get_input('edgecolor')
            val = translate_color(val)
            kwargs['edgecolor'] = val
        if self.has_input('linewidth'):
            val = self.get_input('linewidth')
            kwargs['linewidth'] = val
        if self.has_input('capsize'):
            val = self.get_input('capsize')
            kwargs['capsize'] = val
        if self.has_input('log'):
            val = self.get_input('log')
            kwargs['log'] = val
        if self.has_input('bottom'):
            val = self.get_input('bottom')
            kwargs['bottom'] = val
        elif self.has_input('bottomScalar'):
            val = self.get_input('bottomScalar')
            kwargs['bottom'] = val
        else:
            raise ModuleError(self, 'Must set one of "bottom", '                                   '"bottomScalar"')
        if self.has_input('color'):
            val = self.get_input('color')
            val = translate_color(val)
            kwargs['color'] = val
        if self.has_input('xerr'):
            val = self.get_input('xerr')
            kwargs['xerr'] = val
        if self.has_input('align'):
            val = self.get_input('align')
            kwargs['align'] = val
        if self.has_input('ecolor'):
            val = self.get_input('ecolor')
            val = translate_color(val)
            kwargs['ecolor'] = val
        if self.has_input('height'):
            val = self.get_input('height')
            kwargs['height'] = val
        elif self.has_input('heightSequence'):
            val = self.get_input('heightSequence')
            kwargs['height'] = val
        if self.has_input('width'):
            val = self.get_input('width')
            kwargs['width'] = val
        elif self.has_input('widthScalar'):
            val = self.get_input('widthScalar')
            kwargs['width'] = val
        else:
            raise ModuleError(self, 'Must set one of "width", '                                   '"widthScalar"')
        if self.has_input('hold'):
            val = self.get_input('hold')
            kwargs['hold'] = val
        if self.has_input('yerr'):
            val = self.get_input('yerr')
            kwargs['yerr'] = val
        if self.has_input('left'):
            val = self.get_input('left')
            kwargs['left'] = val
        elif self.has_input('leftSequence'):
            val = self.get_input('leftSequence')
            kwargs['left'] = val

        rectangles = matplotlib.pyplot.barh(*args, **kwargs)
        if self.has_input('rectangleProperties'):
            properties = self.get_input('rectangleProperties')
            if rectangles is not None:
                properties.update_props(rectangles)

class MplBrokenBarh(MplPlot):
    """Plot horizontal bars.

Call signature:

broken_barh(self, xranges, yrange, **kwargs)

A collection of horizontal bars spanning yrange with a sequence of xranges.

Required arguments:



kwargs are :class:`matplotlib.collections.BrokenBarHCollection` properties:

%(BrokenBarHCollection)s

these can either be a single argument, ie:

facecolors = 'black'

or a sequence of arguments for the various bars, ie:

facecolors = ('black', 'red', 'green')

Example:

Additional kwargs: hold = [True|False] overrides default hold state
    """
    _input_ports = [
              ("xranges", "basic:List",
               {'docstring': 'sequence of (xmin, xwidth)'}),
              ("hold", "basic:String",
               {'optional': True}),
              ("yrange", "basic:Float,basic:Float",
               {'docstring': '(ymin, ywidth)'}),
              ("brokenBarHCollectionProperties", "MplBrokenBarHCollectionProperties",
               {}),
        ]

    _output_ports = [
        ("self", "(MplBrokenBarh)"),
        ]
    

    def compute(self):
        super(MplBrokenBarh, self).compute()
        # get args into args, kwargs
        # write out translations
        args = []

        kwargs = {}
        val = self.get_input('xranges')
        kwargs['xranges'] = val
        if self.has_input('hold'):
            val = self.get_input('hold')
            kwargs['hold'] = val
        val = self.get_input('yrange')
        kwargs['yrange'] = val

        matplotlib.pyplot.broken_barh(*args, **kwargs)        
        if self.has_input('brokenBarHCollectionProperties'):
            properties = self.get_input('brokenBarHCollectionProperties')
            if brokenBarHCollection is not None:
                properties.update_props(brokenBarHCollection)

class MplBoxplot(MplPlot):
    """Make a box and whisker plot.

Call signature:

boxplot(x, notch=False, sym='+', vert=True, whis=1.5,         positions=None, widths=None, patch_artist=False,         bootstrap=None, usermedians=None, conf_intervals=None)

Make a box and whisker plot for each column of x or each vector in sequence x.  The box extends from the lower to upper quartile values of the data, with a line at the median. The whiskers extend from the box to show the range of the data.  Flier points are those past the end of the whiskers.

Function Arguments:



Returns a dictionary mapping each component of the boxplot to a list of the :class:`matplotlib.lines.Line2D` instances created. That dictionary has the following keys (assuming vertical boxplots):

boxes: the main body of the boxplot showing the quartiles and the median's confidence intervals if enabled.

medians: horizonal lines at the median of each box.

whiskers: the vertical lines extending to the most extreme, n-outlier data points.

caps: the horizontal lines at the ends of the whiskers.

fliers: points representing data that extend beyone the whiskers (outliers).

Example:

Additional kwargs: hold = [True|False] overrides default hold state
    """
    _input_ports = [
              ("hold", "basic:String",
               {'optional': True}),
              ("vert", "basic:Boolean",
               {'optional': True, 'docstring': 'If True (default), makes the boxes vertical. If False, makes horizontal boxes.', 'defaults': '[True]'}),
              ("positions", "basic:String",
               {'optional': True, 'docstring': 'Sets the horizontal positions of the boxes. The ticks and limits are automatically set to match the positions.'}),
              ("bootstrap", "basic:String",
               {'optional': True, 'docstring': "Specifies whether to bootstrap the confidence intervals around the median for notched boxplots. If bootstrap==None, no bootstrapping is performed, and notches are calculated using a Gaussian-based asymptotic approximation  (see McGill, R., Tukey, J.W., and Larsen, W.A., 1978, and Kendall and Stuart, 1967). Otherwise, bootstrap specifies the number of times to bootstrap the median to determine it's 95% confidence intervals. Values between 1000 and 10000 are recommended."}),
              ("usermedians", "basic:List",
               {'optional': True, 'docstring': 'An array or sequence whose first dimension (or length) is compatible with x. This overrides the medians computed by matplotlib for each element of usermedians that is not None. When an element of usermedians == None, the median will be computed directly as normal.'}),
              ("sym", "basic:String",
               {'optional': True, 'docstring': "The default symbol for flier points. Enter an empty string ('') if you don't want to show fliers.", 'defaults': "['b+']"}),
              ("widths", "basic:Float",
               {'optional': True, 'docstring': 'Either a scalar or a vector and sets the width of each box. The default is 0.5, or 0.15*(distance between extreme positions) if that is smaller.', 'defaults': '[0.5]'}),
              ("patch_artist", "basic:Boolean",
               {'optional': True, 'docstring': 'If False produces boxes with the Line2D artist If True produces boxes with the Patch artist', 'defaults': '[False]'}),
              ("x", "basic:List",
               {'docstring': 'Array or a sequence of vectors.'}),
              ("notch", "basic:Boolean",
               {'optional': True, 'docstring': 'If False (default), produces a rectangular box plot. If True, will produce a notched box plot', 'defaults': '[False]'}),
              ("whis", "basic:Float",
               {'optional': True, 'docstring': 'Defines the length of the whiskers as a function of the inner quartile range.  They extend to the most extreme data point within ( whis*(75%-25%) ) data range.', 'defaults': '[1.5]'}),
              ("conf_intervals", "basic:List",
               {'optional': True, 'docstring': 'Array or sequence whose first dimension (or length) is compatible with x and whose second dimension is 2. When the current element of conf_intervals is not None, the notch locations computed by matplotlib are overridden (assuming notch is True). When an element of conf_intervals is None, boxplot compute notches the method specified by the other kwargs (e.g. bootstrap).'}),
              ("boxProperties", "MplLine2DProperties",
               {}),
              ("flierProperties", "MplLine2DProperties",
               {}),
              ("capProperties", "MplLine2DProperties",
               {}),
              ("medianProperties", "MplLine2DProperties",
               {}),
              ("boxPatchProperties", "MplPathPatchProperties",
               {}),
              ("whiskerProperties", "MplLine2DProperties",
               {}),
        ]

    _output_ports = [
        ("self", "(MplBoxplot)"),
        ]
    

    def compute(self):
        super(MplBoxplot, self).compute()
        # get args into args, kwargs
        # write out translations
        args = []

        kwargs = {}
        if self.has_input('hold'):
            val = self.get_input('hold')
            kwargs['hold'] = val
        if self.has_input('vert'):
            val = self.get_input('vert')
            kwargs['vert'] = val
        if self.has_input('positions'):
            val = self.get_input('positions')
            kwargs['positions'] = val
        if self.has_input('bootstrap'):
            val = self.get_input('bootstrap')
            kwargs['bootstrap'] = val
        if self.has_input('usermedians'):
            val = self.get_input('usermedians')
            kwargs['usermedians'] = val
        if self.has_input('sym'):
            val = self.get_input('sym')
            kwargs['sym'] = val
        if self.has_input('widths'):
            val = self.get_input('widths')
            kwargs['widths'] = val
        if self.has_input('patch_artist'):
            val = self.get_input('patch_artist')
            kwargs['patch_artist'] = val
        val = self.get_input('x')
        kwargs['x'] = val
        if self.has_input('notch'):
            val = self.get_input('notch')
            kwargs['notch'] = val
        if self.has_input('whis'):
            val = self.get_input('whis')
            kwargs['whis'] = val
        if self.has_input('conf_intervals'):
            val = self.get_input('conf_intervals')
            kwargs['conf_intervals'] = val

        output = matplotlib.pyplot.boxplot(*args, **kwargs)        
        if 'patch_artist' in kwargs and kwargs['patch_artist']:
            output['boxPatches'] = output['boxes']
            output['boxes'] = []
        else:
            output['boxPatches'] = []
        boxes = output['boxes']
        fliers = output['fliers']
        caps = output['caps']
        medians = output['medians']
        boxPatches = output['boxPatches']
        whiskers = output['whiskers']
        if self.has_input('boxProperties'):
            properties = self.get_input('boxProperties')
            if boxes is not None:
                properties.update_props(boxes)
        if self.has_input('flierProperties'):
            properties = self.get_input('flierProperties')
            if fliers is not None:
                properties.update_props(fliers)
        if self.has_input('capProperties'):
            properties = self.get_input('capProperties')
            if caps is not None:
                properties.update_props(caps)
        if self.has_input('medianProperties'):
            properties = self.get_input('medianProperties')
            if medians is not None:
                properties.update_props(medians)
        if self.has_input('boxPatchProperties'):
            properties = self.get_input('boxPatchProperties')
            if boxPatches is not None:
                properties.update_props(boxPatches)
        if self.has_input('whiskerProperties'):
            properties = self.get_input('whiskerProperties')
            if whiskers is not None:
                properties.update_props(whiskers)

class MplCohere(MplPlot):
    """Plot the coherence between x and y.

Call signature:

cohere(x, y, NFFT=256, Fs=2, Fc=0, detrend = mlab.detrend_none,        window = mlab.window_hanning, noverlap=0, pad_to=None,        sides='default', scale_by_freq=None, **kwargs)

Plot the coherence between x and y.  Coherence is the normalized cross spectral density:

C_{xy} = \frac{|P_{xy}|^2}{P_{xx}P_{yy}}

%(PSD)s



The return value is a tuple (Cxy, f), where f are the frequencies of the coherence vector.

kwargs are applied to the lines.

References:

Bendat & Piersol -- Random Data: Analysis and Measurement Procedures, John Wiley & Sons (1986)

kwargs control the :class:`~matplotlib.lines.Line2D` properties of the coherence plot:

%(Line2D)s

Example:

Additional kwargs: hold = [True|False] overrides default hold state
    """
    _input_ports = [
              ("Fs", "basic:Integer",
               {'optional': True, 'defaults': '[2]'}),
              ("pad_to", "basic:String",
               {'optional': True}),
              ("scale_by_freq", "basic:String",
               {'optional': True}),
              ("detrend", "basic:String",
               {'optional': True}),
              ("window", "basic:String",
               {'optional': True}),
              ("Fc", "basic:Integer",
               {'optional': True, 'defaults': '[0]'}),
              ("NFFT", "basic:Integer",
               {'optional': True, 'defaults': '[256]'}),
              ("y", "basic:List",
               {}),
              ("x", "basic:List",
               {}),
              ("hold", "basic:String",
               {'optional': True}),
              ("sides", "basic:String",
               {'optional': True, 'defaults': "['default']"}),
              ("noverlap", "basic:Integer",
               {'optional': True, 'defaults': '[0]'}),
              ("lineProperties", "MplLine2DProperties",
               {'optional': True}),
        ]

    _output_ports = [
        ("self", "(MplCohere)"),
        ]
    

    def compute(self):
        super(MplCohere, self).compute()
        # get args into args, kwargs
        # write out translations
        args = []

        kwargs = {}
        if self.has_input('Fs'):
            val = self.get_input('Fs')
            kwargs['Fs'] = val
        if self.has_input('pad_to'):
            val = self.get_input('pad_to')
            kwargs['pad_to'] = val
        if self.has_input('scale_by_freq'):
            val = self.get_input('scale_by_freq')
            kwargs['scale_by_freq'] = val
        if self.has_input('detrend'):
            val = self.get_input('detrend')
            kwargs['detrend'] = val
        if self.has_input('window'):
            val = self.get_input('window')
            kwargs['window'] = val
        if self.has_input('Fc'):
            val = self.get_input('Fc')
            kwargs['Fc'] = val
        if self.has_input('NFFT'):
            val = self.get_input('NFFT')
            kwargs['NFFT'] = val
        val = self.get_input('y')
        kwargs['y'] = val
        val = self.get_input('x')
        kwargs['x'] = val
        if self.has_input('hold'):
            val = self.get_input('hold')
            kwargs['hold'] = val
        if self.has_input('sides'):
            val = self.get_input('sides')
            kwargs['sides'] = val
        if self.has_input('noverlap'):
            val = self.get_input('noverlap')
            kwargs['noverlap'] = val
        if self.has_input('lineProperties'):
            properties = self.get_input('lineProperties')
            properties.update_kwargs(kwargs)

        matplotlib.pyplot.cohere(*args, **kwargs)        

class MplClabel(MplPlot):
    """Label a contour plot.

Call signature:

clabel(cs, **kwargs)

Adds labels to line contours in cs, where cs is a :class:`~matplotlib.contour.ContourSet` object returned by contour.

clabel(cs, v, **kwargs)

only labels contours listed in v.

Optional keyword arguments:



Additional kwargs: hold = [True|False] overrides default hold state
    """
    _input_ports = [
              ("inline_spacing", "basic:String",
               {'optional': True, 'docstring': 'space in pixels to leave on each side of label when placing inline.  Defaults to 5.  This spacing will be exact for labels at locations where the contour is straight, less so for labels on curved contours.'}),
              ("use_clabeltext", "basic:String",
               {'optional': True, 'docstring': 'if True (default is False), ClabelText class (instead of matplotlib.Text) is used to create labels. ClabelText recalculates rotation angles of texts during the drawing time, therefore this can be used if aspect of the axes changes.', 'defaults': "['False)']"}),
              ("fmt", "basic:String",
               {'optional': True, 'docstring': "a format string for the label. Default is '%1.3f' Alternatively, this can be a dictionary matching contour levels with arbitrary strings to use for each contour level (i.e., fmt[level]=string), or it can be any callable, such as a :class:`~matplotlib.ticker.Formatter` instance, that returns a string when called with a numeric contour level.", 'defaults': "['%1.3f']"}),
              ("manual", "basic:String",
               {'optional': True, 'docstring': 'if True, contour labels will be placed manually using mouse clicks.  Click the first button near a contour to add a label, click the second button (or potentially both mouse buttons at once) to finish adding labels.  The third button can be used to remove the last label added, but only if labels are not inline.  Alternatively, the keyboard can be used to select label locations (enter to end label placement, delete or backspace act like the third mouse button, and any other key will select a label location).\n\nmanual can be an iterable object of x,y tuples. Contour labels will be created as if mouse is clicked at each x,y positions.'}),
              ("cs", "MplContourSet",
               {}),
              ("colors", "basic:Color",
               {'optional': True, 'docstring': "if None, the color of each label matches the color of the corresponding contour\n\nif one string color, e.g. colors = 'r' or colors = 'red', all labels will be plotted in this color\n\nif a tuple of matplotlib color args (string, float, rgb, etc), different labels will be plotted in different colors in the order specified"}),
              ("fontsize", "basic:String",
               {'optional': True, 'docstring': "size in points or relative size eg 'smaller', 'x-large'"}),
              ("rightside_up", "basic:Boolean",
               {'optional': True, 'docstring': 'if True (default), label rotations will always be plus or minus 90 degrees from level.', 'defaults': '[True]'}),
              ("inline", "basic:Boolean",
               {'optional': True, 'docstring': 'controls whether the underlying contour is removed or not. Default is True.', 'defaults': '[True]'}),
              ("v", "basic:List",
               {'optional': True}),
              ("textProperties", "MplTextProperties",
               {}),
        ]

    _output_ports = [
        ("self", "(MplClabel)"),
        ]
    

    def compute(self):
        super(MplClabel, self).compute()
        # get args into args, kwargs
        # write out translations
        args = []
        val = self.get_input('cs')
        args.append(val)
        if self.has_input('v'):
            val = self.get_input('v')
            args.append(val)

        kwargs = {}
        if self.has_input('inline_spacing'):
            val = self.get_input('inline_spacing')
            kwargs['inline_spacing'] = val
        if self.has_input('use_clabeltext'):
            val = self.get_input('use_clabeltext')
            kwargs['use_clabeltext'] = val
        if self.has_input('fmt'):
            val = self.get_input('fmt')
            kwargs['fmt'] = val
        if self.has_input('manual'):
            val = self.get_input('manual')
            kwargs['manual'] = val
        if self.has_input('colors'):
            val = self.get_input('colors')
            val = translate_color(val)
            kwargs['colors'] = val
        if self.has_input('fontsize'):
            val = self.get_input('fontsize')
            kwargs['fontsize'] = val
        if self.has_input('rightside_up'):
            val = self.get_input('rightside_up')
            kwargs['rightside_up'] = val
        if self.has_input('inline'):
            val = self.get_input('inline')
            kwargs['inline'] = val

        texts = matplotlib.pyplot.clabel(*args, **kwargs)
        if self.has_input('textProperties'):
            properties = self.get_input('textProperties')
            if texts is not None:
                properties.update_props(texts)

class MplContour(MplPlot):
    """Plot contours.

:func:`~matplotlib.pyplot.contour` and :func:`~matplotlib.pyplot.contourf` draw contour lines and filled contours, respectively.  Except as noted, function signatures and return values are the same for both versions.

:func:`~matplotlib.pyplot.contourf` differs from the MATLAB version in that it does not draw the polygon edges. To draw edges, add line contours with calls to :func:`~matplotlib.pyplot.contour`.

Call signatures:

contour(Z)

make a contour plot of an array Z. The level values are chosen automatically.

contour(X,Y,Z)

X, Y specify the (x, y) coordinates of the surface

contour(Z,N) contour(X,Y,Z,N)

contour N automatically-chosen levels.

contour(Z,V) contour(X,Y,Z,V)

draw contour lines at the values specified in sequence V

contourf(..., V)

fill the len(V)-1 regions between the values in V

contour(Z, **kwargs)

Use keyword args to control colors, linewidth, origin, cmap ... see below for more details.

X and Y must both be 2-D with the same shape as Z, or they must both be 1-D such that len(X) is the number of columns in Z and len(Y) is the number of rows in Z.

C = contour(...) returns a :class:`~matplotlib.contour.QuadContourSet` object.

Optional keyword arguments:



contour-only keyword arguments:



contourf-only keyword arguments:



Note: contourf fills intervals that are closed at the top; that is, for boundaries z1 and z2, the filled region is:

z1 < z <= z2

There is one exception: if the lowest boundary coincides with the minimum value of the z array, then that minimum value will be included in the lowest interval.

Examples:

Additional kwargs: hold = [True|False] overrides default hold state
    """
    _input_ports = [
              ("origin", "basic:String",
               {'entry_types': "['enum']", 'docstring': "If None, the first value of Z will correspond to the lower left corner, location (0,0). If 'image', the rc value for image.origin will be used.\n\nThis keyword is not active if X and Y are specified in the call to contour.", 'values': "[['upper', 'lower', 'image']]", 'optional': True}),
              ("linestyles", "basic:String",
               {'entry_types': "['enum']", 'docstring': "If linestyles is None, the default is 'solid' unless the lines are monochrome.  In that case, negative contours will take their linestyle from the matplotlibrc contour.negative_linestyle setting.\n\nlinestyles can also be an iterable of the above strings specifying a set of linestyles to be used. If this iterable is shorter than the number of contour levels it will be repeated as necessary.", 'values': "[['solid', 'dashed', 'dashdot', 'dotted']]", 'optional': True, 'defaults': "['solid']"}),
              ("xunits", "basic:String",
               {'entry_types': "['enum']", 'docstring': 'Override axis units by specifying an instance of a :class:`matplotlib.units.ConversionInterface`.', 'values': "[['registered units']]", 'optional': True}),
              ("extend", "basic:String",
               {'entry_types': "['enum']", 'docstring': "Unless this is 'neither', contour levels are automatically added to one or both ends of the range so that all data are included. These added ranges are then mapped to the special colormap values which default to the ends of the colormap range, but can be set via :meth:`matplotlib.colors.Colormap.set_under` and :meth:`matplotlib.colors.Colormap.set_over` methods.", 'values': "[['neither', 'both', 'min', 'max']]", 'optional': True}),
              ("vmin", "basic:Float",
               {'optional': True, 'docstring': 'If not None, either or both of these values will be supplied to the :class:`matplotlib.colors.Normalize` instance, overriding the default color scaling based on levels.'}),
              ("nchunk", "basic:Integer",
<<<<<<< HEAD
               {'entry_types': "['enum']", 'docstring': 'If 0, no subdivision of the domain. Specify a positive integer to divide the domain into subdomains of roughly nchunk by nchunk points. This may never actually be advantageous, so this option may be removed. Chunking introduces artifacts at the chunk boundaries unless antialiased is False.', 'values': '[[0]]', 'optional': True}),
=======
               {'entry_types': "['enum']", 'docstring': 'If 0, no subdivision of the domain. Specify a positive integer to divide the domain into subdomains of roughly nchunk by nchunk points. This may never actually be advantageous, so this option may be removed. Chunking introduces artifacts at the chunk boundaries unless antialiased is False.', 'values': "[['0']]", 'optional': True}),
>>>>>>> 8d3749bc
              ("hatches", "basic:List",
               {'optional': True, 'docstring': 'A list of cross hatch patterns to use on the filled areas. If None, no hatching will be added to the contour. Hatching is supported in the PostScript, PDF, SVG and Agg backends only.'}),
              ("levelsSequence", "basic:List",
               {'optional': True, 'docstring': 'A list of floating point numbers indicating the level curves to draw; eg to draw just the zero contour pass levels=[0]'}),
              ("levelsScalar", "basic:Float",
               {'docstring': 'A list of floating point numbers indicating the level curves to draw; eg to draw just the zero contour pass levels=[0]', 'optional': True}),
              ("linewidths", "basic:String",
               {'entry_types': "['enum']", 'docstring': 'If linewidths is None, the default width in lines.linewidth in matplotlibrc is used.\n\nIf a number, all levels will be plotted with this linewidth.\n\nIf a tuple, different levels will be plotted with different linewidths in the order specified', 'values': "[['number', 'tuple of numbers']]", 'optional': True}),
              ("locator", "basic:String",
               {'optional': True, 'docstring': 'If locator is None, the default :class:`~matplotlib.ticker.MaxNLocator` is used. The locator is used to determine the contour levels if they are not given explicitly via the V argument.'}),
              ("colors", "basic:Color",
               {'optional': True, 'docstring': "If None, the colormap specified by cmap will be used.\n\nIf a string, like 'r' or 'red', all levels will be plotted in this color.\n\nIf a tuple of matplotlib color args (string, float, rgb, etc), different levels will be plotted in different colors in the order specified."}),
              ("cmap", "basic:String",
               {'optional': True, 'docstring': 'A cm :class:`~matplotlib.colors.Colormap` instance or None. If cmap is None and colors is None, a default Colormap is used.'}),
              ("yunits", "basic:String",
               {'optional': True, 'docstring': 'Override axis units by specifying an instance of a :class:`matplotlib.units.ConversionInterface`.'}),
              ("extent", "basic:String",
               {'entry_types': "['enum']", 'docstring': 'If origin is not None, then extent is interpreted as in :func:`matplotlib.pyplot.imshow`: it gives the outer pixel boundaries. In this case, the position of Z[0,0] is the center of the pixel, not a corner. If origin is None, then (x0, y0) is the position of Z[0,0], and (x1, y1) is the position of Z[-1,-1].\n\nThis keyword is not active if X and Y are specified in the call to contour.', 'values': "[['(x0,x1,y0,y1)']]", 'optional': True}),
              ("vmax", "basic:Float",
               {'optional': True, 'docstring': 'If not None, either or both of these values will be supplied to the :class:`matplotlib.colors.Normalize` instance, overriding the default color scaling based on levels.'}),
              ("alpha", "basic:Float",
               {'optional': True, 'docstring': 'The alpha blending value'}),
              ("Z", "basic:List",
               {}),
              ("antialiased", "basic:Boolean",
               {'optional': True, 'docstring': "enable antialiasing, overriding the defaults.  For filled contours, the default is True.  For line contours, it is taken from rcParams['lines.antialiased'].", 'defaults': '[True]'}),
              ("norm", "basic:String",
               {'optional': True, 'docstring': 'A :class:`matplotlib.colors.Normalize` instance for scaling data values to colors. If norm is None and colors is None, the default linear scaling is used.'}),
              ("V", "basic:List",
               {'optional': True}),
              ("Y", "basic:List",
               {'optional': True}),
              ("X", "basic:List",
               {'optional': True}),
              ("N", "basic:Integer",
               {'optional': True}),
              ("lineCollectionProperties", "MplLineCollectionProperties",
               {}),
        ]

    _output_ports = [
        ("self", "(MplContour)"),
              ("contourSet", "MplQuadContourSet",
                {}),
        ]
    

    def compute(self):
        super(MplContour, self).compute()
        # get args into args, kwargs
        # write out translations
        args = []
        if self.has_input('X'):
            val = self.get_input('X')
            args.append(val)
        if self.has_input('Y'):
            val = self.get_input('Y')
            args.append(val)
        val = self.get_input('Z')
        args.append(val)
        if self.has_input('V'):
            val = self.get_input('V')
            args.append(val)
        if self.has_input('N'):
            val = self.get_input('N')
            args.append(val)

        kwargs = {}
        if self.has_input('origin'):
            val = self.get_input('origin')
            kwargs['origin'] = val
<<<<<<< HEAD
        if self.has_input('linestyles'):
            val = self.get_input('linestyles')
            kwargs['linestyles'] = val
        if self.has_input('xunits'):
            val = self.get_input('xunits')
=======
        if self.hasInputFromPort('linestyles'):
            val = self.getInputFromPort('linestyles')
            kwargs['linestyles'] = val
        if self.hasInputFromPort('xunits'):
            val = self.getInputFromPort('xunits')
>>>>>>> 8d3749bc
            kwargs['xunits'] = val
        if self.has_input('extend'):
            val = self.get_input('extend')
            kwargs['extend'] = val
        if self.has_input('vmin'):
            val = self.get_input('vmin')
            kwargs['vmin'] = val
        if self.has_input('nchunk'):
            val = self.get_input('nchunk')
            kwargs['nchunk'] = val
<<<<<<< HEAD
        if self.has_input('hatches'):
            val = self.get_input('hatches')
=======
        if self.hasInputFromPort('hatches'):
            val = self.getInputFromPort('hatches')
>>>>>>> 8d3749bc
            kwargs['hatches'] = val
        if self.has_input('levelsSequence'):
            val = self.get_input('levelsSequence')
            kwargs['levels'] = val
        elif self.has_input('levelsScalar'):
            val = self.get_input('levelsScalar')
            kwargs['levels'] = val
        if self.has_input('linewidths'):
            val = self.get_input('linewidths')
            kwargs['linewidths'] = val
        if self.has_input('locator'):
            val = self.get_input('locator')
            kwargs['locator'] = val
        if self.has_input('colors'):
            val = self.get_input('colors')
            val = translate_color(val)
            kwargs['colors'] = val
        if self.has_input('cmap'):
            val = self.get_input('cmap')
            kwargs['cmap'] = val
        if self.has_input('yunits'):
            val = self.get_input('yunits')
            kwargs['yunits'] = val
        if self.has_input('extent'):
            val = self.get_input('extent')
            kwargs['extent'] = val
        if self.has_input('vmax'):
            val = self.get_input('vmax')
            kwargs['vmax'] = val
        if self.has_input('alpha'):
            val = self.get_input('alpha')
            kwargs['alpha'] = val
        if self.has_input('antialiased'):
            val = self.get_input('antialiased')
            kwargs['antialiased'] = val
        if self.has_input('norm'):
            val = self.get_input('norm')
            kwargs['norm'] = val

        if self.has_input("N") and self.has_input("V"):
            del args[-1]
        contour_set = matplotlib.pyplot.contour(*args, **kwargs)
        output = (contour_set, contour_set.collections)
        contourSet = output[0]
        lineCollections = output[1]
        self.set_output('contourSet', contourSet)
        if self.has_input('lineCollectionProperties'):
            properties = self.get_input('lineCollectionProperties')
            if lineCollections is not None:
                properties.update_props(lineCollections)

class MplContourf(MplPlot):
    """Plot contours.

:func:`~matplotlib.pyplot.contour` and :func:`~matplotlib.pyplot.contourf` draw contour lines and filled contours, respectively.  Except as noted, function signatures and return values are the same for both versions.

:func:`~matplotlib.pyplot.contourf` differs from the MATLAB version in that it does not draw the polygon edges. To draw edges, add line contours with calls to :func:`~matplotlib.pyplot.contour`.

Call signatures:

contour(Z)

make a contour plot of an array Z. The level values are chosen automatically.

contour(X,Y,Z)

X, Y specify the (x, y) coordinates of the surface

contour(Z,N) contour(X,Y,Z,N)

contour N automatically-chosen levels.

contour(Z,V) contour(X,Y,Z,V)

draw contour lines at the values specified in sequence V

contourf(..., V)

fill the len(V)-1 regions between the values in V

contour(Z, **kwargs)

Use keyword args to control colors, linewidth, origin, cmap ... see below for more details.

X and Y must both be 2-D with the same shape as Z, or they must both be 1-D such that len(X) is the number of columns in Z and len(Y) is the number of rows in Z.

C = contour(...) returns a :class:`~matplotlib.contour.QuadContourSet` object.

Optional keyword arguments:

extent: [ None | (x0,x1,y0,y1) ]

If origin is not None, then extent is interpreted as in :func:`matplotlib.pyplot.imshow`: it gives the outer pixel boundaries. In this case, the position of Z[0,0] is the center of the pixel, not a corner. If origin is None, then (x0, y0) is the position of Z[0,0], and (x1, y1) is the position of Z[-1,-1].

This keyword is not active if X and Y are specified in the call to contour.

contour-only keyword arguments:



contourf-only keyword arguments:



Note: contourf fills intervals that are closed at the top; that is, for boundaries z1 and z2, the filled region is:

z1 < z <= z2

There is one exception: if the lowest boundary coincides with the minimum value of the z array, then that minimum value will be included in the lowest interval.

Examples:

Additional kwargs: hold = [True|False] overrides default hold state
    """
    _input_ports = [
              ("origin", "basic:String",
               {'entry_types': "['enum']", 'docstring': "If None, the first value of Z will correspond to the lower left corner, location (0,0). If 'image', the rc value for image.origin will be used.\n\nThis keyword is not active if X and Y are specified in the call to contour.", 'values': "[['upper', 'lower', 'image']]", 'optional': True}),
              ("linestyles", "basic:String",
               {'entry_types': "['enum']", 'docstring': "If linestyles is None, the default is 'solid' unless the lines are monochrome.  In that case, negative contours will take their linestyle from the matplotlibrc contour.negative_linestyle setting.\n\nlinestyles can also be an iterable of the above strings specifying a set of linestyles to be used. If this iterable is shorter than the number of contour levels it will be repeated as necessary.", 'values': "[['solid', 'dashed', 'dashdot', 'dotted']]", 'optional': True, 'defaults': "['solid']"}),
              ("vmin", "basic:Float",
               {'optional': True, 'docstring': 'If not None, either or both of these values will be supplied to the :class:`matplotlib.colors.Normalize` instance, overriding the default color scaling based on levels.'}),
              ("nchunk", "basic:Integer",
               {'entry_types': "['enum']", 'docstring': 'If 0, no subdivision of the domain. Specify a positive integer to divide the domain into subdomains of roughly nchunk by nchunk points. This may never actually be advantageous, so this option may be removed. Chunking introduces artifacts at the chunk boundaries unless antialiased is False.', 'values': "[['0']]", 'optional': True}),
              ("hatches", "basic:List",
               {'optional': True, 'docstring': 'A list of cross hatch patterns to use on the filled areas. If None, no hatching will be added to the contour. Hatching is supported in the PostScript, PDF, SVG and Agg backends only.'}),
              ("levelsSequence", "basic:List",
               {'optional': True, 'docstring': 'A list of floating point numbers indicating the level curves to draw; eg to draw just the zero contour pass levels=[0]'}),
              ("levelsScalar", "basic:Float",
               {'docstring': 'A list of floating point numbers indicating the level curves to draw; eg to draw just the zero contour pass levels=[0]', 'optional': True}),
              ("linewidths", "basic:String",
               {'entry_types': "['enum']", 'docstring': 'If linewidths is None, the default width in lines.linewidth in matplotlibrc is used.\n\nIf a number, all levels will be plotted with this linewidth.\n\nIf a tuple, different levels will be plotted with different linewidths in the order specified', 'values': "[['number', 'tuple of numbers']]", 'optional': True}),
              ("colors", "basic:Color",
               {'optional': True, 'docstring': "If None, the colormap specified by cmap will be used.\n\nIf a string, like 'r' or 'red', all levels will be plotted in this color.\n\nIf a tuple of matplotlib color args (string, float, rgb, etc), different levels will be plotted in different colors in the order specified."}),
              ("cmap", "basic:String",
               {'entry_types': "['enum']", 'docstring': 'A cm :class:`~matplotlib.colors.Colormap` instance or None. If cmap is None and colors is None, a default Colormap is used.', 'values': "[['Colormap']]", 'optional': True}),
              ("vmax", "basic:Float",
               {'optional': True, 'docstring': 'If not None, either or both of these values will be supplied to the :class:`matplotlib.colors.Normalize` instance, overriding the default color scaling based on levels.'}),
              ("alpha", "basic:Float",
               {'optional': True, 'docstring': 'The alpha blending value'}),
              ("Z", "basic:List",
               {}),
              ("norm", "basic:String",
               {'entry_types': "['enum']", 'docstring': 'A :class:`matplotlib.colors.Normalize` instance for scaling data values to colors. If norm is None and colors is None, the default linear scaling is used.', 'values': "[['Normalize']]", 'optional': True}),
              ("N", "basic:Integer",
               {'optional': True}),
              ("V", "basic:List",
               {'optional': True}),
              ("Y", "basic:List",
               {'optional': True}),
              ("X", "basic:List",
               {'optional': True}),
              ("polyCollectionProperties", "MplPolyCollectionProperties",
               {}),
        ]

    _output_ports = [
        ("self", "(MplContourf)"),
              ("contourSet", "MplQuadContourSet",
                {}),
        ]
    

    def compute(self):
        super(MplContourf, self).compute()
        # get args into args, kwargs
        # write out translations
        args = []
        if self.has_input('X'):
            val = self.get_input('X')
            args.append(val)
        if self.has_input('Y'):
            val = self.get_input('Y')
            args.append(val)
        val = self.get_input('Z')
        args.append(val)
        if self.has_input('V'):
            val = self.get_input('V')
            args.append(val)
        if self.has_input('N'):
            val = self.get_input('N')
            args.append(val)

        kwargs = {}
        if self.has_input('origin'):
            val = self.get_input('origin')
            kwargs['origin'] = val
        if self.has_input('linestyles'):
            val = self.get_input('linestyles')
            kwargs['linestyles'] = val
        if self.has_input('vmin'):
            val = self.get_input('vmin')
            kwargs['vmin'] = val
        if self.has_input('nchunk'):
            val = self.get_input('nchunk')
            kwargs['nchunk'] = val
        if self.has_input('hatches'):
            val = self.get_input('hatches')
            kwargs['hatches'] = val
        if self.has_input('levelsSequence'):
            val = self.get_input('levelsSequence')
            kwargs['levels'] = val
        elif self.has_input('levelsScalar'):
            val = self.get_input('levelsScalar')
            kwargs['levels'] = val
        if self.has_input('linewidths'):
            val = self.get_input('linewidths')
            kwargs['linewidths'] = val
        if self.has_input('colors'):
            val = self.get_input('colors')
            val = translate_color(val)
            kwargs['colors'] = val
        if self.has_input('cmap'):
            val = self.get_input('cmap')
            kwargs['cmap'] = val
        if self.has_input('vmax'):
            val = self.get_input('vmax')
            kwargs['vmax'] = val
        if self.has_input('alpha'):
            val = self.get_input('alpha')
            kwargs['alpha'] = val
        if self.has_input('norm'):
            val = self.get_input('norm')
            kwargs['norm'] = val

        if self.has_input("N") and self.has_input("V"):
            del args[-1]
        contour_set = matplotlib.pyplot.contourf(*args, **kwargs)
        output = (contour_set, contour_set.collections)
        contourSet = output[0]
        polyCollections = output[1]
        self.set_output('contourSet', contourSet)
        if self.has_input('polyCollectionProperties'):
            properties = self.get_input('polyCollectionProperties')
            if polyCollections is not None:
                properties.update_props(polyCollections)

class MplCsd(MplPlot):
    """Plot cross-spectral density.

Call signature:

csd(x, y, NFFT=256, Fs=2, Fc=0, detrend=mlab.detrend_none,     window=mlab.window_hanning, noverlap=0, pad_to=None,     sides='default', scale_by_freq=None, **kwargs)

The cross spectral density P_{xy} by Welch's average periodogram method.  The vectors x and y are divided into NFFT length segments.  Each segment is detrended by function detrend and windowed by function window.  The product of the direct FFTs of x and y are averaged over each segment to compute P_{xy}, with a scaling to correct for power loss due to windowing.

Returns the tuple (Pxy, freqs).  P is the cross spectrum (complex valued), and 10\log_{10}|P_{xy}| is plotted.

%(PSD)s



kwargs control the Line2D properties:

%(Line2D)s

Example:

seealso:  :meth:`psd`     For a description of the optional parameters.

Additional kwargs: hold = [True|False] overrides default hold state
    """
    _input_ports = [
              ("Fs", "basic:Integer",
               {'optional': True, 'defaults': '[2]'}),
              ("pad_to", "basic:String",
               {'optional': True}),
              ("scale_by_freq", "basic:String",
               {'optional': True}),
              ("detrend", "basic:String",
               {'optional': True}),
              ("window", "basic:String",
               {'optional': True}),
              ("Fc", "basic:Integer",
               {'optional': True, 'defaults': '[0]'}),
              ("NFFT", "basic:Integer",
               {'optional': True, 'defaults': '[256]'}),
              ("y", "basic:List",
               {}),
              ("x", "basic:List",
               {}),
              ("hold", "basic:String",
               {'optional': True}),
              ("sides", "basic:String",
               {'optional': True, 'defaults': "['default']"}),
              ("noverlap", "basic:Integer",
               {'optional': True, 'defaults': '[0]'}),
              ("lineProperties", "MplLine2DProperties",
               {'optional': True}),
        ]

    _output_ports = [
        ("self", "(MplCsd)"),
        ]
    

    def compute(self):
        super(MplCsd, self).compute()
        # get args into args, kwargs
        # write out translations
        args = []

        kwargs = {}
        if self.has_input('Fs'):
            val = self.get_input('Fs')
            kwargs['Fs'] = val
        if self.has_input('pad_to'):
            val = self.get_input('pad_to')
            kwargs['pad_to'] = val
        if self.has_input('scale_by_freq'):
            val = self.get_input('scale_by_freq')
            kwargs['scale_by_freq'] = val
        if self.has_input('detrend'):
            val = self.get_input('detrend')
            kwargs['detrend'] = val
        if self.has_input('window'):
            val = self.get_input('window')
            kwargs['window'] = val
        if self.has_input('Fc'):
            val = self.get_input('Fc')
            kwargs['Fc'] = val
        if self.has_input('NFFT'):
            val = self.get_input('NFFT')
            kwargs['NFFT'] = val
        val = self.get_input('y')
        kwargs['y'] = val
        val = self.get_input('x')
        kwargs['x'] = val
        if self.has_input('hold'):
            val = self.get_input('hold')
            kwargs['hold'] = val
        if self.has_input('sides'):
            val = self.get_input('sides')
            kwargs['sides'] = val
        if self.has_input('noverlap'):
            val = self.get_input('noverlap')
            kwargs['noverlap'] = val
        if self.has_input('lineProperties'):
            properties = self.get_input('lineProperties')
            properties.update_kwargs(kwargs)

        matplotlib.pyplot.csd(*args, **kwargs)        

class MplErrorbar(MplPlot):
    """Plot an errorbar graph.

Call signature:

errorbar(x, y, yerr=None, xerr=None,          fmt='-', ecolor=None, elinewidth=None, capsize=3,          barsabove=False, lolims=False, uplims=False,          xlolims=False, xuplims=False, errorevery=1,          capthick=None)

Plot x versus y with error deltas in yerr and xerr. Vertical errorbars are plotted if yerr is not None. Horizontal errorbars are plotted if xerr is not None.

x, y, xerr, and yerr can all be scalars, which plots a single error bar at x, y.

Optional keyword arguments:



All other keyword arguments are passed on to the plot command for the markers. For example, this code makes big red squares with thick green edges:

x,y,yerr = rand(3,10) errorbar(x, y, yerr, marker='s',          mfc='red', mec='green', ms=20, mew=4)

where mfc, mec, ms and mew are aliases for the longer property names, markerfacecolor, markeredgecolor, markersize and markeredgewith.

valid kwargs for the marker properties are

%(Line2D)s

Returns (plotline, caplines, barlinecols):



Example:

Additional kwargs: hold = [True|False] overrides default hold state
    """
    _input_ports = [
              ("lolims", "basic:Boolean",
               {'optional': True, 'docstring': 'These arguments can be used to indicate that a value gives only upper/lower limits. In that case a caret symbol is used to indicate this. lims-arguments may be of the same type as xerr and yerr.', 'defaults': '[False]'}),
              ("capsize", "basic:Float",
               {'optional': True, 'docstring': 'The length of the error bar caps in points', 'defaults': '[3]'}),
              ("uplims", "basic:Boolean",
               {'optional': True, 'docstring': 'These arguments can be used to indicate that a value gives only upper/lower limits. In that case a caret symbol is used to indicate this. lims-arguments may be of the same type as xerr and yerr.', 'defaults': '[False]'}),
              ("xlolims", "basic:Boolean",
               {'optional': True, 'docstring': 'These arguments can be used to indicate that a value gives only upper/lower limits. In that case a caret symbol is used to indicate this. lims-arguments may be of the same type as xerr and yerr.', 'defaults': '[False]'}),
              ("barsabove", "basic:String",
               {'optional': True, 'docstring': 'if True, will plot the errorbars above the plot symbols. Default is below.', 'defaults': "['below']"}),
              ("xerr", "basic:List",
               {'optional': True, 'docstring': 'If a scalar number, len(N) array-like object, or an Nx1 array-like object, errorbars are drawn +/- value.\n\nIf a sequence of shape 2xN, errorbars are drawn at -row1 and +row2'}),
              ("xerrScalar", "basic:Float",
               {'docstring': 'If a scalar number, len(N) array-like object, or an Nx1 array-like object, errorbars are drawn +/- value.\n\nIf a sequence of shape 2xN, errorbars are drawn at -row1 and +row2', 'optional': True}),
              ("fmt", "basic:String",
               {'optional': True, 'docstring': 'The plot format symbol. If fmt is None, only the errorbars are plotted.  This is used for adding errorbars to a bar plot, for example.', 'defaults': "['-']"}),
              ("ecolor", "basic:Color",
               {'optional': True, 'docstring': 'A matplotlib color arg which gives the color the errorbar lines; if None, use the marker color.'}),
              ("errorevery", "basic:Integer",
               {'optional': True, 'docstring': 'subsamples the errorbars. Eg if everyerror=5, errorbars for every 5-th datapoint will be plotted. The data plot itself still shows all data points.', 'defaults': '[1]'}),
              ("capthick", "basic:Float",
               {'optional': True, 'docstring': 'An alias kwarg to markeredgewidth (a.k.a. - mew). This setting is a more sensible name for the property that controls the thickness of the error bar cap in points. For backwards compatibility, if mew or markeredgewidth are given, then they will over-ride capthick.  This may change in future releases.'}),
              ("xuplims", "basic:Boolean",
               {'optional': True, 'docstring': 'These arguments can be used to indicate that a value gives only upper/lower limits. In that case a caret symbol is used to indicate this. lims-arguments may be of the same type as xerr and yerr.', 'defaults': '[False]'}),
              ("elinewidth", "basic:Float",
               {'optional': True, 'docstring': 'The linewidth of the errorbar lines. If None, use the linewidth.'}),
              ("y", "basic:List",
               {}),
              ("x", "basic:List",
               {}),
              ("hold", "basic:String",
               {'optional': True}),
              ("yerr", "basic:List",
               {'optional': True, 'docstring': 'If a scalar number, len(N) array-like object, or an Nx1 array-like object, errorbars are drawn +/- value.\n\nIf a sequence of shape 2xN, errorbars are drawn at -row1 and +row2'}),
              ("yerrScalar", "basic:Float",
               {'docstring': 'If a scalar number, len(N) array-like object, or an Nx1 array-like object, errorbars are drawn +/- value.\n\nIf a sequence of shape 2xN, errorbars are drawn at -row1 and +row2', 'optional': True}),
              ("caplineProperties", "MplLine2DProperties",
               {}),
              ("barlineProperties", "MplLineCollectionProperties",
               {}),
              ("plotlineProperties", "MplLine2DProperties",
               {}),
        ]

    _output_ports = [
        ("self", "(MplErrorbar)"),
        ]
    

    def compute(self):
        super(MplErrorbar, self).compute()
        # get args into args, kwargs
        # write out translations
        args = []

        kwargs = {}
        if self.has_input('lolims'):
            val = self.get_input('lolims')
            kwargs['lolims'] = val
        if self.has_input('capsize'):
            val = self.get_input('capsize')
            kwargs['capsize'] = val
        if self.has_input('uplims'):
            val = self.get_input('uplims')
            kwargs['uplims'] = val
        if self.has_input('xlolims'):
            val = self.get_input('xlolims')
            kwargs['xlolims'] = val
        if self.has_input('barsabove'):
            val = self.get_input('barsabove')
            kwargs['barsabove'] = val
        if self.has_input('xerr'):
            val = self.get_input('xerr')
            kwargs['xerr'] = val
        elif self.has_input('xerrScalar'):
            val = self.get_input('xerrScalar')
            kwargs['xerr'] = val
        if self.has_input('fmt'):
            val = self.get_input('fmt')
            kwargs['fmt'] = val
        if self.has_input('ecolor'):
            val = self.get_input('ecolor')
            val = translate_color(val)
            kwargs['ecolor'] = val
        if self.has_input('errorevery'):
            val = self.get_input('errorevery')
            kwargs['errorevery'] = val
        if self.has_input('capthick'):
            val = self.get_input('capthick')
            kwargs['capthick'] = val
        if self.has_input('xuplims'):
            val = self.get_input('xuplims')
            kwargs['xuplims'] = val
        if self.has_input('elinewidth'):
            val = self.get_input('elinewidth')
            kwargs['elinewidth'] = val
        val = self.get_input('y')
        kwargs['y'] = val
        val = self.get_input('x')
        kwargs['x'] = val
        if self.has_input('hold'):
            val = self.get_input('hold')
            kwargs['hold'] = val
        if self.has_input('yerr'):
            val = self.get_input('yerr')
            kwargs['yerr'] = val
        elif self.has_input('yerrScalar'):
            val = self.get_input('yerrScalar')
            kwargs['yerr'] = val

        output = matplotlib.pyplot.errorbar(*args, **kwargs)        
        plotline = output[0]
        caplines = output[1]
        barlines = output[2]
        if self.has_input('caplineProperties'):
            properties = self.get_input('caplineProperties')
            if caplines is not None:
                properties.update_props(caplines)
        if self.has_input('barlineProperties'):
            properties = self.get_input('barlineProperties')
            if barlines is not None:
                properties.update_props(barlines)
        if self.has_input('plotlineProperties'):
            properties = self.get_input('plotlineProperties')
            if plotline is not None:
                properties.update_props(plotline)

class MplFill(MplPlot):
    """Plot filled polygons.

Call signature:

fill(*args, **kwargs)

args is a variable length argument, allowing for multiple x, y pairs with an optional color format string; see :func:`~matplotlib.pyplot.plot` for details on the argument parsing.  For example, to plot a polygon with vertices at x, y in blue.:

ax.fill(x,y, 'b' )

An arbitrary number of x, y, color groups can be specified:

ax.fill(x1, y1, 'g', x2, y2, 'r')

Return value is a list of :class:`~matplotlib.patches.Patch` instances that were added.

The same color strings that :func:`~matplotlib.pyplot.plot` supports are supported by the fill format string.

If you would like to fill below a curve, eg. shade a region between 0 and y along x, use :meth:`fill_between`

The closed kwarg will close the polygon when True (default).

kwargs control the :class:`~matplotlib.patches.Polygon` properties:

%(Polygon)s

Example:

Additional kwargs: hold = [True|False] overrides default hold state
    """
    _input_ports = [
              ("y", "basic:List",
               {}),
              ("x", "basic:List",
               {}),
              ("polygonProperties", "MplPolygonProperties",
               {}),
        ]

    _output_ports = [
        ("self", "(MplFill)"),
        ]
    

    def compute(self):
        super(MplFill, self).compute()
        # get args into args, kwargs
        # write out translations
        args = []
        val = self.get_input('x')
        args.append(val)
        val = self.get_input('y')
        args.append(val)

        kwargs = {}

        polygons = matplotlib.pyplot.fill(*args, **kwargs)
        if self.has_input('polygonProperties'):
            properties = self.get_input('polygonProperties')
            if polygons is not None:
                properties.update_props(polygons)

class MplFillBetween(MplPlot):
    """Make filled polygons between two curves.

Call signature:

fill_between(x, y1, y2=0, where=None, **kwargs)

Create a :class:`~matplotlib.collections.PolyCollection` filling the regions between y1 and y2 where where==True



kwargs control the :class:`~matplotlib.patches.Polygon` properties:

%(PolyCollection)s

Additional kwargs: hold = [True|False] overrides default hold state
    """
    _input_ports = [
              ("y2", "basic:Float",
               {'optional': True, 'docstring': 'A scalar y-value', 'defaults': '[0]'}),
              ("y2Sequence", "basic:List",
               {'optional': True, 'docstring': 'An N-length array of the y data'}),
              ("interpolate", "basic:Boolean",
               {'optional': True, 'defaults': '[False]'}),
              ("y1", "basic:List",
               {'docstring': 'An N-length array of the y data'}),
              ("y1Scalar", "basic:Float",
               {'optional': True, 'docstring': 'A scalar y-value'}),
              ("x", "basic:List",
               {'docstring': 'An N-length array of the x data'}),
              ("hold", "basic:String",
               {'optional': True}),
              ("where", "basic:List",
               {'optional': True, 'docstring': 'An N-length boolean array that specifies where the fill is effective'}),
              ("polyCollectionProperties", "MplPolyCollectionProperties",
               {}),
        ]

    _output_ports = [
        ("self", "(MplFillBetween)"),
        ]
    

    def compute(self):
        super(MplFillBetween, self).compute()
        # get args into args, kwargs
        # write out translations
        args = []
        val = self.get_input('x')
        args.append(val)
        if self.has_input('y1'):
            val = self.get_input('y1')
            args.append(val)
        elif self.has_input('y1Scalar'):
            val = self.get_input('y1Scalar')
            args.append(val)
        else:
            raise ModuleError(self, 'Must set one of "y1", '                                   '"y1Scalar"')

        kwargs = {}
        if self.has_input('y2'):
            val = self.get_input('y2')
            kwargs['y2'] = val
        elif self.has_input('y2Sequence'):
            val = self.get_input('y2Sequence')
            kwargs['y2'] = val
        if self.has_input('interpolate'):
            val = self.get_input('interpolate')
            kwargs['interpolate'] = val
        if self.has_input('hold'):
            val = self.get_input('hold')
            kwargs['hold'] = val
        if self.has_input('where'):
            val = self.get_input('where')
            kwargs['where'] = val

        polyCollection = matplotlib.pyplot.fill_between(*args, **kwargs)
        if self.has_input('polyCollectionProperties'):
            properties = self.get_input('polyCollectionProperties')
            if polyCollection is not None:
                properties.update_props(polyCollection)

class MplFillBetweenx(MplPlot):
    """Make filled polygons between two horizontal curves.

Call signature:

fill_between(y, x1, x2=0, where=None, **kwargs)

Create a :class:`~matplotlib.collections.PolyCollection` filling the regions between x1 and x2 where where==True



kwargs control the :class:`~matplotlib.patches.Polygon` properties:

%(PolyCollection)s

Additional kwargs: hold = [True|False] overrides default hold state
    """
    _input_ports = [
              ("y", "basic:List",
               {'docstring': 'An N-length array of the y data'}),
              ("x2", "basic:Float",
               {'optional': True, 'docstring': 'A scalar x-value', 'defaults': '[0]'}),
              ("x2Sequence", "basic:List",
               {'optional': True, 'docstring': 'An N-length array of the x data'}),
              ("hold", "basic:String",
               {'optional': True}),
              ("x1", "basic:List",
               {'docstring': 'An N-length array of the x data'}),
              ("x1Scalar", "basic:Float",
               {'optional': True, 'docstring': 'A scalar x-value'}),
              ("where", "basic:List",
               {'optional': True, 'docstring': 'An N-length boolean array that specifies where the fill is effective'}),
              ("polyCollectionProperties", "MplPolyCollectionProperties",
               {}),
        ]

    _output_ports = [
        ("self", "(MplFillBetweenx)"),
        ]
    

    def compute(self):
        super(MplFillBetweenx, self).compute()
        # get args into args, kwargs
        # write out translations
        args = []
        val = self.get_input('y')
        args.append(val)
        if self.has_input('x1'):
            val = self.get_input('x1')
            args.append(val)
        elif self.has_input('x1Scalar'):
            val = self.get_input('x1Scalar')
            args.append(val)
        else:
            raise ModuleError(self, 'Must set one of "x1", '                                   '"x1Scalar"')

        kwargs = {}
        if self.has_input('x2'):
            val = self.get_input('x2')
            kwargs['x2'] = val
        elif self.has_input('x2Sequence'):
            val = self.get_input('x2Sequence')
            kwargs['x2'] = val
        if self.has_input('hold'):
            val = self.get_input('hold')
            kwargs['hold'] = val
        if self.has_input('where'):
            val = self.get_input('where')
            kwargs['where'] = val

        polyCollection = matplotlib.pyplot.fill_betweenx(*args, **kwargs)
        if self.has_input('polyCollectionProperties'):
            properties = self.get_input('polyCollectionProperties')
            if polyCollection is not None:
                properties.update_props(polyCollection)

class MplHexbin(MplPlot):
    """Make a hexagonal binning plot.

Call signature:

hexbin(x, y, C = None, gridsize = 100, bins = None,        xscale = 'linear', yscale = 'linear',        cmap=None, norm=None, vmin=None, vmax=None,        alpha=None, linewidths=None, edgecolors='none'        reduce_C_function = np.mean, mincnt=None, marginals=True        **kwargs)

Make a hexagonal binning plot of x versus y, where x, y are 1-D sequences of the same length, N. If C is None (the default), this is a histogram of the number of occurences of the observations at (x[i],y[i]).

If C is specified, it specifies values at the coordinate (x[i],y[i]). These values are accumulated for each hexagonal bin and then reduced according to reduce_C_function, which defaults to numpy's mean function (np.mean). (If C is specified, it must also be a 1-D sequence of the same length as x and y.)

x, y and/or C may be masked arrays, in which case only unmasked points will be plotted.

Optional keyword arguments:

Other keyword arguments controlling color mapping and normalization arguments:

Other keyword arguments controlling the Collection properties:

Here are the standard descriptions of all the :class:`~matplotlib.collections.Collection` kwargs:

%(Collection)s

The return value is a :class:`~matplotlib.collections.PolyCollection` instance; use :meth:`~matplotlib.collections.PolyCollection.get_array` on this :class:`~matplotlib.collections.PolyCollection` to get the counts in each hexagon. If marginals is True, horizontal bar and vertical bar (both PolyCollections) will be attached to the return collection as attributes hbar and vbar.

Example:

Additional kwargs: hold = [True|False] overrides default hold state
    """
    _input_ports = [
              ("vmax", "basic:Float",
               {'optional': True, 'docstring': 'vmin and vmax are used in conjunction with norm to normalize luminance data.  If either are None, the min and max of the color array C is used.  Note if you pass a norm instance, your settings for vmin and vmax will be ignored.'}),
              ("edgecolorsSequence", "basic:List",
               {'optional': True, 'docstring': "If 'none', draws the edges in the same color as the fill color. This is the default, as it avoids unsightly unpainted pixels between the hexagons.\n\nIf None, draws the outlines in the default color.\n\nIf a matplotlib color arg or sequence of rgba tuples, draws the outlines in the specified color."}),
              ("edgecolorsScalar", "basic:String",
               {'entry_types': "['enum']", 'docstring': "If 'none', draws the edges in the same color as the fill color. This is the default, as it avoids unsightly unpainted pixels between the hexagons.\n\nIf None, draws the outlines in the default color.\n\nIf a matplotlib color arg or sequence of rgba tuples, draws the outlines in the specified color.", 'values': "[['none', 'mpl color']]", 'optional': True, 'defaults': "['none']"}),
              ("C", "basic:List",
               {'optional': True}),
              ("gridsize", "basic:Integer",
               {'optional': True, 'docstring': 'The number of hexagons in the x-direction, default is 100. The corresponding number of hexagons in the y-direction is chosen such that the hexagons are approximately regular. Alternatively, gridsize can be a tuple with two elements specifying the number of hexagons in the x-direction and the y-direction.', 'defaults': '[100]'}),
              ("vmin", "basic:Float",
               {'optional': True, 'docstring': 'vmin and vmax are used in conjunction with norm to normalize luminance data.  If either are None, the min and max of the color array C is used.  Note if you pass a norm instance, your settings for vmin and vmax will be ignored.'}),
              ("yscale", "basic:String",
               {'optional': True, 'defaults': "['linear']"}),
              ("reduce_C_function", "basic:String",
               {'optional': True}),
              ("linewidths", "basic:List",
               {'optional': True, 'docstring': 'If None, defaults to rc lines.linewidth. Note that this is a tuple, and if you set the linewidths argument you must set it as a sequence of floats, as required by :class:`~matplotlib.collections.RegularPolyCollection`.'}),
              ("xscale", "basic:String",
               {'entry_types': "['enum']", 'docstring': 'Use a linear or log10 scale on the horizontal axis.', 'values': "[['linear', 'log']]", 'optional': True, 'defaults': "['linear']"}),
              ("cmap", "basic:String",
               {'entry_types': "['enum']", 'docstring': 'a :class:`matplotlib.colors.Colormap` instance. If None, defaults to rc image.cmap.', 'values': "[['Colormap']]", 'optional': True}),
              ("norm", "basic:String",
               {'entry_types': "['enum']", 'docstring': ':class:`matplotlib.colors.Normalize` instance is used to scale luminance data to 0,1.', 'values': "[['Normalize']]", 'optional': True}),
              ("extent", "basic:Float",
               {'optional': True, 'docstring': 'The limits of the bins. The default assigns the limits based on gridsize, x, y, xscale and yscale.'}),
              ("alpha", "basic:Float",
               {'optional': True, 'docstring': 'the alpha value for the patches'}),
              ("y", "basic:List",
               {}),
              ("x", "basic:List",
               {}),
              ("hold", "basic:String",
               {'optional': True}),
              ("mincnt", "basic:Integer",
               {'optional': True, 'docstring': 'If not None, only display cells with more than mincnt number of points in the cell'}),
              ("marginals", "basic:Boolean",
               {'optional': True, 'docstring': 'if marginals is True, plot the marginal density as colormapped rectagles along the bottom of the x-axis and left of the y-axis', 'defaults': '[False]'}),
              ("bins", "basic:Integer",
               {'optional': True, 'docstring': "If None, no binning is applied; the color of each hexagon directly corresponds to its count value.\n\nIf 'log', use a logarithmic scale for the color map. Internally, log_{10}(i+1) is used to determine the hexagon color.\n\nIf an integer, divide the counts in the specified number of bins, and color the hexagons accordingly.\n\nIf a sequence of values, the values of the lower bound of the bins to be used."}),
              ("scale", "basic:String",
               {'entry_types': "['enum']", 'docstring': 'Use a linear or log10 scale on the vertical axis.', 'values': "[['linear', 'log']]", 'optional': True}),
              ("polyCollectionProperties", "MplPolyCollectionProperties",
               {}),
        ]

    _output_ports = [
        ("self", "(MplHexbin)"),
        ]
    

    def compute(self):
        super(MplHexbin, self).compute()
        # get args into args, kwargs
        # write out translations
        args = []

        kwargs = {}
        if self.has_input('vmax'):
            val = self.get_input('vmax')
            kwargs['vmax'] = val
        if self.has_input('edgecolorsSequence'):
            val = self.get_input('edgecolorsSequence')
            kwargs['edgecolors'] = val
        elif self.has_input('edgecolorsScalar'):
            val = self.get_input('edgecolorsScalar')
            kwargs['edgecolors'] = val
        if self.has_input('C'):
            val = self.get_input('C')
            kwargs['C'] = val
        if self.has_input('gridsize'):
            val = self.get_input('gridsize')
            kwargs['gridsize'] = val
        if self.has_input('vmin'):
            val = self.get_input('vmin')
            kwargs['vmin'] = val
        if self.has_input('yscale'):
            val = self.get_input('yscale')
            kwargs['yscale'] = val
        if self.has_input('reduce_C_function'):
            val = self.get_input('reduce_C_function')
            kwargs['reduce_C_function'] = val
        if self.has_input('linewidths'):
            val = self.get_input('linewidths')
            kwargs['linewidths'] = val
        if self.has_input('xscale'):
            val = self.get_input('xscale')
            kwargs['xscale'] = val
        if self.has_input('cmap'):
            val = self.get_input('cmap')
            kwargs['cmap'] = val
        if self.has_input('norm'):
            val = self.get_input('norm')
            kwargs['norm'] = val
        if self.has_input('extent'):
            val = self.get_input('extent')
            kwargs['extent'] = val
        if self.has_input('alpha'):
            val = self.get_input('alpha')
            kwargs['alpha'] = val
        val = self.get_input('y')
        kwargs['y'] = val
        val = self.get_input('x')
        kwargs['x'] = val
        if self.has_input('hold'):
            val = self.get_input('hold')
            kwargs['hold'] = val
        if self.has_input('mincnt'):
            val = self.get_input('mincnt')
            kwargs['mincnt'] = val
        if self.has_input('marginals'):
            val = self.get_input('marginals')
            kwargs['marginals'] = val
        if self.has_input('bins'):
            val = self.get_input('bins')
            kwargs['bins'] = val
        if self.has_input('scale'):
            val = self.get_input('scale')
            kwargs['scale'] = val

        polyCollection = matplotlib.pyplot.hexbin(*args, **kwargs)
        if self.has_input('polyCollectionProperties'):
            properties = self.get_input('polyCollectionProperties')
            if polyCollection is not None:
                properties.update_props(polyCollection)

class MplHist(MplPlot):
    """Plot a histogram.

Call signature:

hist(x, bins=10, range=None, normed=False, weights=None,        cumulative=False, bottom=None, histtype='bar', align='mid',        orientation='vertical', rwidth=None, log=False,        color=None, label=None, stacked=False,        **kwargs)

Compute and draw the histogram of x. The return value is a tuple (n, bins, patches) or ([n0, n1, ...], bins, [patches0, patches1,...]) if the input contains multiple data.

Multiple data can be provided via x as a list of datasets of potentially different length ([x0, x1, ...]), or as a 2-D ndarray in which each column is a dataset.  Note that the ndarray form is transposed relative to the list form.

Masked arrays are not supported at present.

Keyword arguments:



kwargs are used to update the properties of the :class:`~matplotlib.patches.Patch` instances returned by hist:

%(Patch)s

Example:

Additional kwargs: hold = [True|False] overrides default hold state
    """
    _input_ports = [
              ("rwidth", "basic:String",
               {'optional': True, 'docstring': "The relative width of the bars as a fraction of the bin width.  If None, automatically compute the width. Ignored if histtype = 'step' or 'stepfilled'."}),
              ("normed", "basic:Boolean",
               {'optional': True, 'docstring': 'If True, the first element of the return tuple will be the counts normalized to form a probability density, i.e., n/(len(x)*dbin).  In a probability density, the integral of the histogram should be 1; you can verify that with a trapezoidal integration of the probability density function:\n\npdf, bins, patches = ax.hist(...) print np.sum(pdf * np.diff(bins))\n\nUntil numpy release 1.5, the underlying numpy histogram function was incorrect with normed*=*True if bin sizes were unequal.  MPL inherited that error.  It is now corrected within MPL when using earlier numpy versions', 'defaults': '[False]'}),
              ("stacked", "basic:Boolean",
               {'optional': True, 'docstring': "If True, multiple data are stacked on top of each other If False multiple data are aranged side by side if histtype is 'bar' or on top of each other if histtype is 'step'\n\n.", 'defaults': '[False]'}),
              ("orientation", "basic:String",
               {'entry_types': "['enum']", 'docstring': "If 'horizontal', :func:`~matplotlib.pyplot.barh` will be used for bar-type histograms and the bottom kwarg will be the left edges.", 'values': "[['horizontal', 'vertical']]", 'optional': True, 'defaults': "['vertical']"}),
              ("bottom", "basic:String",
               {'optional': True}),
              ("colorSequence", "basic:List",
               {'optional': True, 'docstring': 'Color spec or sequence of color specs, one per dataset.  Default (None) uses the standard line color sequence.'}),
              ("colorScalar", "basic:Color",
               {'docstring': 'Color spec or sequence of color specs, one per dataset.  Default (None) uses the standard line color sequence.', 'optional': True}),
              ("histtype", "basic:String",
               {'entry_types': "['enum']", 'docstring': "The type of histogram to draw.\n\n'bar' is a traditional bar-type histogram.  If multiple data are given the bars are aranged side by side.\n\n'barstacked' is a bar-type histogram where multiple data are stacked on top of each other.\n\n'step' generates a lineplot that is by default unfilled.\n\n'stepfilled' generates a lineplot that is by default filled.", 'values': "[['bar', 'barstacked', 'step', 'stepfilled']]", 'optional': True, 'defaults': "['bar']"}),
              ("align", "basic:String",
               {'entry_types': "['enum']", 'docstring': "Controls how the histogram is plotted.\n\n'left': bars are centered on the left bin edges.\n\n'mid': bars are centered between the bin edges.\n\n'right': bars are centered on the right bin edges.", 'values': "[['left', 'mid', 'right']]", 'optional': True, 'defaults': "['mid']"}),
              ("cumulative", "basic:Boolean",
               {'optional': True, 'docstring': 'If True, then a histogram is computed where each bin gives the counts in that bin plus all bins for smaller values. The last bin gives the total number of datapoints.  If normed is also True then the histogram is normalized such that the last bin equals 1. If cumulative evaluates to less than 0 (e.g. -1), the direction of accumulation is reversed.  In this case, if normed is also True, then the histogram is normalized such that the first bin equals 1.', 'defaults': '[False]'}),
              ("labelSequence", "basic:List",
               {'optional': True, 'docstring': "String, or sequence of strings to match multiple datasets.  Bar charts yield multiple patches per dataset, but only the first gets the label, so that the legend command will work as expected:\n\nax.hist(10+2*np.random.randn(1000), label='men') ax.hist(12+3*np.random.randn(1000), label='women', alpha=0.5) ax.legend()"}),
              ("labelScalar", "basic:String",
               {'docstring': "String, or sequence of strings to match multiple datasets.  Bar charts yield multiple patches per dataset, but only the first gets the label, so that the legend command will work as expected:\n\nax.hist(10+2*np.random.randn(1000), label='men') ax.hist(12+3*np.random.randn(1000), label='women', alpha=0.5) ax.legend()", 'optional': True}),
              ("range", "basic:List",
               {'optional': True, 'docstring': 'The lower and upper range of the bins. Lower and upper outliers are ignored. If not provided, range is (x.min(), x.max()). Range has no effect if bins is a sequence.\n\nIf bins is a sequence or range is specified, autoscaling is based on the specified bin range instead of the range of x.'}),
              ("weights", "basic:String",
               {'optional': True, 'docstring': 'An array of weights, of the same shape as x.  Each value in x only contributes its associated weight towards the bin count (instead of 1).  If normed is True, the weights are normalized, so that the integral of the density over the range remains 1.'}),
              ("x", "basic:List",
               {}),
              ("hold", "basic:String",
               {'optional': True}),
              ("bins", "basic:Integer",
               {'optional': True, 'docstring': 'Either an integer number of bins or a sequence giving the bins.  If bins is an integer, bins + 1 bin edges will be returned, consistent with :func:`numpy.histogram` for numpy version >= 1.3, and with the new = True argument in earlier versions. Unequally spaced bins are supported if bins is a sequence.', 'defaults': '[10]'}),
              ("binsSequence", "basic:List",
               {'docstring': 'Either an integer number of bins or a sequence giving the bins.  If bins is an integer, bins + 1 bin edges will be returned, consistent with :func:`numpy.histogram` for numpy version >= 1.3, and with the new = True argument in earlier versions. Unequally spaced bins are supported if bins is a sequence.', 'optional': True}),
              ("log", "basic:Boolean",
               {'optional': True, 'docstring': 'If True, the histogram axis will be set to a log scale. If log is True and x is a 1D array, empty bins will be filtered out and only the non-empty (n, bins, patches) will be returned.', 'defaults': '[False]'}),
              ("rectangleProperties", "MplRectangleProperties",
               {}),
        ]

    _output_ports = [
        ("self", "(MplHist)"),
        ]
    

    def compute(self):
        super(MplHist, self).compute()
        # get args into args, kwargs
        # write out translations
        args = []

        kwargs = {}
        if self.has_input('rwidth'):
            val = self.get_input('rwidth')
            kwargs['rwidth'] = val
        if self.has_input('normed'):
            val = self.get_input('normed')
            kwargs['normed'] = val
        if self.has_input('stacked'):
            val = self.get_input('stacked')
            kwargs['stacked'] = val
        if self.has_input('orientation'):
            val = self.get_input('orientation')
            kwargs['orientation'] = val
        if self.has_input('bottom'):
            val = self.get_input('bottom')
            kwargs['bottom'] = val
        if self.has_input('colorSequence'):
            val = self.get_input('colorSequence')
            val = translate_color(val)
            kwargs['color'] = val
        elif self.has_input('colorScalar'):
            val = self.get_input('colorScalar')
            kwargs['color'] = val
        if self.has_input('histtype'):
            val = self.get_input('histtype')
            kwargs['histtype'] = val
        if self.has_input('align'):
            val = self.get_input('align')
            kwargs['align'] = val
        if self.has_input('cumulative'):
            val = self.get_input('cumulative')
            kwargs['cumulative'] = val
        if self.has_input('labelSequence'):
            val = self.get_input('labelSequence')
            kwargs['label'] = val
        elif self.has_input('labelScalar'):
            val = self.get_input('labelScalar')
            kwargs['label'] = val
        if self.has_input('range'):
            val = self.get_input('range')
            kwargs['range'] = val
        if self.has_input('weights'):
            val = self.get_input('weights')
            kwargs['weights'] = val
        val = self.get_input('x')
        kwargs['x'] = val
        if self.has_input('hold'):
            val = self.get_input('hold')
            kwargs['hold'] = val
        if self.has_input('bins'):
            val = self.get_input('bins')
            kwargs['bins'] = val
        elif self.has_input('binsSequence'):
            val = self.get_input('binsSequence')
            kwargs['bins'] = val
        if self.has_input('log'):
            val = self.get_input('log')
            kwargs['log'] = val

        output = matplotlib.pyplot.hist(*args, **kwargs)        
        rectangles = output[2]
        if self.has_input('rectangleProperties'):
            properties = self.get_input('rectangleProperties')
            if rectangles is not None:
                properties.update_props(rectangles)

class MplHist2d(MplPlot):
    """Make a 2D histogram plot.

Call signature:

hist2d(x, y, bins = None, range=None, weights=None, cmin=None, cmax=None **kwargs)

Make a 2d histogram plot of x versus y, where x, y are 1-D sequences of the same length.

The return value is (counts, xedges, yedges, Image).

Optional keyword arguments: bins: [None | int | [int, int] | array_like | [array, array]]

The bin specification:

If int, the number of bins for the two dimensions (nx=ny=bins).

If [int, int], the number of bins in each dimension (nx, ny = bins).

If array_like, the bin edges for the two dimensions (x_edges=y_edges=bins).

If [array, array], the bin edges in each dimension (x_edges, y_edges = bins).

The default value is 10.

Remaining keyword arguments are passed directly to :meth:`pcolorfast`.

Rendering the histogram with a logarithmic color scale is accomplished by passing a :class:`colors.LogNorm` instance to the norm keyword argument.

Example:

Additional kwargs: hold = [True|False] overrides default hold state
    """
    _input_ports = [
              ("normed", "basic:Boolean",
               {'optional': True, 'defaults': '[False]'}),
              ("cmin", "basic:String",
               {'optional': True}),
              ("range", "basic:String",
               {'optional': True}),
              ("weights", "basic:String",
               {'optional': True}),
              ("y", "basic:List",
               {}),
              ("x", "basic:List",
               {}),
              ("hold", "basic:String",
               {'optional': True}),
              ("cmax", "basic:String",
               {'optional': True}),
              ("bins", "basic:Integer",
               {'optional': True, 'defaults': '[10]'}),
        ]

    _output_ports = [
        ("self", "(MplHist2d)"),
        ]
    

    def compute(self):
        super(MplHist2d, self).compute()
        # get args into args, kwargs
        # write out translations
        args = []

        kwargs = {}
        if self.has_input('normed'):
            val = self.get_input('normed')
            kwargs['normed'] = val
        if self.has_input('cmin'):
            val = self.get_input('cmin')
            kwargs['cmin'] = val
        if self.has_input('range'):
            val = self.get_input('range')
            kwargs['range'] = val
        if self.has_input('weights'):
            val = self.get_input('weights')
            kwargs['weights'] = val
        val = self.get_input('y')
        kwargs['y'] = val
        val = self.get_input('x')
        kwargs['x'] = val
        if self.has_input('hold'):
            val = self.get_input('hold')
            kwargs['hold'] = val
        if self.has_input('cmax'):
            val = self.get_input('cmax')
            kwargs['cmax'] = val
        if self.has_input('bins'):
            val = self.get_input('bins')
            kwargs['bins'] = val

        matplotlib.pyplot.hist2d(*args, **kwargs)        

class MplHlines(MplPlot):
    """Plot horizontal lines.

call signature:

hlines(y, xmin, xmax, colors='k', linestyles='solid', **kwargs)

Plot horizontal lines at each y from xmin to xmax.

Returns the :class:`~matplotlib.collections.LineCollection` that was added.

Required arguments:



Optional keyword arguments:



Example:

Additional kwargs: hold = [True|False] overrides default hold state
    """
    _input_ports = [
              ("linestyles", "basic:String",
               {'optional': True, 'docstring': "[ 'solid' | 'dashed' | 'dashdot' | 'dotted' ]", 'defaults': "['solid']"}),
              ("label", "basic:String",
               {'optional': True, 'defaults': "['']"}),
              ("xminScalar", "basic:Float",
               {'docstring': 'can be scalars or len(x) numpy arrays.  If they are scalars, then the respective values are constant, else the widths of the lines are determined by xmin and xmax.'}),
              ("xminSequence", "basic:List",
               {'docstring': 'can be scalars or len(x) numpy arrays.  If they are scalars, then the respective values are constant, else the widths of the lines are determined by xmin and xmax.', 'optional': True}),
              ("colorsSequence", "basic:List",
               {'optional': True, 'docstring': 'a line collections color argument, either a single color or a len(y) list of colors'}),
              ("colorsScalar", "basic:String",
               {'docstring': 'a line collections color argument, either a single color or a len(y) list of colors', 'optional': True, 'defaults': "['k']"}),
              ("xmaxScalar", "basic:Float",
               {'docstring': 'can be scalars or len(x) numpy arrays.  If they are scalars, then the respective values are constant, else the widths of the lines are determined by xmin and xmax.'}),
              ("xmaxSequence", "basic:List",
               {'docstring': 'can be scalars or len(x) numpy arrays.  If they are scalars, then the respective values are constant, else the widths of the lines are determined by xmin and xmax.', 'optional': True}),
              ("y", "basic:List",
               {'docstring': 'a 1-D numpy array or iterable.'}),
              ("hold", "basic:String",
               {'optional': True}),
              ("lineProperties", "MplLineCollectionProperties",
               {}),
        ]

    _output_ports = [
        ("self", "(MplHlines)"),
        ]
    

    def compute(self):
        super(MplHlines, self).compute()
        # get args into args, kwargs
        # write out translations
        args = []

        kwargs = {}
        if self.has_input('linestyles'):
            val = self.get_input('linestyles')
            kwargs['linestyles'] = val
        if self.has_input('label'):
            val = self.get_input('label')
            kwargs['label'] = val
        if self.has_input('xminScalar'):
            val = self.get_input('xminScalar')
            kwargs['xmin'] = val
        elif self.has_input('xminSequence'):
            val = self.get_input('xminSequence')
            kwargs['xmin'] = val
        else:
            raise ModuleError(self, 'Must set one of "xminScalar", '                                   '"xminSequence"')
        if self.has_input('colorsSequence'):
            val = self.get_input('colorsSequence')
            kwargs['colors'] = val
        elif self.has_input('colorsScalar'):
            val = self.get_input('colorsScalar')
            kwargs['colors'] = val
        if self.has_input('xmaxScalar'):
            val = self.get_input('xmaxScalar')
            kwargs['xmax'] = val
        elif self.has_input('xmaxSequence'):
            val = self.get_input('xmaxSequence')
            kwargs['xmax'] = val
        else:
            raise ModuleError(self, 'Must set one of "xmaxScalar", '                                   '"xmaxSequence"')
        val = self.get_input('y')
        kwargs['y'] = val
        if self.has_input('hold'):
            val = self.get_input('hold')
            kwargs['hold'] = val

        lines = matplotlib.pyplot.hlines(*args, **kwargs)
        if self.has_input('lineProperties'):
            properties = self.get_input('lineProperties')
            if lines is not None:
                properties.update_props(lines)

class MplImshow(MplPlot):
    """Display an image on the axes.

Call signature:

imshow(X, cmap=None, norm=None, aspect=None, interpolation=None,        alpha=None, vmin=None, vmax=None, origin=None, extent=None,        **kwargs)

Display the image in X to current axes.  X may be a float array, a uint8 array or a PIL image. If X is an array, X can have the following shapes:

MxN -- luminance (grayscale, float array only)

MxNx3 -- RGB (float or uint8 array)

MxNx4 -- RGBA (float or uint8 array)

The value for each component of MxNx3 and MxNx4 float arrays should be in the range 0.0 to 1.0; MxN float arrays may be normalised.

An :class:`matplotlib.image.AxesImage` instance is returned.

Keyword arguments:

interpolation:

Acceptable values are None, 'none', 'nearest', 'bilinear', 'bicubic', 'spline16', 'spline36', 'hanning', 'hamming', 'hermite', 'kaiser', 'quadric', 'catrom', 'gaussian', 'bessel', 'mitchell', 'sinc', 'lanczos'

If interpolation is None, default to rc image.interpolation. See also the filternorm and filterrad parameters

If interpolation is 'none', then no interpolation is performed on the Agg, ps and pdf backends. Other backends will fall back to 'nearest'.

Additional kwargs are :class:`~matplotlib.artist.Artist` properties:

%(Artist)s

Example:

Additional kwargs: hold = [True|False] overrides default hold state
    """
    _input_ports = [
              ("origin", "basic:String",
               {'optional': True}),
              ("imlim", "basic:String",
               {'optional': True}),
              ("extent", "basic:String",
               {'optional': True}),
              ("vmin", "basic:String",
               {'optional': True}),
              ("url", "basic:String",
               {'optional': True}),
              ("resample", "basic:String",
               {'optional': True}),
              ("shape", "basic:String",
               {'optional': True}),
              ("cmap", "basic:String",
               {'entry_types': "['enum']", 'docstring': 'A :class:`matplotlib.colors.Colormap` instance, eg. cm.jet. If None, default to rc image.cmap value.\n\ncmap is ignored when X has RGB(A) information', 'values': "[['Colormap']]", 'optional': True}),
              ("filterrad", "basic:Float",
               {'optional': True, 'defaults': '[4.0]'}),
              ("filternorm", "basic:Integer",
               {'optional': True, 'defaults': '[1]'}),
              ("aspect", "basic:String",
               {'entry_types': "['enum']", 'docstring': "If 'auto', changes the image aspect ratio to match that of the axes\n\nIf 'equal', and extent is None, changes the axes aspect ratio to match that of the image. If extent is not None, the axes aspect ratio is changed to match that of the extent.\n\nIf None, default to rc image.aspect value.", 'values': "[['auto', 'equal']]", 'optional': True}),
              ("alpha", "basic:String",
               {'optional': True}),
              ("vmax", "basic:String",
               {'optional': True}),
              ("X", "basic:List",
               {}),
              ("hold", "basic:String",
               {'optional': True}),
              ("norm", "basic:String",
               {'optional': True}),
              ("interpolation", "basic:String",
               {'optional': True}),
        ]

    _output_ports = [
        ("self", "(MplImshow)"),
        ]
    

    def compute(self):
        super(MplImshow, self).compute()
        # get args into args, kwargs
        # write out translations
        args = []

        kwargs = {}
        if self.has_input('origin'):
            val = self.get_input('origin')
            kwargs['origin'] = val
        if self.has_input('imlim'):
            val = self.get_input('imlim')
            kwargs['imlim'] = val
        if self.has_input('extent'):
            val = self.get_input('extent')
            kwargs['extent'] = val
        if self.has_input('vmin'):
            val = self.get_input('vmin')
            kwargs['vmin'] = val
        if self.has_input('url'):
            val = self.get_input('url')
            kwargs['url'] = val
        if self.has_input('resample'):
            val = self.get_input('resample')
            kwargs['resample'] = val
        if self.has_input('shape'):
            val = self.get_input('shape')
            kwargs['shape'] = val
        if self.has_input('cmap'):
            val = self.get_input('cmap')
            kwargs['cmap'] = val
        if self.has_input('filterrad'):
            val = self.get_input('filterrad')
            kwargs['filterrad'] = val
        if self.has_input('filternorm'):
            val = self.get_input('filternorm')
            kwargs['filternorm'] = val
        if self.has_input('aspect'):
            val = self.get_input('aspect')
            kwargs['aspect'] = val
        if self.has_input('alpha'):
            val = self.get_input('alpha')
            kwargs['alpha'] = val
        if self.has_input('vmax'):
            val = self.get_input('vmax')
            kwargs['vmax'] = val
        val = self.get_input('X')
        kwargs['X'] = val
        if self.has_input('hold'):
            val = self.get_input('hold')
            kwargs['hold'] = val
        if self.has_input('norm'):
            val = self.get_input('norm')
            kwargs['norm'] = val
        if self.has_input('interpolation'):
            val = self.get_input('interpolation')
            kwargs['interpolation'] = val

        matplotlib.pyplot.imshow(*args, **kwargs)        

class MplLoglog(MplPlot):
    """Make a plot with log scaling on both the x and y axis.

Call signature:

loglog(*args, **kwargs)

:func:`~matplotlib.pyplot.loglog` supports all the keyword arguments of :func:`~matplotlib.pyplot.plot` and :meth:`matplotlib.axes.Axes.set_xscale` / :meth:`matplotlib.axes.Axes.set_yscale`.

Notable keyword arguments:



The remaining valid kwargs are :class:`~matplotlib.lines.Line2D` properties:

%(Line2D)s

Example:

Additional kwargs: hold = [True|False] overrides default hold state
    """
    _input_ports = [
              ("nonposx", "basic:String",
               {'entry_types': "['enum']", 'docstring': 'Non-positive values in x or y can be masked as invalid, or clipped to a very small positive number', 'values': "[['mask', 'clip']]", 'optional': True}),
              ("nonposy", "basic:String",
               {'entry_types': "['enum']", 'docstring': 'Non-positive values in x or y can be masked as invalid, or clipped to a very small positive number', 'values': "[['mask', 'clip']]", 'optional': True}),
              ("basex", "basic:Float",
               {'optional': True, 'docstring': 'Base of the x/y logarithm'}),
              ("basey", "basic:Float",
               {'optional': True, 'docstring': 'Base of the x/y logarithm'}),
              ("subsx", "basic:List",
               {'optional': True, 'docstring': 'The location of the minor x/y ticks; None defaults to autosubs, which depend on the number of decades in the plot; see :meth:`matplotlib.axes.Axes.set_xscale` / :meth:`matplotlib.axes.Axes.set_yscale` for details'}),
              ("subsy", "basic:List",
               {'optional': True, 'docstring': 'The location of the minor x/y ticks; None defaults to autosubs, which depend on the number of decades in the plot; see :meth:`matplotlib.axes.Axes.set_xscale` / :meth:`matplotlib.axes.Axes.set_yscale` for details'}),
              ("y", "basic:List",
               {}),
              ("x", "basic:List",
               {}),
              ("lineProperties", "MplLine2DProperties",
               {}),
        ]

    _output_ports = [
        ("self", "(MplLoglog)"),
        ]
    

    def compute(self):
        super(MplLoglog, self).compute()
        # get args into args, kwargs
        # write out translations
        args = []
        val = self.get_input('x')
        args.append(val)
        val = self.get_input('y')
        args.append(val)

        kwargs = {}
        if self.has_input('nonposx'):
            val = self.get_input('nonposx')
            kwargs['nonposx'] = val
        if self.has_input('nonposy'):
            val = self.get_input('nonposy')
            kwargs['nonposy'] = val
        if self.has_input('basex'):
            val = self.get_input('basex')
            kwargs['basex'] = val
        if self.has_input('basey'):
            val = self.get_input('basey')
            kwargs['basey'] = val
<<<<<<< HEAD
        if self.has_input('subsx'):
            val = self.get_input('subsx')
            kwargs['subsx'] = val
        if self.has_input('subsy'):
            val = self.get_input('subsy')
=======
        if self.hasInputFromPort('subsx'):
            val = self.getInputFromPort('subsx')
            kwargs['subsx'] = val
        if self.hasInputFromPort('subsy'):
            val = self.getInputFromPort('subsy')
>>>>>>> 8d3749bc
            kwargs['subsy'] = val

        lines = matplotlib.pyplot.loglog(*args, **kwargs)
        if self.has_input('lineProperties'):
            properties = self.get_input('lineProperties')
            if lines is not None:
                properties.update_props(lines)

class MplPcolor(MplPlot):
    """Create a pseudocolor plot of a 2-D array.

Note: pcolor can be very slow for large arrays; consider using the similar but much faster :func:`~matplotlib.pyplot.pcolormesh` instead.

Call signatures:

pcolor(C, **kwargs) pcolor(X, Y, C, **kwargs)

C is the array of color values.

X and Y, if given, specify the (x, y) coordinates of the colored quadrilaterals; the quadrilateral for C[i,j] has corners at:

(X[i,   j],   Y[i,   j]), (X[i,   j+1], Y[i,   j+1]), (X[i+1, j],   Y[i+1, j]), (X[i+1, j+1], Y[i+1, j+1]).

Ideally the dimensions of X and Y should be one greater than those of C; if the dimensions are the same, then the last row and column of C will be ignored.

Note that the the column index corresponds to the x-coordinate, and the row index corresponds to y; for details, see the :ref:`Grid Orientation <axes-pcolor-grid-orientation>` section below.

If either or both of X and Y are 1-D arrays or column vectors, they will be expanded as needed into the appropriate 2-D arrays, making a rectangular grid.

X, Y and C may be masked arrays.  If either C[i, j], or one of the vertices surrounding C[i,j] (X or Y at [i, j], [i+1, j], [i, j+1],[i+1, j+1]) is masked, nothing is plotted.

Keyword arguments:



Return value is a :class:`matplotlib.collections.Collection` instance.

The grid orientation follows the MATLAB convention: an array C with shape (nrows, ncolumns) is plotted with the column number as X and the row number as Y, increasing up; hence it is plotted the way the array would be printed, except that the Y axis is reversed.  That is, C is taken as C*(*y, x).

Similarly for :func:`meshgrid`:

x = np.arange(5) y = np.arange(3) X, Y = meshgrid(x,y)

is equivalent to:

X = array([[0, 1, 2, 3, 4],            [0, 1, 2, 3, 4],            [0, 1, 2, 3, 4]])  Y = array([[0, 0, 0, 0, 0],            [1, 1, 1, 1, 1],            [2, 2, 2, 2, 2]])

so if you have:

C = rand( len(x), len(y))

then you need:

pcolor(X, Y, C.T)

or:

pcolor(C.T)

MATLAB :func:`pcolor` always discards the last row and column of C, but matplotlib displays the last row and column if X and Y are not specified, or if X and Y have one more row and column than C.

kwargs can be used to control the :class:`~matplotlib.collections.PolyCollection` properties:

%(PolyCollection)s

Note: the default antialiaseds is False if the default edgecolors*="none" is used.  This eliminates artificial lines at patch boundaries, and works regardless of the value of alpha.  If *edgecolors is not "none", then the default antialiaseds is taken from rcParams['patch.antialiased'], which defaults to True. Stroking the edges may be preferred if alpha is 1, but will cause artifacts otherwise.

Additional kwargs: hold = [True|False] overrides default hold state
    """
    _input_ports = [
              ("edgecolorsSequence", "basic:List",
               {'optional': True, 'docstring': "If None, the rc setting is used by default.\n\nIf 'none', edges will not be visible.\n\nAn mpl color or sequence of colors will set the edge color"}),
              ("edgecolorsScalar", "basic:String",
               {'entry_types': "['enum']", 'docstring': "If None, the rc setting is used by default.\n\nIf 'none', edges will not be visible.\n\nAn mpl color or sequence of colors will set the edge color", 'values': "[['none', 'color']]", 'optional': True}),
              ("vmin", "basic:Float",
               {'optional': True, 'docstring': 'vmin and vmax are used in conjunction with norm to normalize luminance data.  If either is None, it is autoscaled to the respective min or max of the color array C.  If not None, vmin or vmax passed in here override any pre-existing values supplied in the norm instance.'}),
              ("cmap", "basic:String",
               {'entry_types': "['enum']", 'docstring': 'A :class:`matplotlib.colors.Colormap` instance. If None, use rc settings.', 'values': "[['Colormap']]", 'optional': True}),
              ("alpha", "basic:Float",
               {'optional': True, 'docstring': 'the alpha blending value'}),
              ("vmax", "basic:Float",
               {'optional': True, 'docstring': 'vmin and vmax are used in conjunction with norm to normalize luminance data.  If either is None, it is autoscaled to the respective min or max of the color array C.  If not None, vmin or vmax passed in here override any pre-existing values supplied in the norm instance.'}),
              ("shading", "basic:String",
               {'entry_types': "['enum']", 'docstring': "If 'faceted', a black grid is drawn around each rectangle; if 'flat', edges are not drawn. Default is 'flat', contrary to MATLAB.", 'values': "[['flat', 'faceted']]", 'optional': True, 'defaults': "['flat']"}),
              ("norm", "basic:String",
               {'entry_types': "['enum']", 'docstring': 'An :class:`matplotlib.colors.Normalize` instance is used to scale luminance data to 0,1. If None, defaults to :func:`normalize`.', 'values': "[['Normalize']]", 'optional': True}),
              ("Y", "basic:List",
               {'optional': True}),
              ("X", "basic:List",
               {'optional': True}),
              ("Z", "basic:List",
               {}),
              ("polyCollectionProperties", "MplPolyCollectionProperties",
               {}),
        ]

    _output_ports = [
        ("self", "(MplPcolor)"),
        ]
    

    def compute(self):
        super(MplPcolor, self).compute()
        # get args into args, kwargs
        # write out translations
        args = []
        if self.has_input('X'):
            val = self.get_input('X')
            args.append(val)
        if self.has_input('Y'):
            val = self.get_input('Y')
            args.append(val)
        val = self.get_input('Z')
        args.append(val)

        kwargs = {}
        if self.has_input('edgecolorsSequence'):
            val = self.get_input('edgecolorsSequence')
            kwargs['edgecolors'] = val
        elif self.has_input('edgecolorsScalar'):
            val = self.get_input('edgecolorsScalar')
            kwargs['edgecolors'] = val
        if self.has_input('vmin'):
            val = self.get_input('vmin')
            kwargs['vmin'] = val
        if self.has_input('cmap'):
            val = self.get_input('cmap')
            kwargs['cmap'] = val
        if self.has_input('alpha'):
            val = self.get_input('alpha')
            kwargs['alpha'] = val
        if self.has_input('vmax'):
            val = self.get_input('vmax')
            kwargs['vmax'] = val
        if self.has_input('shading'):
            val = self.get_input('shading')
            kwargs['shading'] = val
        if self.has_input('norm'):
            val = self.get_input('norm')
            kwargs['norm'] = val

        polyCollection = matplotlib.pyplot.pcolor(*args, **kwargs)
        if self.has_input('polyCollectionProperties'):
            properties = self.get_input('polyCollectionProperties')
            if polyCollection is not None:
                properties.update_props(polyCollection)

class MplPcolormesh(MplPlot):
    """Plot a quadrilateral mesh.

Call signatures:

pcolormesh(C) pcolormesh(X, Y, C) pcolormesh(C, **kwargs)

Create a pseudocolor plot of a 2-D array.

pcolormesh is similar to :func:`~matplotlib.pyplot.pcolor`, but uses a different mechanism and returns a different object; pcolor returns a :class:`~matplotlib.collections.PolyCollection` but pcolormesh returns a :class:`~matplotlib.collections.QuadMesh`.  It is much faster, so it is almost always preferred for large arrays.

C may be a masked array, but X and Y may not.  Masked array support is implemented via cmap and norm; in contrast, :func:`~matplotlib.pyplot.pcolor` simply does not draw quadrilaterals with masked colors or vertices.

Keyword arguments:



Return value is a :class:`matplotlib.collections.QuadMesh` object.

kwargs can be used to control the :class:`matplotlib.collections.QuadMesh` properties:

%(QuadMesh)s

Additional kwargs: hold = [True|False] overrides default hold state
    """
    _input_ports = [
              ("edgecolorsSequence", "basic:List",
               {'optional': True, 'docstring': "If None, the rc setting is used by default.\n\nIf 'None', edges will not be visible.\n\nIf 'face', edges will have the same color as the faces.\n\nAn mpl color or sequence of colors will set the edge color"}),
              ("edgecolorsScalar", "basic:String",
               {'entry_types': "['enum']", 'docstring': "If None, the rc setting is used by default.\n\nIf 'None', edges will not be visible.\n\nIf 'face', edges will have the same color as the faces.\n\nAn mpl color or sequence of colors will set the edge color", 'values': "[['None', 'face', 'color']]", 'optional': True}),
              ("vmin", "basic:Float",
               {'optional': True, 'docstring': 'vmin and vmax are used in conjunction with norm to normalize luminance data.  If either is None, it is autoscaled to the respective min or max of the color array C.  If not None, vmin or vmax passed in here override any pre-existing values supplied in the norm instance.'}),
              ("cmap", "basic:String",
               {'entry_types': "['enum']", 'docstring': 'A :class:`matplotlib.colors.Colormap` instance. If None, use rc settings.', 'values': "[['Colormap']]", 'optional': True}),
              ("alpha", "basic:Float",
               {'optional': True, 'docstring': 'the alpha blending value'}),
              ("vmax", "basic:Float",
               {'optional': True, 'docstring': 'vmin and vmax are used in conjunction with norm to normalize luminance data.  If either is None, it is autoscaled to the respective min or max of the color array C.  If not None, vmin or vmax passed in here override any pre-existing values supplied in the norm instance.'}),
              ("shading", "basic:String",
               {'entry_types': "['enum']", 'docstring': "'flat' indicates a solid color for each quad.  When 'gouraud', each quad will be Gouraud shaded.  When gouraud shading, edgecolors is ignored.", 'values': "[['flat', 'gouraud']]", 'optional': True}),
              ("norm", "basic:String",
               {'entry_types': "['enum']", 'docstring': 'A :class:`matplotlib.colors.Normalize` instance is used to scale luminance data to 0,1. If None, defaults to :func:`normalize`.', 'values': "[['Normalize']]", 'optional': True}),
        ]

    _output_ports = [
        ("self", "(MplPcolormesh)"),
        ]
    

    def compute(self):
        super(MplPcolormesh, self).compute()
        # get args into args, kwargs
        # write out translations
        args = []

        kwargs = {}
        if self.has_input('edgecolorsSequence'):
            val = self.get_input('edgecolorsSequence')
            kwargs['edgecolors'] = val
        elif self.has_input('edgecolorsScalar'):
            val = self.get_input('edgecolorsScalar')
            kwargs['edgecolors'] = val
        if self.has_input('vmin'):
            val = self.get_input('vmin')
            kwargs['vmin'] = val
        if self.has_input('cmap'):
            val = self.get_input('cmap')
            kwargs['cmap'] = val
        if self.has_input('alpha'):
            val = self.get_input('alpha')
            kwargs['alpha'] = val
        if self.has_input('vmax'):
            val = self.get_input('vmax')
            kwargs['vmax'] = val
        if self.has_input('shading'):
            val = self.get_input('shading')
            kwargs['shading'] = val
        if self.has_input('norm'):
            val = self.get_input('norm')
            kwargs['norm'] = val

        matplotlib.pyplot.pcolormesh(*args, **kwargs)        

class MplPie(MplPlot):
    """Plot a pie chart.

Call signature:

pie(x, explode=None, labels=None,     colors=('b', 'g', 'r', 'c', 'm', 'y', 'k', 'w'),     autopct=None, pctdistance=0.6, shadow=False,     labeldistance=1.1, startangle=None, radius=None)

Make a pie chart of array x.  The fractional area of each wedge is given by x/sum(x).  If sum(x) <= 1, then the values of x give the fractional area directly and the array will not be normalized.  The wedges are plotted counterclockwise, by default starting from the x-axis.

Keyword arguments:

radius: [ None | scalar ] The radius of the pie, if radius is None it will be set to 1.

The pie chart will probably look best if the figure and axes are square.  Eg.:

figure(figsize=(8,8)) ax = axes([0.1, 0.1, 0.8, 0.8])

Additional kwargs: hold = [True|False] overrides default hold state
    """
    _input_ports = [
              ("autopct", "basic:String",
               {'entry_types': "['enum']", 'docstring': 'If not None, is a string or function used to label the wedges with their numeric value.  The label will be placed inside the wedge.  If it is a format string, the label will be fmt%pct. If it is a function, it will be called.', 'values': "[['format function']]", 'optional': True}),
              ("pctdistance", "basic:Float",
               {'optional': True, 'docstring': 'The ratio between the center of each pie slice and the start of the text generated by autopct.  Ignored if autopct is None; default is 0.6.', 'defaults': '[0.6]'}),
              ("labelsSequence", "basic:List",
               {'optional': True, 'docstring': 'A sequence of strings providing the labels for each wedge'}),
              ("labelsScalar", "basic:String",
               {'docstring': 'A sequence of strings providing the labels for each wedge', 'optional': True}),
              ("explodeSequence", "basic:List",
               {'optional': True, 'docstring': 'If not None, is a len(x) array which specifies the fraction of the radius with which to offset each wedge.'}),
              ("explodeScalar", "basic:String",
               {'docstring': 'If not None, is a len(x) array which specifies the fraction of the radius with which to offset each wedge.', 'optional': True}),
              ("colors", "basic:Color",
               {'optional': True, 'docstring': 'A sequence of matplotlib color args through which the pie chart will cycle.'}),
              ("radius", "basic:String",
               {'optional': True}),
              ("startangle", "basic:String",
               {'entry_types': "['enum']", 'docstring': 'If not None, rotates the start of the pie chart by angle degrees counterclockwise from the x-axis.', 'values': "[['Offset angle']]", 'optional': True}),
              ("x", "basic:List",
               {}),
              ("shadow", "basic:Boolean",
               {'optional': True, 'docstring': 'Draw a shadow beneath the pie.', 'defaults': '[False]'}),
              ("hold", "basic:String",
               {'optional': True}),
              ("labeldistance", "basic:Float",
               {'optional': True, 'docstring': 'The radial distance at which the pie labels are drawn', 'defaults': '[1.1]'}),
              ("autotextProperties", "MplTextProperties",
               {}),
              ("wedgeProperties", "MplWedgeProperties",
               {}),
              ("textProperties", "MplTextProperties",
               {}),
        ]

    _output_ports = [
        ("self", "(MplPie)"),
        ]
    

    def compute(self):
        super(MplPie, self).compute()
        # get args into args, kwargs
        # write out translations
        args = []

        kwargs = {}
        if self.has_input('autopct'):
            val = self.get_input('autopct')
            kwargs['autopct'] = val
        if self.has_input('pctdistance'):
            val = self.get_input('pctdistance')
            kwargs['pctdistance'] = val
        if self.has_input('labelsSequence'):
            val = self.get_input('labelsSequence')
            kwargs['labels'] = val
        elif self.has_input('labelsScalar'):
            val = self.get_input('labelsScalar')
            kwargs['labels'] = val
        if self.has_input('explodeSequence'):
            val = self.get_input('explodeSequence')
            kwargs['explode'] = val
        elif self.has_input('explodeScalar'):
            val = self.get_input('explodeScalar')
            kwargs['explode'] = val
        if self.has_input('colors'):
            val = self.get_input('colors')
            val = translate_color(val)
            kwargs['colors'] = val
        if self.has_input('radius'):
            val = self.get_input('radius')
            kwargs['radius'] = val
        if self.has_input('startangle'):
            val = self.get_input('startangle')
            kwargs['startangle'] = val
        val = self.get_input('x')
        kwargs['x'] = val
        if self.has_input('shadow'):
            val = self.get_input('shadow')
            kwargs['shadow'] = val
        if self.has_input('hold'):
            val = self.get_input('hold')
            kwargs['hold'] = val
        if self.has_input('labeldistance'):
            val = self.get_input('labeldistance')
            kwargs['labeldistance'] = val

        output = matplotlib.pyplot.pie(*args, **kwargs)        
        if len(output) < 3:
            output = output + ([],)
        wedges = output[0]
        texts = output[1]
        autotexts = output[2]
        if self.has_input('autotextProperties'):
            properties = self.get_input('autotextProperties')
            if autotexts is not None:
                properties.update_props(autotexts)
        if self.has_input('wedgeProperties'):
            properties = self.get_input('wedgeProperties')
            if wedges is not None:
                properties.update_props(wedges)
        if self.has_input('textProperties'):
            properties = self.get_input('textProperties')
            if texts is not None:
                properties.update_props(texts)

class MplPlotDate(MplPlot):
    """Plot with data with dates.

Call signature:

plot_date(x, y, fmt='bo', tz=None, xdate=True, ydate=False, **kwargs)

Similar to the :func:`~matplotlib.pyplot.plot` command, except the x or y (or both) data is considered to be dates, and the axis is labeled accordingly.

x and/or y can be a sequence of dates represented as float days since 0001-01-01 UTC.

Keyword arguments:



Note if you are using custom date tickers and formatters, it may be necessary to set the formatters/locators after the call to :meth:`plot_date` since :meth:`plot_date` will set the default tick locator to :class:`matplotlib.dates.AutoDateLocator` (if the tick locator is not already set to a :class:`matplotlib.dates.DateLocator` instance) and the default tick formatter to :class:`matplotlib.dates.AutoDateFormatter` (if the tick formatter is not already set to a :class:`matplotlib.dates.DateFormatter` instance).

Valid kwargs are :class:`~matplotlib.lines.Line2D` properties:

%(Line2D)s

Additional kwargs: hold = [True|False] overrides default hold state
    """
    _input_ports = [
              ("tz", "basic:String",
               {'entry_types': "['enum']", 'docstring': 'The time zone to use in labeling dates. If None, defaults to rc value.', 'values': "[[':class:`tzinfo` instance']]", 'optional': True}),
              ("fmt", "basic:String",
               {'optional': True, 'docstring': 'The plot format string.', 'defaults': "['bo']"}),
              ("ydate", "basic:Boolean",
               {'optional': True, 'docstring': 'If True, the y-axis will be labeled with dates.', 'defaults': '[False]'}),
              ("xdate", "basic:Boolean",
               {'optional': True, 'docstring': 'If True, the x-axis will be labeled with dates.', 'defaults': '[True]'}),
              ("y", "basic:List",
               {}),
              ("x", "basic:List",
               {}),
              ("hold", "basic:String",
               {'optional': True}),
              ("lineProperties", "MplLine2DProperties",
               {}),
        ]

    _output_ports = [
        ("self", "(MplPlotDate)"),
        ]
    

    def compute(self):
        super(MplPlotDate, self).compute()
        # get args into args, kwargs
        # write out translations
        args = []
        val = self.get_input('x')
        args.append(val)
        val = self.get_input('y')
        args.append(val)

        kwargs = {}
        if self.has_input('tz'):
            val = self.get_input('tz')
            kwargs['tz'] = val
        if self.has_input('fmt'):
            val = self.get_input('fmt')
            kwargs['fmt'] = val
        if self.has_input('ydate'):
            val = self.get_input('ydate')
            kwargs['ydate'] = val
        if self.has_input('xdate'):
            val = self.get_input('xdate')
            kwargs['xdate'] = val
        if self.has_input('hold'):
            val = self.get_input('hold')
            kwargs['hold'] = val

        lines = matplotlib.pyplot.plot_date(*args, **kwargs)
        if self.has_input('lineProperties'):
            properties = self.get_input('lineProperties')
            if lines is not None:
                properties.update_props(lines)

class MplPsd(MplPlot):
    """Plot the power spectral density.

Call signature:

psd(x, NFFT=256, Fs=2, Fc=0, detrend=mlab.detrend_none,     window=mlab.window_hanning, noverlap=0, pad_to=None,     sides='default', scale_by_freq=None, **kwargs)

The power spectral density by Welch's average periodogram method.  The vector x is divided into NFFT length segments.  Each segment is detrended by function detrend and windowed by function window.  noverlap gives the length of the overlap between segments.  The |\mathrm{fft}(i)|^2 of each segment i are averaged to compute Pxx, with a scaling to correct for power loss due to windowing.  Fs is the sampling frequency.

%(PSD)s



Returns the tuple (Pxx, freqs).

For plotting, the power is plotted as 10\log_{10}(P_{xx}) for decibels, though Pxx itself is returned.

kwargs control the :class:`~matplotlib.lines.Line2D` properties:

%(Line2D)s

Example:

Additional kwargs: hold = [True|False] overrides default hold state
    """
    _input_ports = [
              ("Fs", "basic:Integer",
               {'optional': True, 'defaults': '[2]'}),
              ("pad_to", "basic:String",
               {'optional': True}),
              ("scale_by_freq", "basic:String",
               {'optional': True}),
              ("detrend", "basic:String",
               {'optional': True}),
              ("window", "basic:String",
               {'optional': True}),
              ("Fc", "basic:Integer",
               {'optional': True, 'defaults': '[0]'}),
              ("NFFT", "basic:Integer",
               {'optional': True, 'defaults': '[256]'}),
              ("x", "basic:List",
               {}),
              ("hold", "basic:String",
               {'optional': True}),
              ("sides", "basic:String",
               {'optional': True, 'defaults': "['default']"}),
              ("noverlap", "basic:Integer",
               {'optional': True, 'defaults': '[0]'}),
              ("lineProperties", "MplLine2DProperties",
               {'optional': True}),
        ]

    _output_ports = [
        ("self", "(MplPsd)"),
        ]
    

    def compute(self):
        super(MplPsd, self).compute()
        # get args into args, kwargs
        # write out translations
        args = []

        kwargs = {}
        if self.has_input('Fs'):
            val = self.get_input('Fs')
            kwargs['Fs'] = val
        if self.has_input('pad_to'):
            val = self.get_input('pad_to')
            kwargs['pad_to'] = val
        if self.has_input('scale_by_freq'):
            val = self.get_input('scale_by_freq')
            kwargs['scale_by_freq'] = val
        if self.has_input('detrend'):
            val = self.get_input('detrend')
            kwargs['detrend'] = val
        if self.has_input('window'):
            val = self.get_input('window')
            kwargs['window'] = val
        if self.has_input('Fc'):
            val = self.get_input('Fc')
            kwargs['Fc'] = val
        if self.has_input('NFFT'):
            val = self.get_input('NFFT')
            kwargs['NFFT'] = val
        val = self.get_input('x')
        kwargs['x'] = val
        if self.has_input('hold'):
            val = self.get_input('hold')
            kwargs['hold'] = val
        if self.has_input('sides'):
            val = self.get_input('sides')
            kwargs['sides'] = val
        if self.has_input('noverlap'):
            val = self.get_input('noverlap')
            kwargs['noverlap'] = val
        if self.has_input('lineProperties'):
            properties = self.get_input('lineProperties')
            properties.update_kwargs(kwargs)

        matplotlib.pyplot.psd(*args, **kwargs)        

class MplQuiver(MplPlot):
    """Plot a 2-D field of arrows.

call signatures:

quiver(U, V, **kw) quiver(U, V, C, **kw) quiver(X, Y, U, V, **kw) quiver(X, Y, U, V, C, **kw)

Arguments:



All arguments may be 1-D or 2-D arrays or sequences. If X and Y are absent, they will be generated as a uniform grid.  If U and V are 2-D arrays but X and Y are 1-D, and if len(X) and len(Y) match the column and row dimensions of U, then X and Y will be expanded with :func:`numpy.meshgrid`.

U, V, C may be masked arrays, but masked X, Y are not supported at present.

Keyword arguments:



The defaults give a slightly swept-back arrow; to make the head a triangle, make headaxislength the same as headlength. To make the arrow more pointed, reduce headwidth or increase headlength and headaxislength. To make the head smaller relative to the shaft, scale down all the head parameters. You will probably do best to leave minshaft alone.

linewidths and edgecolors can be used to customize the arrow outlines. Additional :class:`~matplotlib.collections.PolyCollection` keyword arguments:

agg_filter: unknown alpha: float or None animated: [True | False] antialiased or antialiaseds: Boolean or sequence of booleans array: unknown axes: an :class:`~matplotlib.axes.Axes` instance clim: a length 2 sequence of floats clip_box: a :class:`matplotlib.transforms.Bbox` instance clip_on: [True | False] clip_path: [ (:class:`~matplotlib.path.Path`,         :class:`~matplotlib.transforms.Transform`) |         :class:`~matplotlib.patches.Patch` | None ] cmap: a colormap or registered colormap name color: matplotlib color arg or sequence of rgba tuples colorbar: unknown contains: a callable function edgecolor or edgecolors: matplotlib color arg or sequence of rgba tuples facecolor or facecolors: matplotlib color arg or sequence of rgba tuples figure: a :class:`matplotlib.figure.Figure` instance gid: an id string hatch: [ '/' | '\' | '|' | '-' | '+' | 'x' | 'o' | 'O' | '.' | '*' ] label: string or anything printable with '%s' conversion. linestyle or linestyles or dashes: ['solid' | 'dashed', 'dashdot', 'dotted' |         (offset, on-off-dash-seq) ] linewidth or lw or linewidths: float or sequence of floats lod: [True | False] norm: unknown offset_position: unknown offsets: float or sequence of floats paths: unknown picker: [None|float|boolean|callable] pickradius: unknown rasterized: [True | False | None] snap: unknown transform: :class:`~matplotlib.transforms.Transform` instance url: a url string urls: unknown visible: [True | False] zorder: any number

Additional kwargs: hold = [True|False] overrides default hold state
    """
    _input_ports = [
              ("headaxislength", "basic:Float",
               {'optional': True, 'docstring': 'Head length at shaft intersection, default is 4.5', 'defaults': '[4.5]'}),
              ("C", "basic:List",
               {'optional': True, 'docstring': 'None'}),
              ("scale", "basic:List",
               {'optional': True, 'docstring': 'Data units per arrow length unit, e.g. m/s per plot width; a smaller scale parameter makes the arrow longer.  If None, a simple autoscaling algorithm is used, based on the average vector length and the number of vectors.  The arrow length unit is given by the scale_units parameter'}),
              ("width", "basic:List",
               {'optional': True, 'docstring': 'Shaft width in arrow units; default depends on choice of units, above, and number of vectors; a typical starting value is about 0.005 times the width of the plot.'}),
              ("headlength", "basic:Float",
               {'optional': True, 'docstring': 'Head length as multiple of shaft width, default is 5', 'defaults': '[5]'}),
              ("minlength", "basic:Float",
               {'optional': True, 'docstring': 'Minimum length as a multiple of shaft width; if an arrow length is less than this, plot a dot (hexagon) of this diameter instead. Default is 1.', 'defaults': '[1]'}),
              ("minshaft", "basic:Float",
               {'optional': True, 'docstring': 'Length below which arrow scales, in units of head length. Do not set this to less than 1, or small arrows will look terrible! Default is 1', 'defaults': '[1]'}),
              ("pivot", "basic:String",
               {'entry_types': "['enum']", 'docstring': 'The part of the arrow that is at the grid point; the arrow rotates about this point, hence the name pivot.', 'values': "[['tail', 'middle', 'tip']]", 'optional': True}),
              ("units", "basic:String",
               {'entry_types': "['enum']", 'docstring': "Arrow units; the arrow dimensions except for length are in multiples of this unit.\n\n'width' or 'height': the width or height of the axes\n\n'dots' or 'inches': pixels or inches, based on the figure dpi\n\n'x', 'y', or 'xy': X, Y, or sqrt(X^2+Y^2) data units\n\nThe arrows scale differently depending on the units.  For 'x' or 'y', the arrows get larger as one zooms in; for other units, the arrow size is independent of the zoom state.  For 'width or 'height', the arrow size increases with the width and height of the axes, respectively, when the the window is resized; for 'dots' or 'inches', resizing does not change the arrows.", 'values': "[['width', 'height', 'dots', 'inches', 'x', 'y', 'xy']]", 'optional': True}),
              ("headwidth", "basic:Float",
               {'optional': True, 'docstring': 'Head width as multiple of shaft width, default is 3', 'defaults': '[3]'}),
              ("U", "basic:List",
               {'docstring': 'None'}),
              ("angles", "basic:String",
               {'entry_types': "['enum']", 'docstring': "With the default 'uv', the arrow aspect ratio is 1, so that if U*==*V the angle of the arrow on the plot is 45 degrees CCW from the x-axis. With 'xy', the arrow points from (x,y) to (x+u, y+v). Alternatively, arbitrary angles may be specified as an array of values in degrees, CCW from the x-axis.", 'values': "[['uv', 'xy', 'array']]", 'optional': True}),
              ("V", "basic:List",
               {'docstring': 'None'}),
              ("Y", "basic:List",
               {'optional': True, 'docstring': 'None'}),
              ("X", "basic:List",
               {'optional': True, 'docstring': 'None'}),
              ("scale_units", "basic:List",
               {'optional': True, 'docstring': 'For example, if scale_units is \'inches\', scale is 2.0, and (u,v) = (1,0), then the vector will be 0.5 inches long. If scale_units is \'width\', then the vector will be half the width of the axes.\n\nIf scale_units is \'x\' then the vector will be 0.5 x-axis units.  To plot vectors in the x-y plane, with u and v having the same units as x and y, use "angles=\'xy\', scale_units=\'xy\', scale=1".'}),
              ("colorSequence", "basic:List",
               {'optional': True, 'docstring': 'This is a synonym for the :class:`~matplotlib.collections.PolyCollection` facecolor kwarg. If C has been set, color has no effect.'}),
              ("colorScalar", "basic:String",
               {'entry_types': "['enum']", 'docstring': 'This is a synonym for the :class:`~matplotlib.collections.PolyCollection` facecolor kwarg. If C has been set, color has no effect.', 'values': "[['color']]", 'optional': True}),
              ("polyCollectionProperties", "MplPolyCollectionProperties",
               {}),
        ]

    _output_ports = [
        ("self", "(MplQuiver)"),
        ]
    

    def compute(self):
        super(MplQuiver, self).compute()
        # get args into args, kwargs
        # write out translations
        args = []
        if self.has_input('X'):
            val = self.get_input('X')
            args.append(val)
        if self.has_input('Y'):
            val = self.get_input('Y')
            args.append(val)
        val = self.get_input('U')
        args.append(val)
        val = self.get_input('V')
        args.append(val)
        if self.has_input('C'):
            val = self.get_input('C')
            args.append(val)

        kwargs = {}
        if self.has_input('headaxislength'):
            val = self.get_input('headaxislength')
            kwargs['headaxislength'] = val
        if self.has_input('scale'):
            val = self.get_input('scale')
            kwargs['scale'] = val
        if self.has_input('width'):
            val = self.get_input('width')
            kwargs['width'] = val
        if self.has_input('headlength'):
            val = self.get_input('headlength')
            kwargs['headlength'] = val
        if self.has_input('minlength'):
            val = self.get_input('minlength')
            kwargs['minlength'] = val
        if self.has_input('minshaft'):
            val = self.get_input('minshaft')
            kwargs['minshaft'] = val
        if self.has_input('pivot'):
            val = self.get_input('pivot')
            kwargs['pivot'] = val
<<<<<<< HEAD
        if self.has_input('units'):
            val = self.get_input('units')
            kwargs['units'] = val
        if self.has_input('headwidth'):
            val = self.get_input('headwidth')
=======
        if self.hasInputFromPort('units'):
            val = self.getInputFromPort('units')
            kwargs['units'] = val
        if self.hasInputFromPort('headwidth'):
            val = self.getInputFromPort('headwidth')
>>>>>>> 8d3749bc
            kwargs['headwidth'] = val
        if self.has_input('angles'):
            val = self.get_input('angles')
            kwargs['angles'] = val
        if self.has_input('scale_units'):
            val = self.get_input('scale_units')
            kwargs['scale_units'] = val
        if self.has_input('colorSequence'):
            val = self.get_input('colorSequence')
            kwargs['color'] = val
        elif self.has_input('colorScalar'):
            val = self.get_input('colorScalar')
            kwargs['color'] = val

        polyCollection = matplotlib.pyplot.quiver(*args, **kwargs)
        if self.has_input('polyCollectionProperties'):
            properties = self.get_input('polyCollectionProperties')
            if polyCollection is not None:
                properties.update_props(polyCollection)

class MplQuiverkey(MplPlot):
    """Add a key to a quiver plot.

Call signature:

quiverkey(Q, X, Y, U, label, **kw)

Arguments:



Keyword arguments:



Any additional keyword arguments are used to override vector properties taken from Q.

The positioning of the key depends on X, Y, coordinates, and labelpos.  If labelpos is 'N' or 'S', X, Y give the position of the middle of the key arrow.  If labelpos is 'E', X, Y positions the head, and if labelpos is 'W', X, Y positions the tail; in either of these two cases, X, Y is somewhere in the middle of the arrow+label key object.

Additional kwargs: hold = [True|False] overrides default hold state
    """
    _input_ports = [
              ("color", "basic:Color",
               {'optional': True, 'docstring': 'overrides face and edge colors from Q.'}),
              ("coordinatesSequence", "basic:List",
               {'optional': True, 'docstring': "Coordinate system and units for X, Y: 'axes' and 'figure' are normalized coordinate systems with 0,0 in the lower left and 1,1 in the upper right; 'data' are the axes data coordinates (used for the locations of the vectors in the quiver plot itself); 'inches' is position in the figure in inches, with 0,0 at the lower left corner."}),
              ("coordinatesScalar", "basic:String",
               {'entry_types': "['enum']", 'docstring': "Coordinate system and units for X, Y: 'axes' and 'figure' are normalized coordinate systems with 0,0 in the lower left and 1,1 in the upper right; 'data' are the axes data coordinates (used for the locations of the vectors in the quiver plot itself); 'inches' is position in the figure in inches, with 0,0 at the lower left corner.", 'values': "[['axes', 'figure', 'data', 'inches']]", 'optional': True}),
              ("label", "basic:String",
               {'docstring': 'A string with the length and units of the key'}),
              ("Q", "basic:String",
               {'docstring': 'The Quiver instance returned by a call to quiver.'}),
              ("labelcolor", "basic:Color",
               {'optional': True, 'docstring': 'defaults to default :class:`~matplotlib.text.Text` color.'}),
              ("fontproperties", "basic:String",
               {'optional': True, 'docstring': 'A dictionary with keyword arguments accepted by the :class:`~matplotlib.font_manager.FontProperties` initializer: family, style, variant, size, weight'}),
              ("U", "basic:String",
               {'docstring': 'The length of the key'}),
              ("labelpos", "basic:String",
               {'entry_types': "['enum']", 'docstring': 'Position the label above, below, to the right, to the left of the arrow, respectively.', 'values': "[['N', 'S', 'E', 'W']]", 'optional': True}),
              ("Y", "basic:String",
               {'docstring': 'The location of the key; additional explanation follows.'}),
              ("X", "basic:String",
               {'docstring': 'The location of the key; additional explanation follows.'}),
              ("labelsep", "basic:Float",
               {'optional': True, 'docstring': 'Distance in inches between the arrow and the label.  Default is 0.1', 'defaults': '[0.1]'}),
        ]

    _output_ports = [
        ("self", "(MplQuiverkey)"),
        ]
    

    def compute(self):
        super(MplQuiverkey, self).compute()
        # get args into args, kwargs
        # write out translations
        args = []

        kwargs = {}
        if self.has_input('color'):
            val = self.get_input('color')
            val = translate_color(val)
            kwargs['color'] = val
        if self.has_input('coordinatesSequence'):
            val = self.get_input('coordinatesSequence')
            kwargs['coordinates'] = val
        elif self.has_input('coordinatesScalar'):
            val = self.get_input('coordinatesScalar')
            kwargs['coordinates'] = val
        val = self.get_input('label')
        kwargs['label'] = val
        val = self.get_input('Q')
        kwargs['Q'] = val
        if self.has_input('labelcolor'):
            val = self.get_input('labelcolor')
            val = translate_color(val)
            kwargs['labelcolor'] = val
        if self.has_input('fontproperties'):
            val = self.get_input('fontproperties')
            kwargs['fontproperties'] = val
        val = self.get_input('U')
        kwargs['U'] = val
        if self.has_input('labelpos'):
            val = self.get_input('labelpos')
            kwargs['labelpos'] = val
        val = self.get_input('Y')
        kwargs['Y'] = val
        val = self.get_input('X')
        kwargs['X'] = val
        if self.has_input('labelsep'):
            val = self.get_input('labelsep')
            kwargs['labelsep'] = val

        matplotlib.pyplot.quiverkey(*args, **kwargs)        

class MplScatter(MplPlot):
    """Make a scatter plot.

Call signatures:

scatter(x, y, s=20, c='b', marker='o', cmap=None, norm=None,         vmin=None, vmax=None, alpha=None, linewidths=None,         verts=None, **kwargs)

Make a scatter plot of x versus y, where x, y are converted to 1-D sequences which must be of the same length, N.

Keyword arguments:



Any or all of x, y, s, and c may be masked arrays, in which case all masks will be combined and only unmasked points will be plotted.

Other keyword arguments: the color mapping and normalization arguments will be used only if c is an array of floats.



Optional kwargs control the :class:`~matplotlib.collections.Collection` properties; in particular:



Here are the standard descriptions of all the :class:`~matplotlib.collections.Collection` kwargs:

%(Collection)s

A :class:`~matplotlib.collections.Collection` instance is returned.

Additional kwargs: hold = [True|False] overrides default hold state
    """
    _input_ports = [
              ("vmax", "basic:String",
               {'optional': True, 'docstring': 'vmin and vmax are used in conjunction with norm to normalize luminance data.  If either are None, the min and max of the color array C is used.  Note if you pass a norm instance, your settings for vmin and vmax will be ignored.'}),
              ("edgecolors", "basic:String",
               {'optional': True, 'docstring': "The string 'none' to plot faces with no outlines"}),
              ("cSequence", "basic:List",
               {'optional': True, 'docstring': 'a color. c can be a single color format string, or a sequence of color specifications of length N, or a sequence of N numbers to be mapped to colors using the cmap and norm specified via kwargs (see below). Note that c should not be a single numeric RGB or RGBA sequence because that is indistinguishable from an array of values to be colormapped.  c can be a 2-D array in which the rows are RGB or RGBA, however.'}),
              ("cScalar", "basic:String",
               {'docstring': 'a color. c can be a single color format string, or a sequence of color specifications of length N, or a sequence of N numbers to be mapped to colors using the cmap and norm specified via kwargs (see below). Note that c should not be a single numeric RGB or RGBA sequence because that is indistinguishable from an array of values to be colormapped.  c can be a 2-D array in which the rows are RGB or RGBA, however.', 'optional': True, 'defaults': "['b']"}),
              ("vmin", "basic:String",
               {'optional': True, 'docstring': 'vmin and vmax are used in conjunction with norm to normalize luminance data.  If either are None, the min and max of the color array C is used.  Note if you pass a norm instance, your settings for vmin and vmax will be ignored.'}),
              ("faceted", "basic:Boolean",
<<<<<<< HEAD
               {'optional': True, 'defaults': '[True]'}),
=======
               {'optional': True, 'defaults': "['True']"}),
>>>>>>> 8d3749bc
              ("linewidths", "basic:List",
               {'optional': True, 'docstring': 'If None, defaults to (lines.linewidth,).  Note that this is a tuple, and if you set the linewidths argument you must set it as a sequence of floats, as required by :class:`~matplotlib.collections.RegularPolyCollection`.'}),
              ("marker", "basic:String",
               {'optional': True, 'docstring': 'can be one of:\n\n%(MarkerTable)s', 'defaults': "['o']"}),
              ("s", "basic:Float",
               {'optional': True, 'docstring': 'size in points^2.  It is a scalar or an array of the same length as x and y.', 'defaults': '[20]'}),
              ("cmap", "basic:String",
               {'optional': True, 'docstring': 'A :class:`matplotlib.colors.Colormap` instance or registered name. If None, defaults to rc image.cmap. cmap is only used if c is an array of floats.'}),
              ("verts", "basic:String",
               {'optional': True}),
              ("alpha", "basic:Float",
               {'optional': True, 'docstring': 'The alpha value for the patches'}),
              ("y", "basic:List",
               {}),
              ("x", "basic:List",
               {}),
              ("hold", "basic:String",
               {'optional': True}),
              ("facecolors", "basic:String",
               {'optional': True, 'docstring': "The string 'none' to plot unfilled outlines"}),
              ("norm", "basic:String",
               {'optional': True, 'docstring': 'A :class:`matplotlib.colors.Normalize` instance is used to scale luminance data to 0, 1. If None, use the default :func:`normalize`. norm is only used if c is an array of floats.'}),
              ("pathCollectionProperties", "MplPathCollectionProperties",
               {}),
        ]

    _output_ports = [
        ("self", "(MplScatter)"),
        ]
    

    def compute(self):
        super(MplScatter, self).compute()
        # get args into args, kwargs
        # write out translations
        args = []

        kwargs = {}
        if self.has_input('vmax'):
            val = self.get_input('vmax')
            kwargs['vmax'] = val
        if self.has_input('edgecolors'):
            val = self.get_input('edgecolors')
            kwargs['edgecolors'] = val
        if self.has_input('cSequence'):
            val = self.get_input('cSequence')
            kwargs['c'] = val
        elif self.has_input('cScalar'):
            val = self.get_input('cScalar')
            kwargs['c'] = val
        if self.has_input('vmin'):
            val = self.get_input('vmin')
            kwargs['vmin'] = val
        if self.has_input('faceted'):
            val = self.get_input('faceted')
            kwargs['faceted'] = val
        if self.has_input('linewidths'):
            val = self.get_input('linewidths')
            kwargs['linewidths'] = val
        if self.has_input('marker'):
            val = self.get_input('marker')
            kwargs['marker'] = val
        if self.has_input('s'):
            val = self.get_input('s')
            kwargs['s'] = val
        if self.has_input('cmap'):
            val = self.get_input('cmap')
            kwargs['cmap'] = val
        if self.has_input('verts'):
            val = self.get_input('verts')
            kwargs['verts'] = val
        if self.has_input('alpha'):
            val = self.get_input('alpha')
            kwargs['alpha'] = val
        val = self.get_input('y')
        kwargs['y'] = val
        val = self.get_input('x')
        kwargs['x'] = val
        if self.has_input('hold'):
            val = self.get_input('hold')
            kwargs['hold'] = val
        if self.has_input('facecolors'):
            val = self.get_input('facecolors')
            kwargs['facecolors'] = val
        if self.has_input('norm'):
            val = self.get_input('norm')
            kwargs['norm'] = val

        pathCollection = matplotlib.pyplot.scatter(*args, **kwargs)
        if self.has_input('pathCollectionProperties'):
            properties = self.get_input('pathCollectionProperties')
            if pathCollection is not None:
                properties.update_props(pathCollection)

class MplSemilogx(MplPlot):
    """Make a plot with log scaling on the x axis.

Call signature:

semilogx(*args, **kwargs)

:func:`semilogx` supports all the keyword arguments of :func:`~matplotlib.pyplot.plot` and :meth:`matplotlib.axes.Axes.set_xscale`.

Notable keyword arguments:



The remaining valid kwargs are :class:`~matplotlib.lines.Line2D` properties:

%(Line2D)s

Additional kwargs: hold = [True|False] overrides default hold state
    """
    _input_ports = [
              ("basex", "basic:Float",
               {'optional': True, 'docstring': 'Base of the x logarithm'}),
              ("nonposx", "basic:String",
               {'entry_types': "['enum']", 'docstring': 'Non-positive values in x can be masked as invalid, or clipped to a very small positive number', 'values': "[['mask', 'clip']]", 'optional': True}),
              ("subsx", "basic:List",
               {'optional': True, 'docstring': 'The location of the minor xticks; None defaults to autosubs, which depend on the number of decades in the plot; see :meth:`~matplotlib.axes.Axes.set_xscale` for details.'}),
              ("x", "basic:List",
               {}),
              ("y", "basic:List",
               {}),
              ("lineProperties", "MplLine2DProperties",
               {}),
        ]

    _output_ports = [
        ("self", "(MplSemilogx)"),
        ]
    

    def compute(self):
        super(MplSemilogx, self).compute()
        # get args into args, kwargs
        # write out translations
        args = []
        val = self.get_input('x')
        args.append(val)
        val = self.get_input('y')
        args.append(val)

        kwargs = {}
        if self.has_input('basex'):
            val = self.get_input('basex')
            kwargs['basex'] = val
        if self.has_input('nonposx'):
            val = self.get_input('nonposx')
            kwargs['nonposx'] = val
<<<<<<< HEAD
        if self.has_input('subsx'):
            val = self.get_input('subsx')
=======
        if self.hasInputFromPort('subsx'):
            val = self.getInputFromPort('subsx')
>>>>>>> 8d3749bc
            kwargs['subsx'] = val

        lines = matplotlib.pyplot.semilogx(*args, **kwargs)
        if self.has_input('lineProperties'):
            properties = self.get_input('lineProperties')
            if lines is not None:
                properties.update_props(lines)

class MplSemilogy(MplPlot):
    """Make a plot with log scaling on the y axis.

call signature:

semilogy(*args, **kwargs)

:func:`semilogy` supports all the keyword arguments of :func:`~matplotlib.pylab.plot` and :meth:`matplotlib.axes.Axes.set_yscale`.

Notable keyword arguments:



The remaining valid kwargs are :class:`~matplotlib.lines.Line2D` properties:

%(Line2D)s

Additional kwargs: hold = [True|False] overrides default hold state
    """
    _input_ports = [
              ("basey", "basic:Float",
               {'optional': True, 'docstring': 'Base of the y logarithm'}),
              ("nonposy", "basic:String",
               {'entry_types': "['enum']", 'docstring': 'Non-positive values in y can be masked as invalid, or clipped to a very small positive number', 'values': "[['mask', 'clip']]", 'optional': True}),
              ("subsy", "basic:List",
               {'optional': True, 'docstring': 'The location of the minor yticks; None defaults to autosubs, which depend on the number of decades in the plot; see :meth:`~matplotlib.axes.Axes.set_yscale` for details.'}),
              ("y", "basic:List",
               {}),
              ("x", "basic:List",
               {}),
              ("lineProperties", "MplLine2DProperties",
               {}),
        ]

    _output_ports = [
        ("self", "(MplSemilogy)"),
        ]
    

    def compute(self):
        super(MplSemilogy, self).compute()
        # get args into args, kwargs
        # write out translations
        args = []
        val = self.get_input('x')
        args.append(val)
        val = self.get_input('y')
        args.append(val)

        kwargs = {}
        if self.has_input('basey'):
            val = self.get_input('basey')
            kwargs['basey'] = val
        if self.has_input('nonposy'):
            val = self.get_input('nonposy')
            kwargs['nonposy'] = val
<<<<<<< HEAD
        if self.has_input('subsy'):
            val = self.get_input('subsy')
=======
        if self.hasInputFromPort('subsy'):
            val = self.getInputFromPort('subsy')
>>>>>>> 8d3749bc
            kwargs['subsy'] = val

        lines = matplotlib.pyplot.semilogy(*args, **kwargs)
        if self.has_input('lineProperties'):
            properties = self.get_input('lineProperties')
            if lines is not None:
                properties.update_props(lines)

class MplSpecgram(MplPlot):
    """Plot a spectrogram.

Call signature:

specgram(x, NFFT=256, Fs=2, Fc=0, detrend=mlab.detrend_none,          window=mlab.window_hanning, noverlap=128,          cmap=None, xextent=None, pad_to=None, sides='default',          scale_by_freq=None, **kwargs)

Compute a spectrogram of data in x.  Data are split into NFFT length segments and the PSD of each section is computed.  The windowing function window is applied to each segment, and the amount of overlap of each segment is specified with noverlap.

%(PSD)s

kwargs:

Additional kwargs are passed on to imshow which makes the specgram image

Return value is (Pxx, freqs, bins, im):

bins are the time points the spectrogram is calculated over

freqs is an array of frequencies

Pxx is an array of shape (len(times), len(freqs)) of power

im is a :class:`~matplotlib.image.AxesImage` instance

Note: If x is real (i.e. non-complex), only the positive spectrum is shown.  If x is complex, both positive and negative parts of the spectrum are shown.  This can be overridden using the sides keyword argument.

Example:

Additional kwargs: hold = [True|False] overrides default hold state
    """
    _input_ports = [
              ("Fs", "basic:Integer",
               {'optional': True, 'defaults': '[2]'}),
              ("pad_to", "basic:String",
               {'optional': True}),
              ("scale_by_freq", "basic:String",
               {'optional': True}),
              ("xextent", "basic:String",
               {'optional': True}),
              ("detrend", "basic:String",
               {'optional': True}),
              ("window", "basic:String",
               {'optional': True}),
              ("Fc", "basic:Integer",
               {'optional': True, 'defaults': '[0]'}),
              ("NFFT", "basic:Integer",
               {'optional': True, 'defaults': '[256]'}),
              ("cmap", "basic:String",
               {'optional': True}),
              ("x", "basic:List",
               {}),
              ("hold", "basic:String",
               {'optional': True}),
              ("sides", "basic:String",
               {'optional': True, 'defaults': "['default']"}),
              ("noverlap", "basic:Integer",
               {'optional': True, 'defaults': '[128]'}),
        ]

    _output_ports = [
        ("self", "(MplSpecgram)"),
        ]
    

    def compute(self):
        super(MplSpecgram, self).compute()
        # get args into args, kwargs
        # write out translations
        args = []

        kwargs = {}
        if self.has_input('Fs'):
            val = self.get_input('Fs')
            kwargs['Fs'] = val
        if self.has_input('pad_to'):
            val = self.get_input('pad_to')
            kwargs['pad_to'] = val
        if self.has_input('scale_by_freq'):
            val = self.get_input('scale_by_freq')
            kwargs['scale_by_freq'] = val
        if self.has_input('xextent'):
            val = self.get_input('xextent')
            kwargs['xextent'] = val
        if self.has_input('detrend'):
            val = self.get_input('detrend')
            kwargs['detrend'] = val
        if self.has_input('window'):
            val = self.get_input('window')
            kwargs['window'] = val
        if self.has_input('Fc'):
            val = self.get_input('Fc')
            kwargs['Fc'] = val
        if self.has_input('NFFT'):
            val = self.get_input('NFFT')
            kwargs['NFFT'] = val
        if self.has_input('cmap'):
            val = self.get_input('cmap')
            kwargs['cmap'] = val
        val = self.get_input('x')
        kwargs['x'] = val
        if self.has_input('hold'):
            val = self.get_input('hold')
            kwargs['hold'] = val
        if self.has_input('sides'):
            val = self.get_input('sides')
            kwargs['sides'] = val
        if self.has_input('noverlap'):
            val = self.get_input('noverlap')
            kwargs['noverlap'] = val

        matplotlib.pyplot.specgram(*args, **kwargs)        

class MplStackplot(MplPlot):
    """Draws a stacked area plot.

x : 1d array of dimension N

Keyword arguments:

Returns r : A list of :class:`~matplotlib.collections.PolyCollection`, one for each element in the stacked area plot.

Additional kwargs: hold = [True|False] overrides default hold state
    """
    _input_ports = [
              ("x", "basic:String",
               {}),
              ("colors", "basic:Color",
               {'optional': True, 'docstring': 'used to colour the stacked areas. All other keyword arguments are passed to :func:`~matplotlib.Axes.fill_between`'}),
        ]

    _output_ports = [
        ("self", "(MplStackplot)"),
        ]
    

    def compute(self):
        super(MplStackplot, self).compute()
        # get args into args, kwargs
        # write out translations
        args = []

        kwargs = {}
        val = self.get_input('x')
        kwargs['x'] = val
        if self.has_input('colors'):
            val = self.get_input('colors')
            val = translate_color(val)
            kwargs['colors'] = val

        matplotlib.pyplot.stackplot(*args, **kwargs)        

class MplStem(MplPlot):
    """Create a stem plot.

Call signature:

stem(x, y, linefmt='b-', markerfmt='bo', basefmt='r-')

A stem plot plots vertical lines (using linefmt) at each x location from the baseline to y, and places a marker there using markerfmt.  A horizontal line at 0 is is plotted using basefmt.

Return value is a tuple (markerline, stemlines, baseline).

Example:

Additional kwargs: hold = [True|False] overrides default hold state
    """
    _input_ports = [
              ("bottom", "basic:String",
               {'optional': True}),
              ("label", "basic:String",
               {'optional': True}),
              ("linefmt", "basic:String",
               {'optional': True, 'defaults': "['b-']"}),
              ("markerfmt", "basic:String",
               {'optional': True, 'defaults': "['bo']"}),
              ("y", "basic:List",
               {}),
              ("x", "basic:List",
               {}),
              ("hold", "basic:String",
               {'optional': True}),
              ("basefmt", "basic:String",
               {'optional': True, 'defaults': "['r-']"}),
              ("stemlineProperties", "MplLine2DProperties",
               {}),
              ("markerlineProperties", "MplLine2DProperties",
               {}),
              ("baselineProperties", "MplLine2DProperties",
               {}),
        ]

    _output_ports = [
        ("self", "(MplStem)"),
        ]
    

    def compute(self):
        super(MplStem, self).compute()
        # get args into args, kwargs
        # write out translations
        args = []

        kwargs = {}
        if self.has_input('bottom'):
            val = self.get_input('bottom')
            kwargs['bottom'] = val
        if self.has_input('label'):
            val = self.get_input('label')
            kwargs['label'] = val
        if self.has_input('linefmt'):
            val = self.get_input('linefmt')
            kwargs['linefmt'] = val
        if self.has_input('markerfmt'):
            val = self.get_input('markerfmt')
            kwargs['markerfmt'] = val
        val = self.get_input('y')
        kwargs['y'] = val
        val = self.get_input('x')
        kwargs['x'] = val
        if self.has_input('hold'):
            val = self.get_input('hold')
            kwargs['hold'] = val
        if self.has_input('basefmt'):
            val = self.get_input('basefmt')
            kwargs['basefmt'] = val

        output = matplotlib.pyplot.stem(*args, **kwargs)        
        markerline = output[0]
        stemlines = output[1]
        baseline = output[2]
        if self.has_input('stemlineProperties'):
            properties = self.get_input('stemlineProperties')
            if stemlines is not None:
                properties.update_props(stemlines)
        if self.has_input('markerlineProperties'):
            properties = self.get_input('markerlineProperties')
            if markerline is not None:
                properties.update_props(markerline)
        if self.has_input('baselineProperties'):
            properties = self.get_input('baselineProperties')
            if baseline is not None:
                properties.update_props(baseline)

class MplStep(MplPlot):
    """Make a step plot.

Call signature:

step(x, y, *args, **kwargs)

Additional keyword args to :func:`step` are the same as those for :func:`~matplotlib.pyplot.plot`.

x and y must be 1-D sequences, and it is assumed, but not checked, that x is uniformly increasing.

Keyword arguments:

Additional kwargs: hold = [True|False] overrides default hold state
    """
    _input_ports = [
              ("y", "basic:List",
               {}),
              ("x", "basic:List",
               {}),
              ("where", "basic:String",
               {'entry_types': "['enum']", 'docstring': "If 'pre', the interval from x[i] to x[i+1] has level y[i+1]\n\nIf 'post', that interval has level y[i]\n\nIf 'mid', the jumps in y occur half-way between the x-values.", 'values': "[['pre', 'post', 'mid']]", 'optional': True}),
              ("lineProperties", "MplLine2DProperties",
               {}),
        ]

    _output_ports = [
        ("self", "(MplStep)"),
        ]
    

    def compute(self):
        super(MplStep, self).compute()
        # get args into args, kwargs
        # write out translations
        args = []
        val = self.get_input('x')
        args.append(val)
        val = self.get_input('y')
        args.append(val)

        kwargs = {}
        if self.has_input('where'):
            val = self.get_input('where')
            kwargs['where'] = val

        lines = matplotlib.pyplot.step(*args, **kwargs)
        if self.has_input('lineProperties'):
            properties = self.get_input('lineProperties')
            if lines is not None:
                properties.update_props(lines)

class MplStreamplot(MplPlot):
    """Draws streamlines of a vector flow.

Returns:

Additional kwargs: hold = [True|False] overrides default hold state
    """
    _input_ports = [
              ("hold", "basic:String",
               {'optional': True}),
              ("arrowstyle", "basic:String",
               {'optional': True, 'defaults': "['-|>']"}),
              ("density", "basic:Integer",
               {'optional': True, 'defaults': '[1]'}),
              ("color", "basic:String",
               {'optional': True}),
              ("minlength", "basic:Float",
               {'optional': True, 'defaults': '[0.1]'}),
              ("transform", "basic:String",
               {'optional': True}),
              ("arrowsize", "basic:Integer",
               {'optional': True, 'defaults': '[1]'}),
              ("cmap", "basic:String",
               {'optional': True}),
              ("u", "basic:String",
               {}),
              ("v", "basic:String",
               {}),
              ("y", "basic:String",
               {}),
              ("x", "basic:String",
               {}),
              ("linewidth", "basic:String",
               {'optional': True}),
              ("norm", "basic:String",
               {'optional': True}),
        ]

    _output_ports = [
        ("self", "(MplStreamplot)"),
        ]
    

    def compute(self):
        super(MplStreamplot, self).compute()
        # get args into args, kwargs
        # write out translations
        args = []

        kwargs = {}
        if self.has_input('hold'):
            val = self.get_input('hold')
            kwargs['hold'] = val
        if self.has_input('arrowstyle'):
            val = self.get_input('arrowstyle')
            kwargs['arrowstyle'] = val
        if self.has_input('density'):
            val = self.get_input('density')
            kwargs['density'] = val
        if self.has_input('color'):
            val = self.get_input('color')
            kwargs['color'] = val
        if self.has_input('minlength'):
            val = self.get_input('minlength')
            kwargs['minlength'] = val
        if self.has_input('transform'):
            val = self.get_input('transform')
            kwargs['transform'] = val
        if self.has_input('arrowsize'):
            val = self.get_input('arrowsize')
            kwargs['arrowsize'] = val
        if self.has_input('cmap'):
            val = self.get_input('cmap')
            kwargs['cmap'] = val
        val = self.get_input('u')
        kwargs['u'] = val
        val = self.get_input('v')
        kwargs['v'] = val
        val = self.get_input('y')
        kwargs['y'] = val
        val = self.get_input('x')
        kwargs['x'] = val
        if self.has_input('linewidth'):
            val = self.get_input('linewidth')
            kwargs['linewidth'] = val
        if self.has_input('norm'):
            val = self.get_input('norm')
            kwargs['norm'] = val

        matplotlib.pyplot.streamplot(*args, **kwargs)        

class MplTricontour(MplPlot):
    """Draw contours on an unstructured triangular grid. :func:`~matplotlib.pyplot.tricontour` and :func:`~matplotlib.pyplot.tricontourf` draw contour lines and filled contours, respectively.  Except as noted, function signatures and return values are the same for both versions.

The triangulation can be specified in one of two ways; either:

tricontour(triangulation, ...)

where triangulation is a :class:`~matplotlib.tri.Triangulation` object, or

tricontour(x, y, ...) tricontour(x, y, triangles, ...) tricontour(x, y, triangles=triangles, ...) tricontour(x, y, mask=mask, ...) tricontour(x, y, triangles, mask=mask, ...)

in which case a Triangulation object will be created.  See :class:`~matplotlib.tri.Triangulation` for a explanation of these possibilities.

The remaining arguments may be:

tricontour(..., Z)

where Z is the array of values to contour, one per point in the triangulation.  The level values are chosen automatically.

tricontour(..., Z, N)

contour N automatically-chosen levels.

tricontour(..., Z, V)

draw contour lines at the values specified in sequence V

tricontourf(..., Z, V)

fill the (len(V)-1) regions between the values in V

tricontour(Z, **kwargs)

Use keyword args to control colors, linewidth, origin, cmap ... see below for more details.

C = tricontour(...) returns a :class:`~matplotlib.contour.TriContourSet` object.

Optional keyword arguments:

extent: [ None | (x0,x1,y0,y1) ]

If origin is not None, then extent is interpreted as in :func:`matplotlib.pyplot.imshow`: it gives the outer pixel boundaries. In this case, the position of Z[0,0] is the center of the pixel, not a corner. If origin is None, then (x0, y0) is the position of Z[0,0], and (x1, y1) is the position of Z[-1,-1].

This keyword is not active if X and Y are specified in the call to contour.

tricontour-only keyword arguments:



tricontourf-only keyword arguments:



Note: tricontourf fills intervals that are closed at the top; that is, for boundaries z1 and z2, the filled region is:

z1 < z <= z2

There is one exception: if the lowest boundary coincides with the minimum value of the z array, then that minimum value will be included in the lowest interval.

Examples:

Additional kwargs: hold = [True|False] overrides default hold state
    """
    _input_ports = [
              ("origin", "basic:String",
               {'entry_types': "['enum']", 'docstring': "If None, the first value of Z will correspond to the lower left corner, location (0,0). If 'image', the rc value for image.origin will be used.\n\nThis keyword is not active if X and Y are specified in the call to contour.", 'values': "[['upper', 'lower', 'image']]", 'optional': True}),
              ("linestyles", "basic:String",
               {'entry_types': "['enum']", 'docstring': "If linestyles is None, the 'solid' is used.\n\nlinestyles can also be an iterable of the above strings specifying a set of linestyles to be used. If this iterable is shorter than the number of contour levels it will be repeated as necessary.\n\nIf contour is using a monochrome colormap and the contour level is less than 0, then the linestyle specified in contour.negative_linestyle in matplotlibrc will be used.", 'values': "[['solid', 'dashed', 'dashdot', 'dotted']]", 'optional': True}),
              ("levelsSequence", "basic:List",
               {'optional': True, 'docstring': 'A list of floating point numbers indicating the level curves to draw; eg to draw just the zero contour pass levels=[0]'}),
              ("levelsScalar", "basic:Float",
               {'docstring': 'A list of floating point numbers indicating the level curves to draw; eg to draw just the zero contour pass levels=[0]', 'optional': True}),
              ("linewidths", "basic:String",
               {'entry_types': "['enum']", 'docstring': 'If linewidths is None, the default width in lines.linewidth in matplotlibrc is used.\n\nIf a number, all levels will be plotted with this linewidth.\n\nIf a tuple, different levels will be plotted with different linewidths in the order specified', 'values': "[['number', 'tuple of numbers']]", 'optional': True}),
              ("colors", "basic:Color",
               {'optional': True, 'docstring': "If None, the colormap specified by cmap will be used.\n\nIf a string, like 'r' or 'red', all levels will be plotted in this color.\n\nIf a tuple of matplotlib color args (string, float, rgb, etc), different levels will be plotted in different colors in the order specified."}),
              ("cmap", "basic:String",
               {'entry_types': "['enum']", 'docstring': 'A cm :class:`~matplotlib.colors.Colormap` instance or None. If cmap is None and colors is None, a default Colormap is used.', 'values': "[['Colormap']]", 'optional': True}),
              ("antialiased", "basic:Boolean",
               {'optional': True, 'docstring': 'enable antialiasing'}),
              ("nchunk", "basic:Integer",
               {'entry_types': "['enum']", 'docstring': 'If 0, no subdivision of the domain. Specify a positive integer to divide the domain into subdomains of roughly nchunk by nchunk points. This may never actually be advantageous, so this option may be removed. Chunking introduces artifacts at the chunk boundaries unless antialiased is False.', 'values': "[['0']]", 'optional': True}),
              ("alpha", "basic:Float",
               {'optional': True, 'docstring': 'The alpha blending value'}),
              ("norm", "basic:String",
               {'entry_types': "['enum']", 'docstring': 'A :class:`matplotlib.colors.Normalize` instance for scaling data values to colors. If norm is None and colors is None, the default linear scaling is used.', 'values': "[['Normalize']]", 'optional': True}),
        ]

    _output_ports = [
        ("self", "(MplTricontour)"),
        ]
    

    def compute(self):
        super(MplTricontour, self).compute()
        # get args into args, kwargs
        # write out translations
        args = []

        kwargs = {}
        if self.has_input('origin'):
            val = self.get_input('origin')
            kwargs['origin'] = val
        if self.has_input('linestyles'):
            val = self.get_input('linestyles')
            kwargs['linestyles'] = val
        if self.has_input('levelsSequence'):
            val = self.get_input('levelsSequence')
            kwargs['levels'] = val
        elif self.has_input('levelsScalar'):
            val = self.get_input('levelsScalar')
            kwargs['levels'] = val
        if self.has_input('linewidths'):
            val = self.get_input('linewidths')
            kwargs['linewidths'] = val
        if self.has_input('colors'):
            val = self.get_input('colors')
            val = translate_color(val)
            kwargs['colors'] = val
        if self.has_input('cmap'):
            val = self.get_input('cmap')
            kwargs['cmap'] = val
        if self.has_input('antialiased'):
            val = self.get_input('antialiased')
            kwargs['antialiased'] = val
        if self.has_input('nchunk'):
            val = self.get_input('nchunk')
            kwargs['nchunk'] = val
        if self.has_input('alpha'):
            val = self.get_input('alpha')
            kwargs['alpha'] = val
        if self.has_input('norm'):
            val = self.get_input('norm')
            kwargs['norm'] = val

        matplotlib.pyplot.tricontour(*args, **kwargs)        

class MplTricontourf(MplPlot):
    """Draw contours on an unstructured triangular grid. :func:`~matplotlib.pyplot.tricontour` and :func:`~matplotlib.pyplot.tricontourf` draw contour lines and filled contours, respectively.  Except as noted, function signatures and return values are the same for both versions.

The triangulation can be specified in one of two ways; either:

tricontour(triangulation, ...)

where triangulation is a :class:`~matplotlib.tri.Triangulation` object, or

tricontour(x, y, ...) tricontour(x, y, triangles, ...) tricontour(x, y, triangles=triangles, ...) tricontour(x, y, mask=mask, ...) tricontour(x, y, triangles, mask=mask, ...)

in which case a Triangulation object will be created.  See :class:`~matplotlib.tri.Triangulation` for a explanation of these possibilities.

The remaining arguments may be:

tricontour(..., Z)

where Z is the array of values to contour, one per point in the triangulation.  The level values are chosen automatically.

tricontour(..., Z, N)

contour N automatically-chosen levels.

tricontour(..., Z, V)

draw contour lines at the values specified in sequence V

tricontourf(..., Z, V)

fill the (len(V)-1) regions between the values in V

tricontour(Z, **kwargs)

Use keyword args to control colors, linewidth, origin, cmap ... see below for more details.

C = tricontour(...) returns a :class:`~matplotlib.contour.TriContourSet` object.

Optional keyword arguments:

extent: [ None | (x0,x1,y0,y1) ]

If origin is not None, then extent is interpreted as in :func:`matplotlib.pyplot.imshow`: it gives the outer pixel boundaries. In this case, the position of Z[0,0] is the center of the pixel, not a corner. If origin is None, then (x0, y0) is the position of Z[0,0], and (x1, y1) is the position of Z[-1,-1].

This keyword is not active if X and Y are specified in the call to contour.

tricontour-only keyword arguments:



tricontourf-only keyword arguments:



Note: tricontourf fills intervals that are closed at the top; that is, for boundaries z1 and z2, the filled region is:

z1 < z <= z2

There is one exception: if the lowest boundary coincides with the minimum value of the z array, then that minimum value will be included in the lowest interval.

Examples:

Additional kwargs: hold = [True|False] overrides default hold state
    """
    _input_ports = [
              ("origin", "basic:String",
               {'entry_types': "['enum']", 'docstring': "If None, the first value of Z will correspond to the lower left corner, location (0,0). If 'image', the rc value for image.origin will be used.\n\nThis keyword is not active if X and Y are specified in the call to contour.", 'values': "[['upper', 'lower', 'image']]", 'optional': True}),
              ("linestyles", "basic:String",
               {'entry_types': "['enum']", 'docstring': "If linestyles is None, the 'solid' is used.\n\nlinestyles can also be an iterable of the above strings specifying a set of linestyles to be used. If this iterable is shorter than the number of contour levels it will be repeated as necessary.\n\nIf contour is using a monochrome colormap and the contour level is less than 0, then the linestyle specified in contour.negative_linestyle in matplotlibrc will be used.", 'values': "[['solid', 'dashed', 'dashdot', 'dotted']]", 'optional': True}),
              ("levelsSequence", "basic:List",
               {'optional': True, 'docstring': 'A list of floating point numbers indicating the level curves to draw; eg to draw just the zero contour pass levels=[0]'}),
              ("levelsScalar", "basic:Float",
               {'docstring': 'A list of floating point numbers indicating the level curves to draw; eg to draw just the zero contour pass levels=[0]', 'optional': True}),
              ("linewidths", "basic:String",
               {'entry_types': "['enum']", 'docstring': 'If linewidths is None, the default width in lines.linewidth in matplotlibrc is used.\n\nIf a number, all levels will be plotted with this linewidth.\n\nIf a tuple, different levels will be plotted with different linewidths in the order specified', 'values': "[['number', 'tuple of numbers']]", 'optional': True}),
              ("colors", "basic:Color",
               {'optional': True, 'docstring': "If None, the colormap specified by cmap will be used.\n\nIf a string, like 'r' or 'red', all levels will be plotted in this color.\n\nIf a tuple of matplotlib color args (string, float, rgb, etc), different levels will be plotted in different colors in the order specified."}),
              ("cmap", "basic:String",
               {'entry_types': "['enum']", 'docstring': 'A cm :class:`~matplotlib.colors.Colormap` instance or None. If cmap is None and colors is None, a default Colormap is used.', 'values': "[['Colormap']]", 'optional': True}),
              ("antialiased", "basic:Boolean",
               {'optional': True, 'docstring': 'enable antialiasing'}),
              ("nchunk", "basic:Integer",
               {'entry_types': "['enum']", 'docstring': 'If 0, no subdivision of the domain. Specify a positive integer to divide the domain into subdomains of roughly nchunk by nchunk points. This may never actually be advantageous, so this option may be removed. Chunking introduces artifacts at the chunk boundaries unless antialiased is False.', 'values': "[['0']]", 'optional': True}),
              ("alpha", "basic:Float",
               {'optional': True, 'docstring': 'The alpha blending value'}),
              ("norm", "basic:String",
               {'entry_types': "['enum']", 'docstring': 'A :class:`matplotlib.colors.Normalize` instance for scaling data values to colors. If norm is None and colors is None, the default linear scaling is used.', 'values': "[['Normalize']]", 'optional': True}),
        ]

    _output_ports = [
        ("self", "(MplTricontourf)"),
        ]
    

    def compute(self):
        super(MplTricontourf, self).compute()
        # get args into args, kwargs
        # write out translations
        args = []

        kwargs = {}
        if self.has_input('origin'):
            val = self.get_input('origin')
            kwargs['origin'] = val
        if self.has_input('linestyles'):
            val = self.get_input('linestyles')
            kwargs['linestyles'] = val
        if self.has_input('levelsSequence'):
            val = self.get_input('levelsSequence')
            kwargs['levels'] = val
        elif self.has_input('levelsScalar'):
            val = self.get_input('levelsScalar')
            kwargs['levels'] = val
        if self.has_input('linewidths'):
            val = self.get_input('linewidths')
            kwargs['linewidths'] = val
        if self.has_input('colors'):
            val = self.get_input('colors')
            val = translate_color(val)
            kwargs['colors'] = val
        if self.has_input('cmap'):
            val = self.get_input('cmap')
            kwargs['cmap'] = val
        if self.has_input('antialiased'):
            val = self.get_input('antialiased')
            kwargs['antialiased'] = val
        if self.has_input('nchunk'):
            val = self.get_input('nchunk')
            kwargs['nchunk'] = val
        if self.has_input('alpha'):
            val = self.get_input('alpha')
            kwargs['alpha'] = val
        if self.has_input('norm'):
            val = self.get_input('norm')
            kwargs['norm'] = val

        matplotlib.pyplot.tricontourf(*args, **kwargs)        

class MplTripcolor(MplPlot):
    """Create a pseudocolor plot of an unstructured triangular grid.

The triangulation can be specified in one of two ways; either:

tripcolor(triangulation, ...)

where triangulation is a :class:`~matplotlib.tri.Triangulation` object, or

tripcolor(x, y, ...) tripcolor(x, y, triangles, ...) tripcolor(x, y, triangles=triangles, ...) tripcolor(x, y, mask=mask, ...) tripcolor(x, y, triangles, mask=mask, ...)

in which case a Triangulation object will be created.  See :class:`~matplotlib.tri.Triangulation` for a explanation of these possibilities.

The next argument must be C, the array of color values, either one per point in the triangulation if color values are defined at points, or one per triangle in the triangulation if color values are defined at triangles. If there are the same number of points and triangles in the triangulation it is assumed that color values are defined at points; to force the use of color values at triangles use the kwarg facecolors*=C instead of just *C.

shading may be 'flat' (the default) or 'gouraud'. If shading is 'flat' and C values are defined at points, the color values used for each triangle are from the mean C of the triangle's three points. If shading is 'gouraud' then color values must be defined at points.  shading of 'faceted' is deprecated; please use edgecolors instead.

The remaining kwargs are the same as for :meth:`~matplotlib.axes.Axes.pcolor`.

Example:



Additional kwargs: hold = [True|False] overrides default hold state
    """
    _input_ports = [
        ]

    _output_ports = [
        ("self", "(MplTripcolor)"),
        ]
    

    def compute(self):
        super(MplTripcolor, self).compute()
        # get args into args, kwargs
        # write out translations
        args = []

        kwargs = {}

        matplotlib.pyplot.tripcolor(*args, **kwargs)        

class MplTriplot(MplPlot):
    """Draw a unstructured triangular grid as lines and/or markers.

The triangulation to plot can be specified in one of two ways; either:

triplot(triangulation, ...)

where triangulation is a :class:`~matplotlib.tri.Triangulation` object, or

triplot(x, y, ...) triplot(x, y, triangles, ...) triplot(x, y, triangles=triangles, ...) triplot(x, y, mask=mask, ...) triplot(x, y, triangles, mask=mask, ...)

in which case a Triangulation object will be created.  See :class:`~matplotlib.tri.Triangulation` for a explanation of these possibilities.

The remaining args and kwargs are the same as for :meth:`~matplotlib.axes.Axes.plot`.

Example:



Additional kwargs: hold = [True|False] overrides default hold state
    """
    _input_ports = [
        ]

    _output_ports = [
        ("self", "(MplTriplot)"),
        ]
    

    def compute(self):
        super(MplTriplot, self).compute()
        # get args into args, kwargs
        # write out translations
        args = []

        kwargs = {}

        matplotlib.pyplot.triplot(*args, **kwargs)        

class MplVlines(MplPlot):
    """Plot vertical lines.

Call signature:

vlines(x, ymin, ymax, color='k', linestyles='solid')

Plot vertical lines at each x from ymin to ymax.  ymin or ymax can be scalars or len(x) numpy arrays.  If they are scalars, then the respective values are constant, else the heights of the lines are determined by ymin and ymax.

linestyles : [ 'solid' | 'dashed' | 'dashdot' | 'dotted' ]

Returns the :class:`matplotlib.collections.LineCollection` that was added.

kwargs are :class:`~matplotlib.collections.LineCollection` properties:

%(LineCollection)s

Additional kwargs: hold = [True|False] overrides default hold state
    """
    _input_ports = [
              ("hold", "basic:String",
               {'optional': True}),
              ("ymax", "basic:String",
               {}),
              ("linestyles", "basic:String",
               {'optional': True, 'defaults': "['solid']"}),
              ("color", "basic:String",
               {'optional': True, 'defaults': "['k']"}),
              ("label", "basic:String",
               {'optional': True, 'defaults': "['']"}),
              ("colors", "basic:String",
               {'optional': True, 'defaults': "['k']"}),
              ("x", "basic:List",
               {}),
              ("ymin", "basic:String",
               {}),
        ]

    _output_ports = [
        ("self", "(MplVlines)"),
        ]
    

    def compute(self):
        super(MplVlines, self).compute()
        # get args into args, kwargs
        # write out translations
        args = []

        kwargs = {}
        if self.has_input('hold'):
            val = self.get_input('hold')
            kwargs['hold'] = val
        val = self.get_input('ymax')
        kwargs['ymax'] = val
        if self.has_input('linestyles'):
            val = self.get_input('linestyles')
            kwargs['linestyles'] = val
        if self.has_input('color'):
            val = self.get_input('color')
            kwargs['color'] = val
        if self.has_input('label'):
            val = self.get_input('label')
            kwargs['label'] = val
        if self.has_input('colors'):
            val = self.get_input('colors')
            kwargs['colors'] = val
        val = self.get_input('x')
        kwargs['x'] = val
        val = self.get_input('ymin')
        kwargs['ymin'] = val

        matplotlib.pyplot.vlines(*args, **kwargs)        

class MplXcorr(MplPlot):
    """Plot the cross correlation between x and y.

Call signature:

xcorr(self, x, y, normed=True, detrend=mlab.detrend_none,   usevlines=True, maxlags=10, **kwargs)

If normed = True, normalize the data by the cross correlation at 0-th lag.  x and y are detrended by the detrend callable (default no normalization).  x and y must be equal length.

Data are plotted as plot(lags, c, **kwargs)

Return value is a tuple (lags, c, line) where:

lags are a length 2*maxlags+1 lag vector

c is the 2*maxlags+1 auto correlation vector

The default linestyle is None and the default marker is 'o', though these can be overridden with keyword args.  The cross correlation is performed with :func:`numpy.correlate` with mode = 2.

If usevlines is True:

:func:`~matplotlib.pyplot.vlines` rather than :func:`~matplotlib.pyplot.plot` is used to draw vertical lines from the origin to the xcorr.  Otherwise the plotstyle is determined by the kwargs, which are :class:`~matplotlib.lines.Line2D` properties.

The return value is a tuple (lags, c, linecol, b) where linecol is the :class:`matplotlib.collections.LineCollection` instance and b is the x-axis.

maxlags is a positive integer detailing the number of lags to show. The default value of None will return all (2*len(x)-1) lags.

Example:

:func:`~matplotlib.pyplot.xcorr` is top graph, and :func:`~matplotlib.pyplot.acorr` is bottom graph.

Additional kwargs: hold = [True|False] overrides default hold state
    """
    _input_ports = [
              ("normed", "basic:Boolean",
               {'optional': True, 'defaults': '[True]'}),
              ("usevlines", "basic:Boolean",
               {'optional': True, 'defaults': '[True]'}),
              ("detrend", "basic:String",
               {'optional': True}),
              ("maxlags", "basic:Integer",
               {'optional': True, 'defaults': '[10]'}),
              ("y", "basic:List",
               {}),
              ("x", "basic:List",
               {}),
              ("hold", "basic:String",
               {'optional': True}),
              ("lineCollectionProperties", "MplLineCollectionProperties",
               {}),
              ("lineProperties", "MplLine2DProperties",
               {}),
              ("xaxisProperties", "MplLine2DProperties",
               {}),
        ]

    _output_ports = [
        ("self", "(MplXcorr)"),
        ]
    

    def compute(self):
        super(MplXcorr, self).compute()
        # get args into args, kwargs
        # write out translations
        args = []

        kwargs = {}
        if self.has_input('normed'):
            val = self.get_input('normed')
            kwargs['normed'] = val
        if self.has_input('usevlines'):
            val = self.get_input('usevlines')
            kwargs['usevlines'] = val
        if self.has_input('detrend'):
            val = self.get_input('detrend')
            kwargs['detrend'] = val
        if self.has_input('maxlags'):
            val = self.get_input('maxlags')
            kwargs['maxlags'] = val
        val = self.get_input('y')
        kwargs['y'] = val
        val = self.get_input('x')
        kwargs['x'] = val
        if self.has_input('hold'):
            val = self.get_input('hold')
            kwargs['hold'] = val

        output = matplotlib.pyplot.xcorr(*args, **kwargs)        
        if 'usevlines' in kwargs and kwargs['usevlines']:
            output = output + (output[2],)
        else:
            output = output + (None, None)
        lines = output[2]
        xaxis = output[3]
        lineCollection = output[4]
        if self.has_input('lineCollectionProperties'):
            properties = self.get_input('lineCollectionProperties')
            if lineCollection is not None:
                properties.update_props(lineCollection)
        if self.has_input('lineProperties'):
            properties = self.get_input('lineProperties')
            if lines is not None:
                properties.update_props(lines)
        if self.has_input('xaxisProperties'):
            properties = self.get_input('xaxisProperties')
            if xaxis is not None:
                properties.update_props(xaxis)

class MplBarbs(MplPlot):
    """Plot a 2-D field of barbs.

Call signatures:

barb(U, V, **kw) barb(U, V, C, **kw) barb(X, Y, U, V, **kw) barb(X, Y, U, V, C, **kw)

Arguments:



All arguments may be 1-D or 2-D arrays or sequences. If X and Y are absent, they will be generated as a uniform grid.  If U and V are 2-D arrays but X and Y are 1-D, and if len(X) and len(Y) match the column and row dimensions of U, then X and Y will be expanded with :func:`numpy.meshgrid`.

U, V, C may be masked arrays, but masked X, Y are not supported at present.

Keyword arguments:



Barbs are traditionally used in meteorology as a way to plot the speed and direction of wind observations, but can technically be used to plot any two dimensional vector quantity.  As opposed to arrows, which give vector magnitude by the length of the arrow, the barbs give more quantitative information about the vector magnitude by putting slanted lines or a triangle for various increments in magnitude, as show schematically below:

:     /\    \ :    /  \    \ :   /    \    \    \ :  /      \    \    \ : ------------------------------

note the double \ at the end of each line to make the figure

render correctly

The largest increment is given by a triangle (or "flag"). After those come full lines (barbs). The smallest increment is a half line.  There is only, of course, ever at most 1 half line.  If the magnitude is small and only needs a single half-line and no full lines or triangles, the half-line is offset from the end of the barb so that it can be easily distinguished from barbs with a single full line.  The magnitude for the barb shown above would nominally be 65, using the standard increments of 50, 10, and 5.

linewidths and edgecolors can be used to customize the barb. Additional :class:`~matplotlib.collections.PolyCollection` keyword arguments:

agg_filter: unknown alpha: float or None animated: [True | False] antialiased or antialiaseds: Boolean or sequence of booleans array: unknown axes: an :class:`~matplotlib.axes.Axes` instance clim: a length 2 sequence of floats clip_box: a :class:`matplotlib.transforms.Bbox` instance clip_on: [True | False] clip_path: [ (:class:`~matplotlib.path.Path`,         :class:`~matplotlib.transforms.Transform`) |         :class:`~matplotlib.patches.Patch` | None ] cmap: a colormap or registered colormap name color: matplotlib color arg or sequence of rgba tuples colorbar: unknown contains: a callable function edgecolor or edgecolors: matplotlib color arg or sequence of rgba tuples facecolor or facecolors: matplotlib color arg or sequence of rgba tuples figure: a :class:`matplotlib.figure.Figure` instance gid: an id string hatch: [ '/' | '\' | '|' | '-' | '+' | 'x' | 'o' | 'O' | '.' | '*' ] label: string or anything printable with '%s' conversion. linestyle or linestyles or dashes: ['solid' | 'dashed', 'dashdot', 'dotted' |         (offset, on-off-dash-seq) ] linewidth or lw or linewidths: float or sequence of floats lod: [True | False] norm: unknown offset_position: unknown offsets: float or sequence of floats paths: unknown picker: [None|float|boolean|callable] pickradius: unknown rasterized: [True | False | None] snap: unknown transform: :class:`~matplotlib.transforms.Transform` instance url: a url string urls: unknown visible: [True | False] zorder: any number

Example:

Additional kwargs: hold = [True|False] overrides default hold state
    """
    _input_ports = [
              ("barbcolor", "basic:Color",
               {'optional': True, 'docstring': 'Specifies the color all parts of the barb except any flags.  This parameter is analagous to the edgecolor parameter for polygons, which can be used instead. However this parameter will override facecolor.'}),
              ("barbcolorSequence", "basic:List",
               {'docstring': 'Specifies the color all parts of the barb except any flags.  This parameter is analagous to the edgecolor parameter for polygons, which can be used instead. However this parameter will override facecolor.', 'optional': True}),
              ("C", "basic:List",
               {'optional': True, 'docstring': 'An optional array used to map colors to the barbs'}),
              ("sizes", "basic:Dictionary",
               {'optional': True, 'docstring': "A dictionary of coefficients specifying the ratio of a given feature to the length of the barb. Only those values one wishes to override need to be included.  These features include:\n\n'spacing' - space between features (flags, full/half barbs)\n\n'height' - height (distance from shaft to top) of a flag or full barb\n\n'width' - width of a flag, twice the width of a full barb\n\n'emptybarb' - radius of the circle used for low magnitudes"}),
              ("rounding", "basic:Boolean",
               {'optional': True, 'docstring': 'A flag to indicate whether the vector magnitude should be rounded when allocating barb components.  If True, the magnitude is rounded to the nearest multiple of the half-barb increment.  If False, the magnitude is simply truncated to the next lowest multiple.  Default is True', 'defaults': '[True]'}),
              ("pivot", "basic:String",
               {'entry_types': "['enum']", 'docstring': "The part of the arrow that is at the grid point; the arrow rotates about this point, hence the name pivot.  Default is 'tip'", 'values': "[['tip', 'middle']]", 'optional': True, 'defaults': "['tip']"}),
              ("flip_barb", "basic:Boolean",
               {'optional': True, 'docstring': 'Either a single boolean flag or an array of booleans.  Single boolean indicates whether the lines and flags should point opposite to normal for all barbs.  An array (which should be the same size as the other data arrays) indicates whether to flip for each individual barb.  Normal behavior is for the barbs and lines to point right (comes from wind barbs having these features point towards low pressure in the Northern Hemisphere.)  Default is False', 'defaults': '[False]'}),
              ("flip_barbSequence", "basic:List",
               {'docstring': 'Either a single boolean flag or an array of booleans.  Single boolean indicates whether the lines and flags should point opposite to normal for all barbs.  An array (which should be the same size as the other data arrays) indicates whether to flip for each individual barb.  Normal behavior is for the barbs and lines to point right (comes from wind barbs having these features point towards low pressure in the Northern Hemisphere.)  Default is False', 'optional': True}),
              ("length", "basic:Integer",
               {'optional': True, 'docstring': 'Length of the barb in points; the other parts of the barb are scaled against this. Default is 9', 'defaults': '[9]'}),
              ("barb_increments", "basic:Dictionary",
               {'optional': True, 'docstring': "A dictionary of increments specifying values to associate with different parts of the barb. Only those values one wishes to override need to be included.\n\n'half' - half barbs (Default is 5)\n\n'full' - full barbs (Default is 10)\n\n'flag' - flags (default is 50)"}),
              ("U", "basic:List",
               {'docstring': 'Give the x and y components of the barb shaft'}),
              ("V", "basic:List",
               {'docstring': 'Give the x and y components of the barb shaft'}),
              ("Y", "basic:List",
               {'optional': True, 'docstring': 'The x and y coordinates of the barb locations (default is head of barb; see pivot kwarg)'}),
              ("X", "basic:List",
               {'optional': True, 'docstring': 'The x and y coordinates of the barb locations (default is head of barb; see pivot kwarg)'}),
              ("flagcolor", "basic:Color",
               {'optional': True, 'docstring': 'Specifies the color of any flags on the barb.  This parameter is analagous to the facecolor parameter for polygons, which can be used instead. However this parameter will override facecolor.  If this is not set (and C has not either) then flagcolor will be set to match barbcolor so that the barb has a uniform color. If C has been set, flagcolor has no effect.'}),
              ("flagcolorSequence", "basic:List",
               {'docstring': 'Specifies the color of any flags on the barb.  This parameter is analagous to the facecolor parameter for polygons, which can be used instead. However this parameter will override facecolor.  If this is not set (and C has not either) then flagcolor will be set to match barbcolor so that the barb has a uniform color. If C has been set, flagcolor has no effect.', 'optional': True}),
              ("fill_empty", "basic:Boolean",
               {'optional': True, 'docstring': 'A flag on whether the empty barbs (circles) that are drawn should be filled with the flag color.  If they are not filled, they will be drawn such that no color is applied to the center.  Default is False', 'defaults': '[False]'}),
              ("polyCollectionProperties", "MplPolyCollectionProperties",
               {}),
        ]

    _output_ports = [
        ("self", "(MplBarbs)"),
        ]
    

    def compute(self):
        super(MplBarbs, self).compute()
        # get args into args, kwargs
        # write out translations
        args = []
        if self.has_input('X'):
            val = self.get_input('X')
            args.append(val)
        if self.has_input('Y'):
            val = self.get_input('Y')
            args.append(val)
        val = self.get_input('U')
        args.append(val)
        val = self.get_input('V')
        args.append(val)
        if self.has_input('C'):
            val = self.get_input('C')
            args.append(val)

        kwargs = {}
        if self.has_input('barbcolor'):
            val = self.get_input('barbcolor')
            val = translate_color(val)
            kwargs['barbcolor'] = val
        elif self.has_input('barbcolorSequence'):
            val = self.get_input('barbcolorSequence')
            kwargs['barbcolor'] = val
        if self.has_input('sizes'):
            val = self.get_input('sizes')
            kwargs['sizes'] = val
        if self.has_input('rounding'):
            val = self.get_input('rounding')
            kwargs['rounding'] = val
        if self.has_input('pivot'):
            val = self.get_input('pivot')
            kwargs['pivot'] = val
        if self.has_input('flip_barb'):
            val = self.get_input('flip_barb')
            kwargs['flip_barb'] = val
        elif self.has_input('flip_barbSequence'):
            val = self.get_input('flip_barbSequence')
            kwargs['flip_barb'] = val
        if self.has_input('length'):
            val = self.get_input('length')
            kwargs['length'] = val
        if self.has_input('barb_increments'):
            val = self.get_input('barb_increments')
            kwargs['barb_increments'] = val
        if self.has_input('flagcolor'):
            val = self.get_input('flagcolor')
            val = translate_color(val)
            kwargs['flagcolor'] = val
        elif self.has_input('flagcolorSequence'):
            val = self.get_input('flagcolorSequence')
            kwargs['flagcolor'] = val
        if self.has_input('fill_empty'):
            val = self.get_input('fill_empty')
            kwargs['fill_empty'] = val

        polyCollection = matplotlib.pyplot.barbs(*args, **kwargs)
        if self.has_input('polyCollectionProperties'):
            properties = self.get_input('polyCollectionProperties')
            if polyCollection is not None:
                properties.update_props(polyCollection)

class MplSpy(MplPlot):
    """Plot the sparsity pattern on a 2-D array.

Call signature:

spy(Z, precision=0, marker=None, markersize=None,     aspect='equal', **kwargs)

spy(Z) plots the sparsity pattern of the 2-D array Z.

If precision is 0, any non-zero value will be plotted; else, values of |Z| > precision will be plotted.

For :class:`scipy.sparse.spmatrix` instances, there is a special case: if precision is 'present', any value present in the array will be plotted, even if it is identically zero.

The array will be plotted as it would be printed, with the first index (row) increasing down and the second index (column) increasing to the right.

By default aspect is 'equal', so that each array element occupies a square space; set the aspect kwarg to 'auto' to allow the plot to fill the plot box, or to any scalar number to specify the aspect ratio of an array element directly.

Two plotting styles are available: image or marker. Both are available for full arrays, but only the marker style works for :class:`scipy.sparse.spmatrix` instances.

If marker and markersize are None, an image will be returned and any remaining kwargs are passed to :func:`~matplotlib.pyplot.imshow`; else, a :class:`~matplotlib.lines.Line2D` object will be returned with the value of marker determining the marker type, and any remaining kwargs passed to the :meth:`~matplotlib.axes.Axes.plot` method.

If marker and markersize are None, useful kwargs include:

cmap

alpha

For controlling colors, e.g. cyan background and red marks, use:

cmap = mcolors.ListedColormap(['c','r'])

If marker or markersize is not None, useful kwargs include:

marker

markersize

color

Useful values for marker include:

's'  square (default)

'o'  circle

'.'  point

','  pixel

Additional kwargs: hold = [True|False] overrides default hold state
    """
    _input_ports = [
              ("hold", "basic:String",
               {'optional': True}),
              ("markersize", "basic:String",
               {'optional': True}),
              ("precision", "basic:Integer",
               {'optional': True, 'defaults': '[0]'}),
              ("aspect", "basic:String",
               {'optional': True, 'defaults': "['equal']"}),
              ("marker", "basic:String",
               {'optional': True}),
              ("Z", "basic:List",
               {}),
              ("imageProperties", "MplAxesImageProperties",
               {}),
              ("marksProperties", "MplLine2DProperties",
               {}),
        ]

    _output_ports = [
        ("self", "(MplSpy)"),
        ]
    

    def compute(self):
        super(MplSpy, self).compute()
        # get args into args, kwargs
        # write out translations
        args = []

        kwargs = {}
        if self.has_input('hold'):
            val = self.get_input('hold')
            kwargs['hold'] = val
        if self.has_input('markersize'):
            val = self.get_input('markersize')
            kwargs['markersize'] = val
        if self.has_input('precision'):
            val = self.get_input('precision')
            kwargs['precision'] = val
        if self.has_input('aspect'):
            val = self.get_input('aspect')
            kwargs['aspect'] = val
        if self.has_input('marker'):
            val = self.get_input('marker')
            kwargs['marker'] = val
        val = self.get_input('Z')
        kwargs['Z'] = val

        output = matplotlib.pyplot.spy(*args, **kwargs)        
        if "marker" not in kwargs and "markersize" not in kwargs and \
                not hasattr(kwargs["Z"], 'tocoo'):
            output = (output, None)
        else:
            output = (None, output)
        image = output[0]
        marks = output[1]
        if self.has_input('imageProperties'):
            properties = self.get_input('imageProperties')
            if image is not None:
                properties.update_props(image)
        if self.has_input('marksProperties'):
            properties = self.get_input('marksProperties')
            if marks is not None:
                properties.update_props(marks)

class MplPolar(MplPlot):
    """Make a polar plot.

call signature:

polar(theta, r, **kwargs)

Multiple theta, r arguments are supported, with format strings, as in :func:`~matplotlib.pyplot.plot`.
    """
    _input_ports = [
              ("theta", "basic:List",
               {}),
              ("r", "basic:List",
               {}),
              ("lineProperties", "MplLine2DProperties",
               {}),
        ]

    _output_ports = [
        ("self", "(MplPolar)"),
        ]
    

    def compute(self):
        super(MplPolar, self).compute()
        # get args into args, kwargs
        # write out translations
        args = []
        val = self.get_input('theta')
        args.append(val)
        val = self.get_input('r')
        args.append(val)

        kwargs = {}

        lines = matplotlib.pyplot.polar(*args, **kwargs)
        if self.has_input('lineProperties'):
            properties = self.get_input('lineProperties')
            if lines is not None:
                properties.update_props(lines)

class MplLegend(MplPlot):
    """Place a legend on the current axes.

Call signature:

legend(*args, **kwargs)

Places legend at location loc.  Labels are a sequence of strings and loc can be a string or an integer specifying the legend location.

To make a legend with existing lines:

legend()

:meth:`legend` by itself will try and build a legend using the label property of the lines/patches/collections.  You can set the label of a line by doing:

plot(x, y, label='my data')

or:

line.set_label('my data').

If label is set to '_nolegend_', the item will not be shown in legend.

To automatically generate the legend from labels:

legend( ('label1', 'label2', 'label3') )

To make a legend for a list of lines and labels:

legend( (line1, line2, line3), ('label1', 'label2', 'label3') )

To make a legend at a given location, using a location argument:

legend( ('label1', 'label2', 'label3'), loc='upper left')

or:

legend( (line1, line2, line3),  ('label1', 'label2', 'label3'), loc=2)

The location codes are



Users can specify any arbitrary location for the legend using the bbox_to_anchor keyword argument. bbox_to_anchor can be an instance of BboxBase(or its derivatives) or a tuple of 2 or 4 floats. For example,

loc = 'upper right', bbox_to_anchor = (0.5, 0.5)

will place the legend so that the upper right corner of the legend at the center of the axes.

The legend location can be specified in other coordinate, by using the bbox_transform keyword.

The loc itslef can be a 2-tuple giving x,y of the lower-left corner of the legend in axes coords (bbox_to_anchor is ignored).

Keyword arguments:

fontsize: [ size in points | 'xx-small' | 'x-small' | 'small' | 'medium' | 'large' | 'x-large' | 'xx-large' ]

Set the font size.  May be either a size string, relative to the default font size, or an absolute font size in points. This argument is only used if prop is not specified.

Padding and spacing between various elements use following keywords parameters. These values are measure in font-size units. E.g., a fontsize of 10 points and a handlelength=5 implies a handlelength of 50 points.  Values from rcParams will be used if None.

Not all kinds of artist are supported by the legend command. See LINK (FIXME) for details.

Example:
    """
    _input_ports = [
              ("loc", "basic:String",
               {'entry_types': "['enum']", 'values': "[['best', 'upper right', 'upper left', 'lower left', 'lower right', 'right', 'center left', 'center right', 'lower center', 'upper center', 'center']]", 'optional': True}),
              ("fancybox", "basic:Boolean",
               {'optional': True, 'docstring': 'if True, draw a frame with a round fancybox.  If None, use rc settings'}),
              ("bbox_to_anchor", "basic:String",
               {'optional': True, 'docstring': 'the bbox that the legend will be anchored.'}),
              ("title", "basic:String",
               {'optional': True, 'docstring': 'the legend title'}),
              ("handlelength", "basic:String",
               {'optional': True, 'docstring': 'the length of the legend handles'}),
              ("markerscale", "basic:Float",
               {'optional': True, 'docstring': 'The relative size of legend markers vs. original. If None, use rc settings.'}),
              ("numpoints", "basic:Integer",
               {'optional': True, 'docstring': 'The number of points in the legend for line'}),
              ("labelspacing", "basic:String",
               {'optional': True, 'docstring': 'the vertical space between the legend entries'}),
              ("scatterpoints", "basic:Integer",
               {'optional': True, 'docstring': 'The number of points in the legend for scatter plot'}),
              ("prop", "basic:String",
               {'optional': True, 'docstring': 'A :class:`matplotlib.font_manager.FontProperties` instance. If prop is a dictionary, a new instance will be created with prop. If None, use rc settings.'}),
              ("columnspacing", "basic:String",
               {'optional': True, 'docstring': 'the spacing between columns'}),
              ("ncol", "basic:Integer",
<<<<<<< HEAD
               {'optional': True, 'docstring': 'number of columns. default is 1', 'defaults': '[1]'}),
=======
               {'optional': True, 'docstring': 'number of columns. default is 1', 'defaults': "['1']"}),
>>>>>>> 8d3749bc
              ("handletextpad", "basic:String",
               {'optional': True, 'docstring': 'the pad between the legend handle and text'}),
              ("scatteroffsetsSequence", "basic:List",
               {'optional': True, 'docstring': 'a list of yoffsets for scatter symbols in legend'}),
              ("scatteroffsetsScalar", "basic:Float",
               {'docstring': 'a list of yoffsets for scatter symbols in legend', 'optional': True}),
              ("mode", "basic:String",
               {'optional': True, 'docstring': 'if mode is "expand", the legend will be horizontally expanded to fill the axes area (or bbox_to_anchor)'}),
              ("shadow", "basic:Boolean",
               {'optional': True, 'docstring': 'If True, draw a shadow behind legend. If None, use rc settings.'}),
              ("frameon", "basic:Boolean",
               {'optional': True, 'docstring': "if True, draw a frame around the legend. The default is set by the rcParam 'legend.frameon'"}),
              ("borderpad", "basic:String",
               {'optional': True, 'docstring': 'the fractional whitespace inside the legend border'}),
              ("bbox_transform", "basic:String",
               {'optional': True, 'docstring': 'the transform for the bbox. transAxes if None.'}),
              ("borderaxespad", "basic:String",
               {'optional': True, 'docstring': 'the pad between the axes and legend border'}),
        ]

    _output_ports = [
        ("self", "(MplLegend)"),
        ]
    

    def compute(self):
        super(MplLegend, self).compute()
        # get args into args, kwargs
        # write out translations
        args = []

        kwargs = {}
        if self.has_input('loc'):
            val = self.get_input('loc')
            val = translate_MplLegend_loc(val)
            kwargs['loc'] = val
        if self.has_input('fancybox'):
            val = self.get_input('fancybox')
            kwargs['fancybox'] = val
        if self.has_input('bbox_to_anchor'):
            val = self.get_input('bbox_to_anchor')
            kwargs['bbox_to_anchor'] = val
        if self.has_input('title'):
            val = self.get_input('title')
            kwargs['title'] = val
        if self.has_input('handlelength'):
            val = self.get_input('handlelength')
            kwargs['handlelength'] = val
        if self.has_input('markerscale'):
            val = self.get_input('markerscale')
            kwargs['markerscale'] = val
        if self.has_input('numpoints'):
            val = self.get_input('numpoints')
            kwargs['numpoints'] = val
        if self.has_input('labelspacing'):
            val = self.get_input('labelspacing')
            kwargs['labelspacing'] = val
        if self.has_input('scatterpoints'):
            val = self.get_input('scatterpoints')
            kwargs['scatterpoints'] = val
<<<<<<< HEAD
        if self.has_input('prop'):
            val = self.get_input('prop')
            kwargs['prop'] = val
        if self.has_input('columnspacing'):
            val = self.get_input('columnspacing')
            kwargs['columnspacing'] = val
        if self.has_input('ncol'):
            val = self.get_input('ncol')
            kwargs['ncol'] = val
        if self.has_input('handletextpad'):
            val = self.get_input('handletextpad')
=======
        if self.hasInputFromPort('prop'):
            val = self.getInputFromPort('prop')
            kwargs['prop'] = val
        if self.hasInputFromPort('columnspacing'):
            val = self.getInputFromPort('columnspacing')
            kwargs['columnspacing'] = val
        if self.hasInputFromPort('ncol'):
            val = self.getInputFromPort('ncol')
            kwargs['ncol'] = val
        if self.hasInputFromPort('handletextpad'):
            val = self.getInputFromPort('handletextpad')
>>>>>>> 8d3749bc
            kwargs['handletextpad'] = val
        if self.has_input('scatteroffsetsSequence'):
            val = self.get_input('scatteroffsetsSequence')
            kwargs['scatteroffsets'] = val
        elif self.has_input('scatteroffsetsScalar'):
            val = self.get_input('scatteroffsetsScalar')
            kwargs['scatteroffsets'] = val
        if self.has_input('mode'):
            val = self.get_input('mode')
            kwargs['mode'] = val
<<<<<<< HEAD
        if self.has_input('shadow'):
            val = self.get_input('shadow')
            kwargs['shadow'] = val
        if self.has_input('frameon'):
            val = self.get_input('frameon')
            kwargs['frameon'] = val
        if self.has_input('borderpad'):
            val = self.get_input('borderpad')
=======
        if self.hasInputFromPort('shadow'):
            val = self.getInputFromPort('shadow')
            kwargs['shadow'] = val
        if self.hasInputFromPort('frameon'):
            val = self.getInputFromPort('frameon')
            kwargs['frameon'] = val
        if self.hasInputFromPort('borderpad'):
            val = self.getInputFromPort('borderpad')
>>>>>>> 8d3749bc
            kwargs['borderpad'] = val
        if self.has_input('bbox_transform'):
            val = self.get_input('bbox_transform')
            kwargs['bbox_transform'] = val
        if self.has_input('borderaxespad'):
            val = self.get_input('borderaxespad')
            kwargs['borderaxespad'] = val

        matplotlib.pyplot.legend(*args, **kwargs)        

class MplAnnotate(MplPlot):
    """Create an annotation: a piece of text referring to a data point.

Call signature:

annotate(s, xy, xytext=None, xycoords='data',          textcoords='data', arrowprops=None, **kwargs)

Keyword arguments:

Annotate the x, y point xy with text s at x, y location xytext.  (If xytext = None, defaults to xy, and if textcoords = None, defaults to xycoords).

arrowprops, if not None, is a dictionary of line properties (see :class:`matplotlib.lines.Line2D`) for the arrow that connects annotation to the point.

If the dictionary has a key arrowstyle, a FancyArrowPatch instance is created with the given dictionary and is drawn. Otherwise, a YAArow patch instance is created and drawn. Valid keys for YAArow are

Valid keys for FancyArrowPatch are

xycoords and textcoords are strings that indicate the coordinates of xy and xytext.

If a 'points' or 'pixels' option is specified, values will be added to the bottom-left and if negative, values will be subtracted from the top-right.  Eg:

# 10 points to the right of the left border of the axes and # 5 points below the top border xy=(10,-5), xycoords='axes points'

You may use an instance of :class:`~matplotlib.transforms.Transform` or :class:`~matplotlib.artist.Artist`. See :ref:`plotting-guide-annotation` for more details.

The annotation_clip attribute contols the visibility of the annotation when it goes outside the axes area. If True, the annotation will only be drawn when the xy is inside the axes. If False, the annotation will always be drawn regardless of its position.  The default is None, which behave as True only if xycoords is"data".

Additional kwargs are Text properties:

%(Text)s
    """
    _input_ports = [
              ("xycoords", "basic:String",
               {'entry_types': "['enum']", 'values': "[['figure points', 'figure pixels', 'figure fraction', 'axes points', 'axes pixels', 'axes fraction', 'data', 'offset points', 'polar']]", 'optional': True}),
              ("xytext", "basic:Float, basic:Float",
               {'optional': True}),
              ("s", "basic:String",
               {}),
              ("xy", "basic:Float, basic:Float",
               {}),
              ("textcoords", "basic:String",
               {'entry_types': "['enum']", 'values': "[['figure points', 'figure pixels', 'figure fraction', 'axes points', 'axes pixels', 'axes fraction', 'data', 'offset points', 'polar']]", 'optional': True}),
              ("fancyArrowProperties", "MplFancyArrowPatchProperties",
               {'optional': True}),
              ("arrowProperties", "MplYAArrowProperties",
               {'optional': True}),
              ("annotationProperties", "MplAnnotationProperties",
               {}),
        ]

    _output_ports = [
        ("self", "(MplAnnotate)"),
        ]
    

    def compute(self):
        super(MplAnnotate, self).compute()
        # get args into args, kwargs
        # write out translations
        args = []

        kwargs = {}
        if self.has_input('xycoords'):
            val = self.get_input('xycoords')
            kwargs['xycoords'] = val
        if self.has_input('xytext'):
            val = self.get_input('xytext')
            kwargs['xytext'] = val
        val = self.get_input('s')
        kwargs['s'] = val
        val = self.get_input('xy')
        kwargs['xy'] = val
        if self.has_input('textcoords'):
            val = self.get_input('textcoords')
            kwargs['textcoords'] = val

        if self.has_input("fancyArrowProperties"):
            kwargs['arrowprops'] = \
                self.get_input("fancyArrowProperties").props
        elif self.has_input("arrowProperties"):
            kwargs['arrowprops'] = \
                self.get_input("arrowProperties").props
        annotation = matplotlib.pyplot.annotate(*args, **kwargs)
        if self.has_input('annotationProperties'):
            properties = self.get_input('annotationProperties')
            if annotation is not None:
                properties.update_props(annotation)

class MplLinePlot(MplPlot):
    """Plot lines and/or markers to the :class:`~matplotlib.axes.Axes`.  args is a variable length argument, allowing for multiple x, y pairs with an optional format string.  For example, each of the following is legal:

plot(x, y)         # plot x and y using default line style and color plot(x, y, 'bo')   # plot x and y using blue circle markers plot(y)            # plot y using x as index array 0..N-1 plot(y, 'r+')      # ditto, but with red plusses

If x and/or y is 2-dimensional, then the corresponding columns will be plotted.

An arbitrary number of x, y, fmt groups can be specified, as in:

a.plot(x1, y1, 'g^', x2, y2, 'g-')

Return value is a list of lines that were added.

By default, each line is assigned a different color specified by a 'color cycle'.  To change this behavior, you can edit the axes.color_cycle rcParam. Alternatively, you can use :meth:`~matplotlib.axes.Axes.set_default_color_cycle`.

The following format string characters are accepted to control the line style or marker:

The following color abbreviations are supported:

In addition, you can specify colors in many weird and wonderful ways, including full names ('green'), hex strings ('#008000'), RGB or RGBA tuples ((0,1,0,1)) or grayscale intensities as a string ('0.8').  Of these, the string specifications can be used in place of a fmt group, but the tuple forms can be used only as kwargs.

Line styles and colors are combined in a single format string, as in 'bo' for blue circles.

The kwargs can be used to set line properties (any property that has a set_* method).  You can use this to set a line label (for auto legends), linewidth, anitialising, marker face color, etc.  Here is an example:

plot([1,2,3], [1,2,3], 'go-', label='line 1', linewidth=2) plot([1,2,3], [1,4,9], 'rs',  label='line 2') axis([0, 4, 0, 10]) legend()

If you make multiple lines with one plot command, the kwargs apply to all those lines, e.g.:

plot(x1, y1, x2, y2, antialised=False)

Neither line will be antialiased.

You do not need to use format strings, which are just abbreviations.  All of the line properties can be controlled by keyword arguments.  For example, you can set the color, marker, linestyle, and markercolor with:

plot(x, y, color='green', linestyle='dashed', marker='o',      markerfacecolor='blue', markersize=12).

See :class:`~matplotlib.lines.Line2D` for details.

The kwargs are :class:`~matplotlib.lines.Line2D` properties:

%(Line2D)s

kwargs scalex and scaley, if defined, are passed on to :meth:`~matplotlib.axes.Axes.autoscale_view` to determine whether the x and y axes are autoscaled; the default is True.

Additional kwargs: hold = [True|False] overrides default hold state
    """
    _input_ports = [
              ("marker", "basic:String",
               {'entry_types': "['enum']", 'values': "[['solid line style', 'dashed line style', 'dash-dot line style', 'dotted line style', 'point marker', 'pixel marker', 'circle marker', 'triangle_down marker', 'triangle_up marker', 'triangle_left marker', 'triangle_right marker', 'tri_down marker', 'tri_up marker', 'tri_left marker', 'tri_right marker', 'square marker', 'pentagon marker', 'star marker', 'hexagon1 marker', 'hexagon2 marker', 'plus marker', 'x marker', 'diamond marker', 'thin_diamond marker', 'vline marker', 'hline marker']]", 'optional': True}),
              ("y", "basic:List",
               {}),
              ("x", "basic:List",
               {'optional': True}),
              ("lineProperties", "MplLine2DProperties",
               {}),
        ]

    _output_ports = [
        ("self", "(MplLinePlot)"),
        ]
    

    def compute(self):
        super(MplLinePlot, self).compute()
        # get args into args, kwargs
        # write out translations
        args = []
        if self.has_input('x'):
            val = self.get_input('x')
            args.append(val)
        val = self.get_input('y')
        args.append(val)

        kwargs = {}
        if self.has_input('marker'):
            val = self.get_input('marker')
            val = translate_MplLinePlot_marker(val)
            kwargs['marker'] = val

        lines = matplotlib.pyplot.plot(*args, **kwargs)
        if self.has_input('lineProperties'):
            properties = self.get_input('lineProperties')
            if lines is not None:
                properties.update_props(lines)

          
_modules = [
            MplAcorr,
            MplArrow,
            MplAxhline,
            MplAxhspan,
            MplAxvline,
            MplAxvspan,
            MplBar,
            MplBarh,
            MplBrokenBarh,
            MplBoxplot,
            MplCohere,
            MplClabel,
            MplContour,
            MplContourf,
            MplCsd,
            MplErrorbar,
            MplFill,
            MplFillBetween,
            MplFillBetweenx,
            MplHexbin,
            MplHist,
            MplHist2d,
            MplHlines,
            MplImshow,
            MplLoglog,
            MplPcolor,
            MplPcolormesh,
            MplPie,
            MplPlotDate,
            MplPsd,
            MplQuiver,
            MplQuiverkey,
            MplScatter,
            MplSemilogx,
            MplSemilogy,
            MplSpecgram,
            MplStackplot,
            MplStem,
            MplStep,
            MplStreamplot,
            MplTricontour,
            MplTricontourf,
            MplTripcolor,
            MplTriplot,
            MplVlines,
            MplXcorr,
            MplBarbs,
            MplSpy,
            MplPolar,
            MplLegend,
            MplAnnotate,
            MplLinePlot,
]<|MERGE_RESOLUTION|>--- conflicted
+++ resolved
@@ -1293,11 +1293,7 @@
               ("vmin", "basic:Float",
                {'optional': True, 'docstring': 'If not None, either or both of these values will be supplied to the :class:`matplotlib.colors.Normalize` instance, overriding the default color scaling based on levels.'}),
               ("nchunk", "basic:Integer",
-<<<<<<< HEAD
-               {'entry_types': "['enum']", 'docstring': 'If 0, no subdivision of the domain. Specify a positive integer to divide the domain into subdomains of roughly nchunk by nchunk points. This may never actually be advantageous, so this option may be removed. Chunking introduces artifacts at the chunk boundaries unless antialiased is False.', 'values': '[[0]]', 'optional': True}),
-=======
-               {'entry_types': "['enum']", 'docstring': 'If 0, no subdivision of the domain. Specify a positive integer to divide the domain into subdomains of roughly nchunk by nchunk points. This may never actually be advantageous, so this option may be removed. Chunking introduces artifacts at the chunk boundaries unless antialiased is False.', 'values': "[['0']]", 'optional': True}),
->>>>>>> 8d3749bc
+               {'entry_types': "['enum']", 'docstring': 'If 0, no subdivision of the domain. Specify a positive integer to divide the domain into subdomains of roughly nchunk by nchunk points. This may never actually be advantageous, so this option may be removed. Chunking introduces artifacts at the chunk boundaries unless antialiased is False.', 'values': "[[0]]", 'optional': True}),
               ("hatches", "basic:List",
                {'optional': True, 'docstring': 'A list of cross hatch patterns to use on the filled areas. If None, no hatching will be added to the contour. Hatching is supported in the PostScript, PDF, SVG and Agg backends only.'}),
               ("levelsSequence", "basic:List",
@@ -1369,19 +1365,11 @@
         if self.has_input('origin'):
             val = self.get_input('origin')
             kwargs['origin'] = val
-<<<<<<< HEAD
         if self.has_input('linestyles'):
             val = self.get_input('linestyles')
             kwargs['linestyles'] = val
         if self.has_input('xunits'):
             val = self.get_input('xunits')
-=======
-        if self.hasInputFromPort('linestyles'):
-            val = self.getInputFromPort('linestyles')
-            kwargs['linestyles'] = val
-        if self.hasInputFromPort('xunits'):
-            val = self.getInputFromPort('xunits')
->>>>>>> 8d3749bc
             kwargs['xunits'] = val
         if self.has_input('extend'):
             val = self.get_input('extend')
@@ -1392,13 +1380,8 @@
         if self.has_input('nchunk'):
             val = self.get_input('nchunk')
             kwargs['nchunk'] = val
-<<<<<<< HEAD
         if self.has_input('hatches'):
             val = self.get_input('hatches')
-=======
-        if self.hasInputFromPort('hatches'):
-            val = self.getInputFromPort('hatches')
->>>>>>> 8d3749bc
             kwargs['hatches'] = val
         if self.has_input('levelsSequence'):
             val = self.get_input('levelsSequence')
@@ -1521,7 +1504,7 @@
               ("vmin", "basic:Float",
                {'optional': True, 'docstring': 'If not None, either or both of these values will be supplied to the :class:`matplotlib.colors.Normalize` instance, overriding the default color scaling based on levels.'}),
               ("nchunk", "basic:Integer",
-               {'entry_types': "['enum']", 'docstring': 'If 0, no subdivision of the domain. Specify a positive integer to divide the domain into subdomains of roughly nchunk by nchunk points. This may never actually be advantageous, so this option may be removed. Chunking introduces artifacts at the chunk boundaries unless antialiased is False.', 'values': "[['0']]", 'optional': True}),
+               {'entry_types': "['enum']", 'docstring': 'If 0, no subdivision of the domain. Specify a positive integer to divide the domain into subdomains of roughly nchunk by nchunk points. This may never actually be advantageous, so this option may be removed. Chunking introduces artifacts at the chunk boundaries unless antialiased is False.', 'values': "[[0]]", 'optional': True}),
               ("hatches", "basic:List",
                {'optional': True, 'docstring': 'A list of cross hatch patterns to use on the filled areas. If None, no hatching will be added to the contour. Hatching is supported in the PostScript, PDF, SVG and Agg backends only.'}),
               ("levelsSequence", "basic:List",
@@ -2828,19 +2811,11 @@
         if self.has_input('basey'):
             val = self.get_input('basey')
             kwargs['basey'] = val
-<<<<<<< HEAD
         if self.has_input('subsx'):
             val = self.get_input('subsx')
             kwargs['subsx'] = val
         if self.has_input('subsy'):
             val = self.get_input('subsy')
-=======
-        if self.hasInputFromPort('subsx'):
-            val = self.getInputFromPort('subsx')
-            kwargs['subsx'] = val
-        if self.hasInputFromPort('subsy'):
-            val = self.getInputFromPort('subsy')
->>>>>>> 8d3749bc
             kwargs['subsy'] = val
 
         lines = matplotlib.pyplot.loglog(*args, **kwargs)
@@ -3492,19 +3467,11 @@
         if self.has_input('pivot'):
             val = self.get_input('pivot')
             kwargs['pivot'] = val
-<<<<<<< HEAD
         if self.has_input('units'):
             val = self.get_input('units')
             kwargs['units'] = val
         if self.has_input('headwidth'):
             val = self.get_input('headwidth')
-=======
-        if self.hasInputFromPort('units'):
-            val = self.getInputFromPort('units')
-            kwargs['units'] = val
-        if self.hasInputFromPort('headwidth'):
-            val = self.getInputFromPort('headwidth')
->>>>>>> 8d3749bc
             kwargs['headwidth'] = val
         if self.has_input('angles'):
             val = self.get_input('angles')
@@ -3664,11 +3631,7 @@
               ("vmin", "basic:String",
                {'optional': True, 'docstring': 'vmin and vmax are used in conjunction with norm to normalize luminance data.  If either are None, the min and max of the color array C is used.  Note if you pass a norm instance, your settings for vmin and vmax will be ignored.'}),
               ("faceted", "basic:Boolean",
-<<<<<<< HEAD
-               {'optional': True, 'defaults': '[True]'}),
-=======
                {'optional': True, 'defaults': "['True']"}),
->>>>>>> 8d3749bc
               ("linewidths", "basic:List",
                {'optional': True, 'docstring': 'If None, defaults to (lines.linewidth,).  Note that this is a tuple, and if you set the linewidths argument you must set it as a sequence of floats, as required by :class:`~matplotlib.collections.RegularPolyCollection`.'}),
               ("marker", "basic:String",
@@ -3819,13 +3782,8 @@
         if self.has_input('nonposx'):
             val = self.get_input('nonposx')
             kwargs['nonposx'] = val
-<<<<<<< HEAD
         if self.has_input('subsx'):
             val = self.get_input('subsx')
-=======
-        if self.hasInputFromPort('subsx'):
-            val = self.getInputFromPort('subsx')
->>>>>>> 8d3749bc
             kwargs['subsx'] = val
 
         lines = matplotlib.pyplot.semilogx(*args, **kwargs)
@@ -3890,13 +3848,8 @@
         if self.has_input('nonposy'):
             val = self.get_input('nonposy')
             kwargs['nonposy'] = val
-<<<<<<< HEAD
         if self.has_input('subsy'):
             val = self.get_input('subsy')
-=======
-        if self.hasInputFromPort('subsy'):
-            val = self.getInputFromPort('subsy')
->>>>>>> 8d3749bc
             kwargs['subsy'] = val
 
         lines = matplotlib.pyplot.semilogy(*args, **kwargs)
@@ -5224,11 +5177,7 @@
               ("columnspacing", "basic:String",
                {'optional': True, 'docstring': 'the spacing between columns'}),
               ("ncol", "basic:Integer",
-<<<<<<< HEAD
-               {'optional': True, 'docstring': 'number of columns. default is 1', 'defaults': '[1]'}),
-=======
                {'optional': True, 'docstring': 'number of columns. default is 1', 'defaults': "['1']"}),
->>>>>>> 8d3749bc
               ("handletextpad", "basic:String",
                {'optional': True, 'docstring': 'the pad between the legend handle and text'}),
               ("scatteroffsetsSequence", "basic:List",
@@ -5289,7 +5238,6 @@
         if self.has_input('scatterpoints'):
             val = self.get_input('scatterpoints')
             kwargs['scatterpoints'] = val
-<<<<<<< HEAD
         if self.has_input('prop'):
             val = self.get_input('prop')
             kwargs['prop'] = val
@@ -5301,19 +5249,6 @@
             kwargs['ncol'] = val
         if self.has_input('handletextpad'):
             val = self.get_input('handletextpad')
-=======
-        if self.hasInputFromPort('prop'):
-            val = self.getInputFromPort('prop')
-            kwargs['prop'] = val
-        if self.hasInputFromPort('columnspacing'):
-            val = self.getInputFromPort('columnspacing')
-            kwargs['columnspacing'] = val
-        if self.hasInputFromPort('ncol'):
-            val = self.getInputFromPort('ncol')
-            kwargs['ncol'] = val
-        if self.hasInputFromPort('handletextpad'):
-            val = self.getInputFromPort('handletextpad')
->>>>>>> 8d3749bc
             kwargs['handletextpad'] = val
         if self.has_input('scatteroffsetsSequence'):
             val = self.get_input('scatteroffsetsSequence')
@@ -5324,7 +5259,6 @@
         if self.has_input('mode'):
             val = self.get_input('mode')
             kwargs['mode'] = val
-<<<<<<< HEAD
         if self.has_input('shadow'):
             val = self.get_input('shadow')
             kwargs['shadow'] = val
@@ -5333,16 +5267,6 @@
             kwargs['frameon'] = val
         if self.has_input('borderpad'):
             val = self.get_input('borderpad')
-=======
-        if self.hasInputFromPort('shadow'):
-            val = self.getInputFromPort('shadow')
-            kwargs['shadow'] = val
-        if self.hasInputFromPort('frameon'):
-            val = self.getInputFromPort('frameon')
-            kwargs['frameon'] = val
-        if self.hasInputFromPort('borderpad'):
-            val = self.getInputFromPort('borderpad')
->>>>>>> 8d3749bc
             kwargs['borderpad'] = val
         if self.has_input('bbox_transform'):
             val = self.get_input('bbox_transform')
