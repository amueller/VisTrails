--- conflicted
+++ resolved
@@ -436,16 +436,8 @@
         PersistentPath.compute(self, is_input, 'blob')
 
     def set_result(self, path):
-<<<<<<< HEAD
         persistent_path = PathObject(path)
-        self.setResult("value", persistent_path)
-=======
-        persistent_path = File()
-        persistent_path.name = path
-        persistent_path.set_output('value', self)
-        persistent_path.upToDate = True
         self.set_output("value", persistent_path)
->>>>>>> 6ea11065
 
 class PersistentDir(PersistentPath):
     _input_ports = [('value', '(basic:Directory)'),
@@ -459,16 +451,8 @@
         PersistentPath.compute(self, is_input, 'tree')
 
     def set_result(self, path):
-<<<<<<< HEAD
         persistent_path = PathObject(path)
-        self.setResult("value", persistent_path)
-=======
-        persistent_path = Directory()
-        persistent_path.name = path
-        persistent_path.set_output('value', self)
-        persistent_path.upToDate = True
         self.set_output("value", persistent_path)
->>>>>>> 6ea11065
 
 class PersistentInputDir(PersistentDir):
     _input_ports = [('value', '(basic:Directory)', True)]
