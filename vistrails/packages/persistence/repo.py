--- conflicted
+++ resolved
@@ -201,10 +201,7 @@
             self.repo.stage(filename)
 
     def add_commit(self, filename):
-<<<<<<< HEAD
-=======
         self.setup_git()
->>>>>>> c1d2f60c
         self._stage(filename)
         commit_id = self.repo.do_commit('Updated %s' % filename)
         return commit_id
