from PyQt4 import QtCore, QtGui

from vistrails.core.configuration import get_vistrails_configuration
from vistrails.core.modules import basic_modules
from vistrails.core.modules.vistrails_module import Module, ModuleError

from vistrails.packages.spreadsheet.basic_widgets import SpreadsheetCell
from vistrails.packages.spreadsheet.spreadsheet_cell import QCellContainer


class PromptWindow(QtGui.QDialog):
    def __init__(self, widget, label=None):
        QtGui.QDialog.__init__(self)
        self.setWindowTitle("Check intermediate results")
        self.setLayout(QtGui.QVBoxLayout())
        self.layout().addWidget(widget)
        if label is not None:
            self.layout().addWidget(QtGui.QLabel(label))
        buttons = QtGui.QDialogButtonBox(
                QtGui.QDialogButtonBox.Yes | QtGui.QDialogButtonBox.No)
        self.connect(buttons, QtCore.SIGNAL('accepted()'),
                     self, QtCore.SLOT('accept()'))
        self.connect(buttons, QtCore.SIGNAL('rejected()'),
                     self, QtCore.SLOT('reject()'))
        self.layout().addWidget(buttons)


class PromptIsOkay(Module):
    _input_ports = [('label', basic_modules.String,
                     {'optional': True}),
                    ('carry_on', basic_modules.Boolean,
                     {'optional': True, 'defaults': "['False']"}),
                    ('cell', SpreadsheetCell)]
    _output_ports = [('result', basic_modules.Boolean)]

    def compute(self):
        vt_configuration = get_vistrails_configuration()
        if not getattr(vt_configuration, 'interactiveMode', False):
            self.set_output('result', True)
            return

<<<<<<< HEAD
        cell = self.get_input('cell').cellWidget
        label = self.force_get_input('label', None)
=======
        cell = self.getInputFromPort('cell')
        label = self.forceGetInputFromPort('label', None)
>>>>>>> 0728902e

        # FIXME : This should be done via the spreadsheet, removing it properly
        # and then sending a new DisplayCellEvent
        # However, there is currently no facility to remove the widget from
        # wherever it is
        oldparent = cell.parent()
        assert isinstance(oldparent, QCellContainer)
        ncell = oldparent.takeWidget()
        assert ncell == cell
        dialog = PromptWindow(cell, label)
        result = dialog.exec_() == QtGui.QDialog.Accepted
        oldparent.setWidget(cell)

        self.set_output('result', result)

        if not result and not self.get_input('carry_on'):
            raise ModuleError(self, "Execution aborted")


_modules = [PromptIsOkay]<|MERGE_RESOLUTION|>--- conflicted
+++ resolved
@@ -39,13 +39,8 @@
             self.set_output('result', True)
             return
 
-<<<<<<< HEAD
-        cell = self.get_input('cell').cellWidget
+        cell = self.get_input('cell')
         label = self.force_get_input('label', None)
-=======
-        cell = self.getInputFromPort('cell')
-        label = self.forceGetInputFromPort('label', None)
->>>>>>> 0728902e
 
         # FIXME : This should be done via the spreadsheet, removing it properly
         # and then sending a new DisplayCellEvent
