###############################################################################
##
## Copyright (C) 2011-2014, NYU-Poly.
## Copyright (C) 2006-2011, University of Utah. 
## All rights reserved.
## Contact: contact@vistrails.org
##
## This file is part of VisTrails.
##
## "Redistribution and use in source and binary forms, with or without 
## modification, are permitted provided that the following conditions are met:
##
##  - Redistributions of source code must retain the above copyright notice, 
##    this list of conditions and the following disclaimer.
##  - Redistributions in binary form must reproduce the above copyright 
##    notice, this list of conditions and the following disclaimer in the 
##    documentation and/or other materials provided with the distribution.
##  - Neither the name of the University of Utah nor the names of its 
##    contributors may be used to endorse or promote products derived from 
##    this software without specific prior written permission.
##
## THIS SOFTWARE IS PROVIDED BY THE COPYRIGHT HOLDERS AND CONTRIBUTORS "AS IS" 
## AND ANY EXPRESS OR IMPLIED WARRANTIES, INCLUDING, BUT NOT LIMITED TO, 
## THE IMPLIED WARRANTIES OF MERCHANTABILITY AND FITNESS FOR A PARTICULAR 
## PURPOSE ARE DISCLAIMED. IN NO EVENT SHALL THE COPYRIGHT HOLDER OR 
## CONTRIBUTORS BE LIABLE FOR ANY DIRECT, INDIRECT, INCIDENTAL, SPECIAL, 
## EXEMPLARY, OR CONSEQUENTIAL DAMAGES (INCLUDING, BUT NOT LIMITED TO, 
## PROCUREMENT OF SUBSTITUTE GOODS OR SERVICES; LOSS OF USE, DATA, OR PROFITS; 
## OR BUSINESS INTERRUPTION) HOWEVER CAUSED AND ON ANY THEORY OF LIABILITY, 
## WHETHER IN CONTRACT, STRICT LIABILITY, OR TORT (INCLUDING NEGLIGENCE OR 
## OTHERWISE) ARISING IN ANY WAY OUT OF THE USE OF THIS SOFTWARE, EVEN IF 
## ADVISED OF THE POSSIBILITY OF SUCH DAMAGE."
##
###############################################################################

from vistrails.core.modules import basic_modules
from vistrails.core.modules.vistrails_module import Module, ModuleError
<<<<<<< HEAD
import vistrails.core.modules.basic_modules
import vistrails.core.modules.module_registry
=======
from vistrails.core.packagemanager import get_package_manager
>>>>>>> c8da72ad
from PyQt4 import QtGui


class Dialog(Module):
<<<<<<< HEAD
=======
    _input_ports = [('title', basic_modules.String,
                     {'optional': True}),
                    ('cacheable', basic_modules.Boolean,
                     {'optional': True, 'defaults': "['False']"})]

>>>>>>> c8da72ad
    def __init__(self, *args, **kwargs):
        super(Dialog, self).__init__(*args, **kwargs)
        self.cacheable_dialog = False

    def is_cacheable(self):
        return self.cacheable_dialog


class TextDialog(Dialog):
<<<<<<< HEAD
    label = ''
    mode =  QtGui.QLineEdit.Normal
=======
    _input_ports = [('label', basic_modules.String,
                     {'optional': True, 'defaults': "['']"}),
                    ('default', basic_modules.String,
                     {'optional': True, 'defaults': "['']"})]
    _output_ports = [('result', basic_modules.String)]

    password = False
>>>>>>> c8da72ad

    def compute(self):
        if self.has_input('title'):
            title = self.get_input('title')
        else:
            title = 'VisTrails Dialog'
<<<<<<< HEAD
        if self.has_input('label'):
            label = self.get_input('label')
        else:
            label = self.label

        if self.has_input('default'):
            default = self.get_input('default')
        else:
            default = ''
            
        if self.has_input('cacheable') and self.get_input('cacheable'):
            self.cacheable_dialog = True
        else:
            self.cacheable_dialog = False
=======
        label = self.getInputFromPort('label')

        default = self.getInputFromPort('default')

        self.cacheable_dialog = self.getInputFromPort('cacheable')
>>>>>>> c8da72ad

        (result, ok) = QtGui.QInputDialog.getText(None, title, label,
                                                  self.mode,
                                                  default)
        if not ok:
            raise ModuleError(self, "Canceled")
        self.set_output('result', str(result))


class PasswordDialog(TextDialog):
<<<<<<< HEAD
    label = 'Password'
    mode = QtGui.QLineEdit.Password
=======
    _input_ports = [('label', basic_modules.String,
                     {'optional': True, 'defaults': "['Password']"})]

    password = True
>>>>>>> c8da72ad


class YesNoDialog(Dialog):
    _input_ports = [('label', basic_modules.String,
                     {'optional': True, 'defaults': "['Yes/No?']"})]
    _output_ports = [('result', basic_modules.Boolean)]

    def compute(self):
        if self.hasInputFromPort('title'):
            title = self.getInputFromPort('title')
        else:
            title = 'VisTrails Dialog'
        label = self.getInputFromPort('label')

        self.cacheable_dialog = self.getInputFromPort('cacheable')

        result = QtGui.QMessageBox.question(
                None,
                title, label,
                QtGui.QMessageBox.Yes | QtGui.QMessageBox.No)
        result = result == QtGui.QMessageBox.Yes

        self.setResult('result', result)


_modules = [(Dialog, {'abstract': True}),
            TextDialog, PasswordDialog,
            YesNoDialog]


pm = get_package_manager()
if pm.has_package('org.vistrails.vistrails.spreadsheet'):
    from .continue_prompt import _modules as continue_modules
    _modules.extend(continue_modules)<|MERGE_RESOLUTION|>--- conflicted
+++ resolved
@@ -35,73 +35,41 @@
 
 from vistrails.core.modules import basic_modules
 from vistrails.core.modules.vistrails_module import Module, ModuleError
-<<<<<<< HEAD
-import vistrails.core.modules.basic_modules
-import vistrails.core.modules.module_registry
-=======
 from vistrails.core.packagemanager import get_package_manager
->>>>>>> c8da72ad
 from PyQt4 import QtGui
 
 
 class Dialog(Module):
-<<<<<<< HEAD
-=======
     _input_ports = [('title', basic_modules.String,
                      {'optional': True}),
                     ('cacheable', basic_modules.Boolean,
                      {'optional': True, 'defaults': "['False']"})]
 
->>>>>>> c8da72ad
-    def __init__(self, *args, **kwargs):
-        super(Dialog, self).__init__(*args, **kwargs)
-        self.cacheable_dialog = False
+    cacheable_dialog = False
 
     def is_cacheable(self):
         return self.cacheable_dialog
 
 
 class TextDialog(Dialog):
-<<<<<<< HEAD
-    label = ''
-    mode =  QtGui.QLineEdit.Normal
-=======
     _input_ports = [('label', basic_modules.String,
                      {'optional': True, 'defaults': "['']"}),
                     ('default', basic_modules.String,
                      {'optional': True, 'defaults': "['']"})]
     _output_ports = [('result', basic_modules.String)]
 
-    password = False
->>>>>>> c8da72ad
+    mode = QtGui.QLineEdit.Normal
 
     def compute(self):
         if self.has_input('title'):
             title = self.get_input('title')
         else:
             title = 'VisTrails Dialog'
-<<<<<<< HEAD
-        if self.has_input('label'):
-            label = self.get_input('label')
-        else:
-            label = self.label
+        label = self.get_input('label')
 
-        if self.has_input('default'):
-            default = self.get_input('default')
-        else:
-            default = ''
-            
-        if self.has_input('cacheable') and self.get_input('cacheable'):
-            self.cacheable_dialog = True
-        else:
-            self.cacheable_dialog = False
-=======
-        label = self.getInputFromPort('label')
+        default = self.get_input('default')
 
-        default = self.getInputFromPort('default')
-
-        self.cacheable_dialog = self.getInputFromPort('cacheable')
->>>>>>> c8da72ad
+        self.cacheable_dialog = self.get_input('cacheable')
 
         (result, ok) = QtGui.QInputDialog.getText(None, title, label,
                                                   self.mode,
@@ -112,15 +80,10 @@
 
 
 class PasswordDialog(TextDialog):
-<<<<<<< HEAD
-    label = 'Password'
-    mode = QtGui.QLineEdit.Password
-=======
     _input_ports = [('label', basic_modules.String,
                      {'optional': True, 'defaults': "['Password']"})]
 
     password = True
->>>>>>> c8da72ad
 
 
 class YesNoDialog(Dialog):
@@ -129,13 +92,13 @@
     _output_ports = [('result', basic_modules.Boolean)]
 
     def compute(self):
-        if self.hasInputFromPort('title'):
-            title = self.getInputFromPort('title')
+        if self.has_input('title'):
+            title = self.get_input('title')
         else:
             title = 'VisTrails Dialog'
-        label = self.getInputFromPort('label')
+        label = self.get_input('label')
 
-        self.cacheable_dialog = self.getInputFromPort('cacheable')
+        self.cacheable_dialog = self.get_input('cacheable')
 
         result = QtGui.QMessageBox.question(
                 None,
@@ -143,7 +106,7 @@
                 QtGui.QMessageBox.Yes | QtGui.QMessageBox.No)
         result = result == QtGui.QMessageBox.Yes
 
-        self.setResult('result', result)
+        self.set_output('result', result)
 
 
 _modules = [(Dialog, {'abstract': True}),
