--- conflicted
+++ resolved
@@ -19,11 +19,8 @@
 
         # everything is the same except that we don't update the module on
         # FunctionPort
-<<<<<<< HEAD
         suspended = []
         was_suspended = None
-=======
->>>>>>> 27d7aa48
         for port_name, connector_list in self.inputPorts.iteritems():
             if port_name == 'FunctionPort':
                 for connector in connector_list:
@@ -96,15 +93,6 @@
             if not self.upToDate:
                 module.upToDate = False
                 module.computed = False
-<<<<<<< HEAD
-=======
-
-                # For logging
-                module.is_looping = True
-                module.first_iteration = i == 0
-                module.last_iteration = False
-                module.loop_iteration = i
->>>>>>> 27d7aa48
 
                 # Set state on input ports
                 if i > 0 and name_state_input:
@@ -116,20 +104,12 @@
                                 'value')
                         module.set_input_port(port, new_connector)
 
-<<<<<<< HEAD
             loop.begin_iteration(module, i)
 
             module.update() # might raise ModuleError, ModuleSuspended,
                             # ModuleHadError, ModuleWasSuspended
 
             loop.end_iteration(module)
-=======
-            module.update()
-            if hasattr(module, 'suspended') and module.suspended:
-                raise ModuleSuspended(module,
-                                      "While suspended: %s"%module.suspended,
-                                      children=[module._module_suspended])
->>>>>>> 27d7aa48
 
             if name_condition is not None:
                 if name_condition not in module.outputPorts:
@@ -162,19 +142,11 @@
     The For Module runs a module with input from a range.
     """
 
-<<<<<<< HEAD
-=======
-    def __init__(self):
-        Module.__init__(self)
-        self.is_looping_module = True
-
->>>>>>> 27d7aa48
     def updateUpstream(self):
         """A modified version of the updateUpstream method."""
 
         # everything is the same except that we don't update the module on
         # FunctionPort
-<<<<<<< HEAD
         suspended = []
         was_suspended = None
         for port_name, connector_list in self.inputPorts.iteritems():
@@ -208,20 +180,6 @@
                 for connector in connectorList:
                     if connector.obj.get_output(connector.port) is \
                             InvalidOutput: # pragma: no cover
-=======
-        for port_name, connector_list in self.inputPorts.iteritems():
-            if port_name == 'FunctionPort':
-                for connector in connector_list:
-                    connector.obj.updateUpstream()
-            else:
-                for connector in connector_list:
-                    connector.obj.update()
-        for port_name, connectorList in copy.copy(self.inputPorts.items()):
-            if port_name != 'FunctionPort':
-                for connector in connectorList:
-                    if connector.obj.get_output(connector.port) is \
-                            InvalidOutput:
->>>>>>> 27d7aa48
                         self.removeInputConnector(port_name, connector)
 
     def compute(self):
@@ -229,10 +187,6 @@
         name_input = self.forceGetInputFromPort('InputPort') # or None
         lower_bound = self.getInputFromPort('LowerBound') # or 0
         higher_bound = self.getInputFromPort('HigherBound') # required
-<<<<<<< HEAD
-        delay = self.forceGetInputFromPort('Delay') # or None
-=======
->>>>>>> 27d7aa48
 
         connectors = self.inputPorts.get('FunctionPort')
         if len(connectors) != 1:
@@ -241,11 +195,8 @@
 
         outputs = []
         suspended = []
-<<<<<<< HEAD
         loop = self.logging.begin_loop_execution(self,
                                                  higher_bound - lower_bound)
-=======
->>>>>>> 27d7aa48
         for i in xrange(lower_bound, higher_bound):
             module = copy.copy(connectors[0].obj)
 
@@ -253,15 +204,6 @@
                 module.upToDate = False
                 module.computed = False
 
-<<<<<<< HEAD
-=======
-                # For logging
-                module.is_looping = True
-                module.first_iteration = i == lower_bound
-                module.last_iteration = i+1 == higher_bound
-                module.loop_iteration = i - lower_bound
-
->>>>>>> 27d7aa48
                 # Pass iteration number on input port
                 if name_input is not None:
                     if name_input in module.inputPorts:
@@ -271,7 +213,6 @@
                             'value')
                     module.set_input_port(name_input, new_connector)
 
-<<<<<<< HEAD
             loop.begin_iteration(module, i)
 
             try:
@@ -283,24 +224,12 @@
 
             loop.end_iteration(module)
 
-            if i+1 != higher_bound and delay:
-                time.sleep(delay)
-
-=======
-            module.update()
-
-            if hasattr(module, 'suspended') and module.suspended:
-                suspended.append(module._module_suspended)
-                continue
-
->>>>>>> 27d7aa48
             if name_output not in module.outputPorts:
                 raise ModuleError(module,
                                   "Invalid output port: %s" % name_output)
             outputs.append(module.get_output(name_output))
 
         if suspended:
-<<<<<<< HEAD
             raise ModuleSuspended(
                     self,
                     "function module suspended in %d/%d iterations" % (
@@ -309,13 +238,6 @@
         loop.end_loop_execution()
 
         self.setResult('Result', outputs)
-=======
-            self.suspended = "%d module(s) suspended: %s" % (
-                    len(suspended), suspended[0].msg)
-            self._module_suspended = suspended
-        else:
-            self.setResult('Result', outputs)
->>>>>>> 27d7aa48
 
 
 ###############################################################################
