import copy
from itertools import izip
import time

from vistrails.core.modules.vistrails_module import Module, InvalidOutput, \
    ModuleSuspended, ModuleError, ModuleConnector

from fold import create_constant


class While(Module):
    """
    The While Module runs a module over and over until the condition port
    is false. Then, it returns the result.
    """

    def __init__(self):
        Module.__init__(self)
        self.is_looping_module = True

    def update_upstream(self):
        """A modified version of the update_upstream method."""

        # everything is the same except that we don't update the module on
        # FunctionPort
        for port_name, connector_list in self.inputPorts.iteritems():
            if port_name == 'FunctionPort':
                for connector in connector_list:
                    connector.obj.update_upstream()
            else:
                for connector in connector_list:
                    connector.obj.update()
        for port_name, connectorList in copy.copy(self.inputPorts.items()):
            if port_name != 'FunctionPort':
                for connector in connectorList:
                    if connector.obj.get_output(connector.port) is \
                            InvalidOutput:
                        self.remove_input_connector(port_name, connector)

    def compute(self):
        name_output = self.get_input('OutputPort')
        name_condition = self.force_get_input('ConditionPort')
        name_state_input = self.force_get_input('StateInputPorts')
        name_state_output = self.force_get_input('StateOutputPorts')
        max_iterations = self.get_input('MaxIterations')
        delay = self.force_get_input('Delay')

        if (name_condition is None and
                not self.has_input('MaxIterations')):
            raise ModuleError(self,
                              "Please set MaxIterations or use ConditionPort")

        if name_state_input or name_state_output:
            if not name_state_input or not name_state_output:
                raise ModuleError(self,
                                  "Passing state between iterations requires "
                                  "BOTH StateInputPorts and StateOutputPorts "
                                  "to be set")
            if len(name_state_input) != len(name_state_output):
                raise ModuleError(self,
                                  "StateInputPorts and StateOutputPorts need "
                                  "to have the same number of ports "
                                  "(got %d and %d)" % (len(name_state_input),
                                                       len(name_state_output)))

        connectors = self.inputPorts.get('FunctionPort')
        if len(connectors) != 1:
            raise ModuleError(self,
                              "Multiple modules connected on FunctionPort")
        module = copy.copy(connectors[0].obj)

        state = None

        for i in xrange(max_iterations):
            if not self.upToDate:
                module.upToDate = False
                module.computed = False

                # For logging
                module.is_looping = True
                module.first_iteration = i == 0
                module.last_iteration = False
                module.loop_iteration = i

                # Set state on input ports
                if i > 0 and name_state_input:
                    for value, port in izip(state, name_state_input):
                        if port in module.inputPorts:
                            del module.inputPorts[port]
                        new_connector = ModuleConnector(
                                create_constant(value),
                                'value')
                        module.set_input_port(port, new_connector)

            module.update()
            if hasattr(module, 'suspended') and module.suspended:
                raise ModuleSuspended(module,
                                      "While suspended: %s"%module.suspended,
                                      children=[module._module_suspended])

            if name_condition is not None:
                if name_condition not in module.outputPorts:
                    raise ModuleError(
                            module,
                            "Invalid output port: %s" % name_condition)
                if not module.get_output(name_condition):
                    break

            if delay and i+1 != max_iterations:
                time.sleep(delay)

            # Get state on output ports
            if name_state_output:
                state = [module.get_output(port) for port in name_state_output]

        if name_output not in module.outputPorts:
            raise ModuleError(module,
                              "Invalid output port: %s" % name_output)
<<<<<<< HEAD
        result = copy.copy(module.get_output(name_output))
        self.set_output('Result', result)
=======
        result = module.get_output(name_output)
        self.setResult('Result', result)
>>>>>>> 8d3749bc


class For(Module):
    """
    The For Module runs a module with input from a range.
    """

    def __init__(self):
        Module.__init__(self)
        self.is_looping_module = True

    def updateUpstream(self):
        """A modified version of the updateUpstream method."""

        # everything is the same except that we don't update the module on
        # FunctionPort
        for port_name, connector_list in self.inputPorts.iteritems():
            if port_name == 'FunctionPort':
                for connector in connector_list:
                    connector.obj.updateUpstream()
            else:
                for connector in connector_list:
                    connector.obj.update()
        for port_name, connectorList in copy.copy(self.inputPorts.items()):
            if port_name != 'FunctionPort':
                for connector in connectorList:
                    if connector.obj.get_output(connector.port) is \
                            InvalidOutput:
                        self.removeInputConnector(port_name, connector)

    def compute(self):
        name_output = self.getInputFromPort('OutputPort') # or 'self'
        name_input = self.forceGetInputFromPort('InputPort') # or None
        lower_bound = self.getInputFromPort('LowerBound') # or 0
        higher_bound = self.getInputFromPort('HigherBound') # required

        connectors = self.inputPorts.get('FunctionPort')
        if len(connectors) != 1:
            raise ModuleError(self,
                              "Multiple modules connected on FunctionPort")

        outputs = []
        suspended = []
        for i in xrange(lower_bound, higher_bound):
            module = copy.copy(connectors[0].obj)

            if not self.upToDate:
                module.upToDate = False
                module.computed = False

                # For logging
                module.is_looping = True
                module.first_iteration = i == lower_bound
                module.last_iteration = i+1 == higher_bound
                module.loop_iteration = i - lower_bound

                # Pass iteration number on input port
                if name_input is not None:
                    if name_input in module.inputPorts:
                        del module.inputPorts[name_input]
                    new_connector = ModuleConnector(
                            create_constant(i),
                            'value')
                    module.set_input_port(name_input, new_connector)

            module.update()

            if hasattr(module, 'suspended') and module.suspended:
                suspended.append(module._module_suspended)
                continue

            if name_output not in module.outputPorts:
                raise ModuleError(module,
                                  "Invalid output port: %s" % name_output)
            outputs.append(module.get_output(name_output))

        if suspended:
            self.suspended = "%d module(s) suspended: %s" % (
                    len(suspended), suspended[0].msg)
            self._module_suspended = suspended
        else:
            self.setResult('Result', outputs)


###############################################################################

import unittest

class TestWhile(unittest.TestCase):
    def test_pythonsource(self):
        import urllib2
        source = ('o = i * 2\n'
                  "r = \"it's %d!!!\" % o\n"
                  'go_on = o < 100')
        source = urllib2.quote(source)
        from vistrails.tests.utils import execute, intercept_result
        with intercept_result(While, 'Result') as results:
            self.assertFalse(execute([
                    ('PythonSource', 'org.vistrails.vistrails.basic', [
                        ('source', [('String', source)]),
                        ('i', [('Integer', '5')]),
                    ]),
                    ('While', 'org.vistrails.vistrails.control_flow', [
                        ('ConditionPort', [('String', 'go_on')]),
                        ('OutputPort', [('String', 'r')]),
                        ('StateInputPorts', [('List', "['i']")]),
                        ('StateOutputPorts', [('List', "['o']")]),
                    ]),
                ],
                [
                    (0, 'self', 1, 'FunctionPort'),
                ],
                add_port_specs=[
                    (0, 'input', 'i',
                     'org.vistrails.vistrails.basic:Integer'),
                    (0, 'output', 'o',
                     'org.vistrails.vistrails.basic:Integer'),
                    (0, 'output', 'r',
                     'org.vistrails.vistrails.basic:String'),
                    (0, 'output', 'go_on',
                     'org.vistrails.vistrails.basic:Boolean'),
                ]))
        self.assertEqual(results, ["it's 160!!!"])<|MERGE_RESOLUTION|>--- conflicted
+++ resolved
@@ -116,14 +116,8 @@
         if name_output not in module.outputPorts:
             raise ModuleError(module,
                               "Invalid output port: %s" % name_output)
-<<<<<<< HEAD
-        result = copy.copy(module.get_output(name_output))
+        result = module.get_output(name_output)
         self.set_output('Result', result)
-=======
-        result = module.get_output(name_output)
-        self.setResult('Result', result)
->>>>>>> 8d3749bc
-
 
 class For(Module):
     """
