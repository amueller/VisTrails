--- conflicted
+++ resolved
@@ -70,16 +70,7 @@
             self.element = element
             self.operation()
 
-<<<<<<< HEAD
-        if self.suspended:
-            raise ModuleSuspended(
-                    self,
-                    self.suspended,
-                    children=self._module_suspended)
         self.set_output('Result', self.partialResult)
-=======
-        self.setResult('Result', self.partialResult)
->>>>>>> 43a056d5
 
     def setInitialValue(self): # pragma: no cover
         """This method defines the initial value of the Fold structure. It must
@@ -103,17 +94,8 @@
     that this module will use.
     """
 
-<<<<<<< HEAD
-    def __init__(self):
-        Fold.__init__(self)
-        self.is_looping_module = True
-
     def update_upstream(self):
         """A modified version of the update_upstream method."""
-=======
-    def updateUpstream(self):
-        """A modified version of the updateUpstream method."""
->>>>>>> 43a056d5
 
         # everything is the same except that we don't update the module on
         # FunctionPort
@@ -122,16 +104,12 @@
         for port_name, connector_list in self.inputPorts.iteritems():
             if port_name == 'FunctionPort':
                 for connector in connector_list:
-<<<<<<< HEAD
-                    connector.obj.update_upstream()
-=======
                     try:
-                        connector.obj.updateUpstream()
+                        connector.obj.update_upstream()
                     except ModuleWasSuspended, e:
                         was_suspended = e
                     except ModuleSuspended, e:
                         suspended.append(e)
->>>>>>> 43a056d5
             else:
                 for connector in connector_list:
                     try:
@@ -299,16 +277,7 @@
 
         self.updateFunctionPort()
 
-<<<<<<< HEAD
-        if self.suspended:
-            raise ModuleSuspended(
-                    self,
-                    self.suspended,
-                    children=self._module_suspended)
         self.set_output('Result', self.partialResult)
-=======
-        self.setResult('Result', self.partialResult)
->>>>>>> 43a056d5
 
 ###############################################################################
 
