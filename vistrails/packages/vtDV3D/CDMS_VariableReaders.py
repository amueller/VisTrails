--- conflicted
+++ resolved
@@ -509,23 +509,6 @@
         return iCoord
 
     def getIntersectedRoi( self, var, current_roi ):   
-<<<<<<< HEAD
-        newRoi = newList( 4, 0.0 )
-        tvar = self.cdmsDataset.getTransientVariable( var.name )
-        if id( tvar ) == id( None ): return current_roi
-        current_roi_size = getRoiSize( current_roi )
-        for iCoord in range(2):
-            axis = None
-            if iCoord == 0: axis = tvar.getLongitude()
-            if iCoord == 1: axis = tvar.getLatitude()
-            if axis:
-                axisvals = axis.getValue()          
-                newRoi[ iCoord ] = axisvals[0] # max( current_roi[iCoord], roiBounds[0] ) if current_roi else roiBounds[0]
-                newRoi[ 2+iCoord ] = axisvals[-1] # min( current_roi[2+iCoord], roiBounds[1] ) if current_roi else roiBounds[1]
-        if ( current_roi_size == 0 ): return newRoi
-        new_roi_size = getRoiSize( newRoi )
-        return newRoi if ( ( current_roi_size > new_roi_size ) and ( new_roi_size > 0.0 ) ) else current_roi
-=======
         try:
             newRoi = newList( 4, 0.0 )
             varname = var.outvar.name if hasattr( var,'outvar') else var.name
@@ -547,7 +530,6 @@
             print>>sts.stderr, "Error getting ROI for input variable"
             traceback.print_exc()
             return current_roi
->>>>>>> e4f99447
        
     def getGridSpecs( self, var, roi, zscale, outputType, dset ):   
         dims = var.getAxisIds()
