'''
Created on Feb 14, 2011

@author: tpmaxwel
'''
ENABLE_JOYSTICK = False
from PyQt4 import QtCore, QtGui
from gui.qt import qt_super
from packages.spreadsheet.basic_widgets import SpreadsheetCell, CellLocation
from packages.spreadsheet.spreadsheet_base import StandardSheetReference, StandardSingleCellSheetReference
from packages.vtk.vtkcell import QVTKWidget, QVTKWidgetToolBar
from packages.vtDV3D.PersistentModule import AlgorithmOutputModule3D, PersistentVisualizationModule
from packages.vtDV3D.InteractiveConfiguration import *
from packages.vtDV3D.CaptionManager import *
from packages.vtDV3D.WorkflowModule import WorkflowModule
from packages.vtDV3D.VolumeSlicerModule import PM_VolumeSlicer
from core.uvcdat.plot_registry import Plot
from gui.uvcdat.project_controller_cell import ControllerCell
if ENABLE_JOYSTICK: from packages.vtDV3D.JoystickInterface import *
else:               ControlEventType = None
from packages.vtDV3D import ModuleStore
from packages.vtDV3D import HyperwallManager
from packages.vtDV3D.vtUtilities import *
import os, math, sys

vmath = vtk.vtkMath()
packagePath = os.path.dirname( __file__ )  
defaultMapDir = os.path.join( packagePath, 'data' )
defaultLogoFile = os.path.join( defaultMapDir,  'uvcdat.jpg' )
defaultMapFile = os.path.join( defaultMapDir,  'earth2k.jpg' )
defaultMapCut = -180
# defaultMapFile = os.path.join( defaultMapDir,  'world_huge.jpg' )
# defaultMapCut1 = 0
SLIDER_MAX_VALUE = 100
MAX_IMAGE_SIZE = 1000000

def parse_cell_address( address ):
    try:
        if len(address)>1:
            if '!' in address: address = address.split('!')[1]
            if address[0] >= 'A' and address[0] <= 'Z':
                return get_coords_from_cell_address( address[1:], address[0] )
            else:
                return get_coords_from_cell_address( address[:-1], address[-1] )
    except TypeError:
        return ( address.row, address.col )

class QVTKClientWidget(QVTKWidget):
    """
    QVTKWidget with interaction observers
    
    """
    def __init__(self, parent=None, f=QtCore.Qt.WindowFlags()):
        QVTKWidget.__init__(self, parent, f )
        self.dv3dRenderCount = 0         # Do not rename -> used to id a dv3d widget.
        self.dv3dRenderPeriod = 10
        self.toolBarType = QVTKWidgetToolBar2
        self.current_button = QtCore.Qt.NoButton
        self.current_pos = QtCore.QPoint( 50, 50 )

    def event(self, e): 
        if ENABLE_JOYSTICK and ( e.type() == ControlEventType ):   
            self.processControllerEvent( e, [ self.width(), self.height() ] ) 
        if e.type() == QtCore.QEvent.MouseButtonPress:     
            self.current_button = e.button()  
            self.current_pos = e.globalPos()   
        elif e.type() == QtCore.QEvent.MouseButtonRelease: 
            self.current_button = QtCore.Qt.NoButton
        return qt_super(QVTKClientWidget, self).event(e) 
    
    def processControllerEvent(self, event, size ):
        renWin = self.GetRenderWindow()
        iren = renWin.GetInteractor()
        renderers = renWin.GetRenderers()
        renderer = renderers.GetFirstRenderer()
        if event.controlEventType == 'J':
            doRender = ( self.dv3dRenderCount == self.dv3dRenderPeriod )
            self.dv3dRenderCount = 0 if doRender else self.dv3dRenderCount + 1
            dx = event.jx
            dy = event.jy
            while renderer <> None:
              center = [ size[0]/2, size[1]/2]           
              vp = renderer.GetViewport()         
              delta_elevation = -700.0/((vp[3] - vp[1])*size[1])
              delta_azimuth = -700.0/((vp[2] - vp[0])*size[0])             
              rxf = dx * delta_azimuth
              ryf = dy * delta_elevation 
#              print "Processing Rotate Event: ( %.2f, %.2f )" % ( rxf, ryf )         
              camera = renderer.GetActiveCamera()
              camera.Azimuth(rxf)
              camera.Elevation(ryf)
                                               
              if doRender:
                  camera.OrthogonalizeViewUp()     
                  renderer.ResetCameraClippingRange()
                  iren.Render()
              renderer = renderers.GetNextItem()
              
        elif event.controlEventType == 'j':
            doRender = ( self.dv3dRenderCount == self.dv3dRenderPeriod )
            self.dv3dRenderCount = 0 if doRender else self.dv3dRenderCount + 1
            dx = event.jx
            dy = event.jy
            if dy <> 0.0: 
                while renderer <> None:                                               
                  if doRender:
                      camera = renderer.GetActiveCamera()
                      if dy > 0.0: camera.Dolly( 0.9 )
                      if dy < 0.0: camera.Dolly( 1.1 )    
                      renderer.ResetCameraClippingRange()
                      iren.Render()
                  renderer = renderers.GetNextItem()
                               
        elif event.controlEventType == 'P':
            i0 = event.buttonId[0]
            i1 = event.buttonId[1]
            while renderer <> None:          
              if i0 == 1:  
                  camera = renderer.GetActiveCamera()  
                  if i1 == 4: camera.Dolly( 1.1 )         
                  if i1 == 6: camera.Dolly( 0.9 ) 
                  renderer.ResetCameraClippingRange()     
                  iren.Render()
                  renderer = renderers.GetNextItem()
       
#              newAngle = vmath.DegreesFromRadians( math.asin( dy ) )
#              camera.Roll( newAngle )
#              camera.OrthogonalizeViewUp()  
#              if dy > 0:
#                  camera.Dolly( 1.1 )
#              else:
#                  camera.Dolly( 0.9 )

#                    ViewFocus = camera.GetFocalPoint()
#                    renderer.SetWorldPoint(ViewFocus[0], ViewFocus[1], ViewFocus[2], 1.0)
#                    renderer.WorldToDisplay()
#                    ViewFocus = renderer.GetDisplayPoint()
#                    focalDepth = ViewFocus[2]
#
#                    renderer.SetDisplayPoint(iren.GetEventPosition()[0], iren.GetEventPosition()[1], focalDepth )
#                    renderer.DisplayToWorld()
#                    newPickPoint = renderer.GetWorldPoint()
#                    if newPickPoint[3] > 0.0:
#                        newPickPoint = [ newPickPoint[0] / newPickPoint[3],  newPickPoint[1] / newPickPoint[3], newPickPoint[2] / newPickPoint[3], 1.0]                    
#                    ViewFocus = camera.GetFocalPoint()
#                    ViewPoint = camera.GetPosition()
#                    scale = 0.1                        
#                    MotionVector = [ scale * (ViewFocus[0] - newPickPoint[0]), scale * (ViewFocus[1] - newPickPoint[1]), scale * (ViewFocus[2] - newPickPoint[2]) ]         
#                    camera.SetFocalPoint(MotionVector[0] + ViewFocus[0], MotionVector[1] + ViewFocus[1], MotionVector[2] + ViewFocus[2])           
#                    camera.SetPosition(MotionVector[0] + ViewPoint[0], MotionVector[1] + ViewPoint[1], MotionVector[2] + ViewPoint[2])
        

class QVTKServerWidget( QVTKClientWidget ):
    """
    QVTKWidget with interaction observers
    
    """
    def __init__(self, parent=None, f=QtCore.Qt.WindowFlags()):
        QVTKClientWidget.__init__(self, parent, f )
        self.location = 'A1'
        
    def setLocation( self, location ):
        self.location = location

    def updateContents( self, inputPorts ):
        if len( inputPorts ) > 5:
            if inputPorts[5]:
                self.SetRenderWindow( inputPorts[5] )
        QVTKWidget.updateContents(self, inputPorts )

    def event(self, e): 
        dims = [ self.width(), self.height() ]   
        if   e.type() == QtCore.QEvent.KeyPress:           self.processInteractionEvent('keyPress',e,dims)  
        elif e.type() == QtCore.QEvent.MouseButtonPress:   self.processInteractionEvent('buttonPress',e,dims) 
        elif e.type() == QtCore.QEvent.MouseMove:          self.processInteractionEvent('mouseMove',e,dims) 
        elif e.type() == QtCore.QEvent.MouseButtonRelease: self.processInteractionEvent('buttonRelease',e,dims) 
        elif e.type() == QtCore.QEvent.KeyRelease:         self.processInteractionEvent('keyRelease',e,dims)         
        elif e.type() == ControlEventType:                 self.processInteractionEvent('joystick',e,dims)         
        return qt_super(QVTKServerWidget, self).event(e)

    def getSelectedCells(self):
        cells = []
        sheet = self.findSheetTabWidget()
        if sheet: cells = sheet.getSelectedLocations()
        return cells

    def getCamera(self):
        rens = self.mRenWin.GetRenderers()
        rens.InitTraversal()
        for i in xrange(rens.GetNumberOfItems()):
            ren = rens.GetNextItem()
            dcam = ren.GetActiveCamera()
            if dcam: return dcam
        return None
        
    def processInteractionEvent( self, name, event, dims ):
        cam = self.getCamera()
        camera_pos = None
        if cam:
            cpos = cam.GetPosition()
            cfol = cam.GetFocalPoint()
            cup = cam.GetViewUp()
            camera_pos = (cpos,cfol,cup)
        screen_pos = parse_cell_address( self.location )
        HyperwallManager.getInstance().processInteractionEvent( name, event, screen_pos, dims, camera_pos ) 
        
        
        
#    def interactionEvent(self, istyle, name):
#        """ interactionEvent(istyle: vtkInteractorStyle, name: str) -> None
#        Make sure interactions sync across selected renderers
#        
#        """
#        if name=='MouseWheelForwardEvent':
#            istyle.OnMouseWheelForward()
#        if name=='MouseWheelBackwardEvent':
#            istyle.OnMouseWheelBackward()
#        ren = self.interacting
#        if not ren:
#            ren = self.getActiveRenderer(istyle.GetInteractor())
#        if ren:
#            cam = ren.GetActiveCamera()
#            cpos = cam.GetPosition()
#            cfol = cam.GetFocalPoint()
#            cup = cam.GetViewUp()
#            for cell in self.getSelectedCellWidgets():
#                if cell!=self and hasattr(cell, 'getRendererList'): 
#                    rens = cell.getRendererList()
#                    for r in rens:
#                        if r!=ren:
#                            dcam = r.GetActiveCamera()
#                            dcam.SetPosition(cpos)
#                            dcam.SetFocalPoint(cfol)
#                            dcam.SetViewUp(cup)
#                            r.ResetCameraClippingRange()
#                    cell.update()


class PM_DV3DCell( SpreadsheetCell, PersistentVisualizationModule ):

    def __init__( self, mid, **args ):
        SpreadsheetCell.__init__(self)
        PersistentVisualizationModule.__init__( self, mid, createColormap=False, **args )
        self.fieldData = []
#        self.addConfigurableMethod( 'resetCamera', self.resetCamera, 'A' )
#        self.addConfigurableMethod( 'showLogo', self.toggleLogoVisibility, 'L' )
        if self.isClient:  
            self.location = CellLocation()
            self.location.row = 0
            self.location.col = 0
            self.acceptsGenericConfigs = True
        self.allowMultipleInputs[0] = True
        self.renderers = []
        self.cellWidget = None
        self.imageInfo = None
        self.renWin = None
        self.builtCellWidget = False
        self.logoActor = None
        self.logoVisible = True
        self.logoRepresentation = None 
        self.captionManager = None 
        self.addConfigurableFunction( CaptionManager.config_name, [ ( String, 'data') ], 'k', label='Add Caption', open=self.editCaption )

    def clearReferrents(self):
        from packages.spreadsheet.spreadsheet_controller import spreadsheetController                       
        PersistentVisualizationModule.clearReferrents(self)
        self.cellWidget = None
        self.renWin = None
        self.renderers = []        
        ssheetWindow = spreadsheetController.findSpreadsheetWindow(show=False)
        tabController = ssheetWindow.get_current_tab_controller()
        self.disconnect ( tabController, QtCore.SIGNAL("cell_deleted"), self.clearWidget )
        
    def editCaption( self, caption=None ): 
        if self.captionManager:  
            self.captionManager.editCaption( caption )

    def getSheetTabWidget( self ):   
        return self.cellWidget.findSheetTabWidget() if self.cellWidget else None
    
    def toggleLogoVisibility1( self ):
        self.logoVisible = not self.logoVisible
        self.logoActor.SetVisibility( self.logoVisible ) 
        self.logoActor.Modified()
        self.renWin.Render() 

    def toggleLogoVisibility( self ):
        if self.logoRepresentation:
            self.logoVisible = not self.logoVisible
            if self.logoVisible: self.logoWidget.On()
            else: self.logoWidget.Off()
            self.renWin.Render() 

    def addLogo(self):
        if self.logoRepresentation == None:
            reader = vtk.vtkJPEGReader()
            reader.SetFileName( defaultLogoFile )
            logo_input = reader.GetOutput()
            logo_input.Update()
            self.logoRepresentation = vtk.vtkLogoRepresentation()
            self.logoRepresentation.SetImage(logo_input)
            self.logoRepresentation.ProportionalResizeOn ()
            self.logoRepresentation.SetPosition( 0.82, 0.0 )
            self.logoRepresentation.SetPosition2( 0.18, 0.08 )
            self.logoRepresentation.GetImageProperty().SetOpacity( 0.9 )
            self.logoRepresentation.GetImageProperty().SetDisplayLocationToBackground() 
            self.logoWidget = vtk.vtkLogoWidget()
            self.logoWidget.SetInteractor( self.iren )
            self.logoWidget.SetRepresentation(self.logoRepresentation)
            self.logoWidget.On()
            self.render() 
     
    def addLogo1(self):
        upper_corner = False
        if len(self.renderers) and self.renWin:
            if self.logoActor == None:
                reader = vtk.vtkJPEGReader()
                reader.SetFileName( defaultLogoFile )
                self.logoMapper = vtk.vtkImageMapper()
                input = reader.GetOutput()
                self.logoMapper.SetInput( input )

                input.Update()
                self.logoDims = input.GetDimensions()
                range = input.GetScalarRange()
                self.logoMapper.SetColorWindow( 0.5 * ( range[1] - range[0] ) )
                self.logoMapper.SetColorLevel( 0.5 * (range[1] + range[0]) )
            else:
                self.renderer.RemoveActor2D( self.logoActor )
                self.logoActor = None
                           
            self.logoActor = vtk.vtkActor2D()
            properties = self.logoActor.GetProperty()  
            properties.SetDisplayLocationToBackground() 
            properties.SetOpacity( 0.5 )          
            self.logoActor.SetMapper( self.logoMapper )
            self.renderer.AddActor2D( self.logoActor )
            viewport_dims = self.renWin.GetSize() 
            if upper_corner:
                self.logoActor.SetDisplayPosition( viewport_dims[0]-self.logoDims[0], viewport_dims[1]-self.logoDims[1] )
            else:
                self.logoActor.SetDisplayPosition( viewport_dims[0]-self.logoDims[0], 0 )
            self.logoActor.SetVisibility( self.logoVisible )
            self.logoActor.Modified()
#            imageActor.SetWidth( 0.25 )      
#            imageActor.SetHeight( 0.1 ) 
#            coord = self.logoActor.GetPositionCoordinate()  
#            coord.SetCoordinateSystemToNormalizedViewport()
#            coord.SetValue( 0.75, 0.9 ) 
            
        
    def onRender( self, caller, event ):
        self.addLogo()
        PersistentVisualizationModule.onRender( self, caller, event  )

    def processKeyEvent( self, key, caller=None, event=None ): 
        from packages.vtDV3D.PlotPipelineHelper import DV3DPipelineHelper            
        if (  key == 'k'  ):
            if self.GetRenWinID() in DV3DPipelineHelper.getActiveRenWinIds():
                self.captionManager.addCaption()
                ( interactionState, persisted ) =  self.getInteractionState( key )
                if interactionState <> None: self.updateInteractionState( interactionState, self.isAltMode  )                 
                self.render() 
        else:
            PersistentVisualizationModule.processKeyEvent( self, key, caller, event ) 
                        
    def adjustSheetDimensions(self, row, col ):
        sheetTabWidget = getSheetTabWidget()
        ( rc, cc ) = sheetTabWidget.getDimension()
        rowChanged, colChanged = False, False
        if row >= rc: 
            rc = row + 1
            rowChanged = True
        if col >= cc: 
            cc = col + 1
            colChanged = True
        if rowChanged or colChanged:    sheetTabWidget.setDimension( rc, cc )
        if rowChanged:                  sheetTabWidget.rowSpinBoxChanged()            
        if colChanged:                  sheetTabWidget.colSpinBoxChanged()

    def getSelectedCells(self):
        cells = []
        if self.cellWidget:
            sheet = self.cellWidget.findSheetTabWidget()
            if sheet: cells = sheet.getSelectedLocations()
        return cells
        
    def isSelected(self):
        if self.location:
            cells = self.getSelectedCells()
            cell_coords = ( self.location.row, self.location.col )
            for cell in cells:
                if cell == cell_coords: return True
        return False
    
    def syncCamera( self, cpos, cfol, cup ):
        if self.renWin:
            rens = self.renWin.GetRenderers()
            rens.InitTraversal()
            for i in xrange(rens.GetNumberOfItems()):
                ren = rens.GetNextItem()
                dcam = ren.GetActiveCamera()
                if dcam:
                    dcam.SetPosition(cpos)
                    dcam.SetFocalPoint(cfol)
                    dcam.SetViewUp(cup)
                    
    def updateProject(self): 
        from packages.vtDV3D.PlotPipelineHelper import DV3DPipelineHelper      
        from gui.application import get_vistrails_application
        _app = get_vistrails_application()
        proj_controller = _app.uvcdatWindow.get_current_project_controller()
        ( sheetName, cell_address ) = DV3DPipelineHelper.getCellCoordinates( self.moduleID )
        if not sheetName in proj_controller.sheet_map: proj_controller.sheet_map[sheetName] = {}
        ispec = self.inputSpecs[ 0 ]           
        vars = ispec.metadata['vars']
        vt_file = proj_controller.vt_controller.file_name
        plot_name = os.path.basename( vt_file )
        if plot_name: plot_name = os.path.splitext( plot_name )[0]
        plot = Plot( plot_name, 'DV3D', None, vt_file )
        cell_coords = ( self.location.row, self.location.col )
        if cell_coords in proj_controller.sheet_map[ sheetName ]:
            cell = proj_controller.sheet_map[ sheetName ][ cell_coords ]
            if not plot in cell.plots: 
                cell.add_plot(plot)  # TODO: replace plots.append with add_plot when available.
        else:
            proj_controller.sheet_map[ sheetName ][ cell_coords ] = ControllerCell( variables=vars, plots=[plot], templates=[], current_parent_version=0L )  
                      
#    def getPlot( self, proj_controller, cell_coords, plot_name, vt_file ): 
#        plots =  proj_controller.sheet_map[ self.sheetName ][ cell_coords ].plots
#        for plot in plots:
#            if ( plot.name == plot_name ) and ( plot.package == 'DV3D' ) and ( plot.vt_file == vt_file ):
#                return plot
#        return None
                  
    def overrideCellLocationForModule( self, moduleId ):
        from packages.vtDV3D.PlotPipelineHelper import DV3DPipelineHelper   
        cellLocation = CellLocation()
        cellLocation.rowSpan = 1
        cellLocation.colSpan = 1
        cell_coordinates = None
        ( sheetName, address ) = DV3DPipelineHelper.getCellCoordinates( moduleId )
#        ( sheetName, address ) = DV3DPipelineHelper.getCellAddress( self.pipeline ) 
        if self.isClient:            
            cellLocation.sheetReference = StandardSheetReference()
            cellLocation.sheetReference.sheetName = HyperwallManager.getInstance().deviceName
        elif not address: 
            address_input = self.getInputValue( "cell_location", None )
            address = getItem(  address_input )
            
        if address:
#            print "Setting Cell Address from Input: %s " % ( address )
            if isList( address ):
                cell_coordinates = ( int(address[0]), int(address[1]) )
            else:    
                address = address.replace(' ', '').upper()
                address = address.split('!')[-1]
                cell_coordinates = parse_cell_address( address )
        else:
            cell_coordinates = HyperwallManager.getInstance().getCellCoordinatesForModule( moduleId )
            if cell_coordinates == None: return None
        cellLocation.row = cell_coordinates[0]
        cellLocation.col = cell_coordinates[1]
         
#        print " --- Set cell location[%s]: %s, address: %s "  % ( str(moduleId), str( [ cellLocation.col, cellLocation.row ] ), str(address) )
        self.overrideLocation( cellLocation )
        self.adjustSheetDimensions( cellLocation.row, cellLocation.col )
        return [ cellLocation.col, cellLocation.row, 1, 1 ]
    
    def updateHyperwall(self):
        dimensions = self.overrideCellLocationForModule( self.moduleID )  
        if dimensions:  
            ispec = self.inputSpecs[ 0 ]    
            HyperwallManager.getInstance().addCell( self.moduleID, ispec.datasetId, str(0), dimensions )
            HyperwallManager.getInstance().executeCurrentWorkflow( self.moduleID )

    def isBuilt(self):
        return ( self.cellWidget <> None )
   
    def buildPipeline(self):
        """ compute() -> None
        Dispatch the vtkRenderer to the actual rendering widget
        """ 
        self.buildRendering()

        if not self.builtCellWidget:
            self.buildWidget()
            if self.renWin: self.renWin.Render() 
   
    def execute(self, **args ):
        if self.builtCellWidget:  self.builtCellWidget = args.get( 'animate', False )
        PersistentVisualizationModule.execute(self, **args)
        self.recordCameraPosition()
#        self.updateProject()
        
    def addTitle(self):    
        title = getItem( self.getInputValue( "title", None ) )
        if title: self.titleBuffer = title
        if self.titleBuffer and self.renderer:
            self.getTitleActor().VisibilityOn() 
                      
    def recordCameraPosition(self):
        aCamera = self.renderer.GetActiveCamera()
        self.cameraPosition = aCamera.GetPosition()
        self.cameraFocalPoint = aCamera.GetFocalPoint()
        self.cameraViewUp = aCamera.GetViewUp()
         
    def resetCamera(self):
        aCamera = self.renderer.GetActiveCamera()
        aCamera.SetViewUp( *self.cameraViewUp )
        aCamera.SetPosition( *self.cameraPosition )
        aCamera.SetFocalPoint( *self.cameraFocalPoint )
        aCamera.ComputeViewPlaneNormal()
        self.renderer.ResetCamera() 
        self.render()  
        
    def clearWidget(self, sheetName, row, col ): 
        from packages.vtDV3D.PlotPipelineHelper import DV3DPipelineHelper      
        from packages.vtDV3D.InteractiveConfiguration import IVModuleConfigurationDialog, UVCDATGuiConfigFunction
        ( cell_sheetName, cell_address ) = DV3DPipelineHelper.getCellCoordinates( self.moduleID )
        if not sheetName: 
            print>>sys.stderr, " ---> Vistrails error, no sheetName supplied in 'cell_deleted' signal"
            return
        elif not cell_sheetName: 
            print>>sys.stderr, " ---> Vistrails error, no sheetName in DV3DCell"
            return
        elif ( sheetName <> cell_sheetName ): 
            return
        if ( self.location.col <> col ) or  ( self.location.row <> row ): return
        cell_address = "%s%s" % ( chr(ord('A') + self.location.col ), self.location.row + 1 )  
#        print " --- Clearing Cell %s ---" % cell_address
<<<<<<< HEAD

        pipeline = DV3DPipelineHelper.getPipeline( cell_address, sheetName )
#        pipeline = self.getCurrentPipeline() 
        if pipeline:  UVCDATGuiConfigFunction.clearModules( pipeline )

=======
        self.pipeline = DV3DPipelineHelper.getPipeline( cell_address )
        if self.pipeline: 
            UVCDATGuiConfigFunction.clearModules( self.pipeline )
>>>>>>> 5ed86e35
        IVModuleConfigurationDialog.reset()
        self.cellWidget = None 
        self.builtCellWidget = False                        
        
    def buildWidget(self): 
        from packages.spreadsheet.spreadsheet_controller import spreadsheetController  
        if not self.isBuilt():                     
            if self.renderers:
                renderViews = []
                renderView = None
                iStyle = None
                iHandlers = []
                picker = None
                style = vtk.vtkInteractorStyleTrackballCamera()
                style_name = style.__class__.__name__
                iStyle = wrapVTKModule( style_name, style )   
                
                if self.isServer:
                    self.cellWidget = self.displayAndWait( QVTKServerWidget, (self.renderers, renderView, iHandlers, iStyle, picker ) )
                    self.cellWidget.setLocation( self.location )
                elif self.isClient:
                    self.cellWidget = self.displayAndWait( QVTKClientWidget, (self.renderers, renderView, iHandlers, iStyle, picker ) )
                else:
                    self.cellWidget = self.displayAndWait( QVTKClientWidget, (self.renderers, renderView, iHandlers, iStyle, picker ) )
                #in mashup mode, self.displayAndWait will return None
                if self.cellWidget:
                    self.renWin = self.cellWidget.GetRenderWindow() 
                    self.iren = self.renWin.GetInteractor()
                    self.navigationInteractorStyle = self.iren.GetInteractorStyle()
                    caption_data = self.getInputValue( CaptionManager.config_name, None )
                    self.captionManager = CaptionManager( self.cellWidget, self.iren, data=caption_data )
                    self.connect(self.captionManager, CaptionManager.persist_captions_signal, self.persistCaptions )  
                    
                    if ENABLE_JOYSTICK: 
                        if joystick.enabled():
                            joystick.addTarget( self.cellWidget )   
                else: 
                    print "  --- Error creating cellWidget --- "   
                    sys.stdout.flush()     
                
                cell_location = "%s%s" % ( chr(ord('A') + self.location.col ), self.location.row + 1 )   
                PersistentVisualizationModule.renderMap[ cell_location ] = self.iren
                self.builtCellWidget = True
                
                ssheetWindow = spreadsheetController.findSpreadsheetWindow(show=False)
                tabController = ssheetWindow.get_current_tab_controller()
                self.connect( tabController, QtCore.SIGNAL("cell_deleted"), self.clearWidget )
            else:               
                print>>sys.stderr, "Error, no renderers supplied to DV3DCell" 
     
    def persistCaptions( self, serializedCaptions ): 
        parmList = []
        parmList.append( ( CaptionManager.config_name, [ serializedCaptions ] ) )
        print " ---> Persisting captions: ", serializedCaptions
        self.persistParameterList( parmList ) 
                   
    def updateStereo( self, enableStereo ):  
        if enableStereo <> self.stereoEnabled:  
            self.toggleStereo()   
            self.stereoEnabled = not self.stereoEnabled 
 
    def toggleStereo(self):
        iren = self.renWin.GetInteractor()
        keycode = QString('3').unicode().toLatin1()
        iren.SetKeyEventInformation( 0, 0, keycode, 0, "3" )     
        iren.InvokeEvent( vtk.vtkCommand.KeyPressEvent )

    def updateModule( self, **args ):
        animate = args.get( 'animate', False )
        if not animate: self.buildPipeline()
        
    def activateWidgets( self, iren ):
        pass

    def buildRendering(self):
        module = self.getRegisteredModule()

        self.renderers = []
        self.renderer = None
        self.fieldData = []
        moduleList = self.inputModuleList() 
        if not moduleList: 
            moduleList = [ self.inputModule() ]
        for inputModule in moduleList:
            if inputModule <> None:
                renderer1 = inputModule.getRenderer() 
                if  renderer1 <> None: 
                    if not self.renderer: self.renderer = renderer1
                    self.renderers.append( wrapVTKModule( 'vtkRenderer', renderer1 ) )
                    if inputModule.fieldData: self.fieldData.append( inputModule.fieldData )
        self.addTitle()

class PM_ChartCell( PM_DV3DCell ):

    def __init__( self, mid, **args ):
        PM_DV3DCell.__init__( self, mid, **args)
        self.primaryInputPorts = [ "chart" ]
        
class ChartCellConfigurationWidget(DV3DConfigurationWidget):
    """
    CDMSDatasetConfigurationWidget ...
    
    """

    def __init__(self, module, controller, parent=None):
        """ DV3DCellConfigurationWidget(module: Module,
                                       controller: VistrailController,
                                       parent: QWidget)
                                       -> DemoDataConfigurationWidget
        Setup the dialog ...
        
        """
        self.cellAddress = 'A1'
        self.title = ""
        DV3DConfigurationWidget.__init__(self, module, controller, 'Chart Cell Configuration', parent)
                
    def getParameters( self, module ):
        pmod = self.getPersistentModule()
        titleParms = getFunctionParmStrValues( module, "title" )
        if titleParms: self.title = str( titleParms[0] )
        if not self.title: self.title = pmod.getTitle()
        celllocParams = getFunctionParmStrValues( module, "cell_location" )
        if celllocParams:  self.cellAddress = str( celllocParams[0] )
        opacityParams = getFunctionParmStrValues( module, "opacity" )
        if opacityParams:  self.mapOpacity = float( opacityParams[0] )

    def createLayout(self):
        """ createEditor() -> None
        Configure sections
        """ 

        titleTab = QWidget()        
        self.tabbedWidget.addTab( titleTab, 'title' )                 
        self.tabbedWidget.setCurrentWidget(titleTab)
        layout = QVBoxLayout()
        titleTab.setLayout( layout ) 

        title_layout = QHBoxLayout()
        title_label = QLabel( "Title:" )
        title_layout.addWidget( title_label )
        self.titleEdit =  QLineEdit ( self.parent() )
        if self.title: self.titleEdit.setText( self.title )
        self.connect( self.titleEdit, SIGNAL("editingFinished()"), self.stateChanged ) 
        title_label.setBuddy( self.titleEdit )
#        self.titleEdit.setFrameStyle( QFrame.Panel|QFrame.Raised )
#        self.titleEdit.setLineWidth(2)
        title_layout.addWidget( self.titleEdit  )        
        layout.addLayout( title_layout )
        
        opacity_layout = QHBoxLayout()
        opacity_label = QLabel( "Opacity:" )
        opacity_layout.addWidget( opacity_label )
        self.opacitySlider = QSlider( Qt.Horizontal )
        self.opacitySlider.setRange( 0, SLIDER_MAX_VALUE )
        self.opacitySlider.setSliderPosition( int( self.mapOpacity * SLIDER_MAX_VALUE ) )
        self.connect(self.opacitySlider, SIGNAL('sliderMoved()'), self.stateChanged )
        opacity_layout.addWidget( self.opacitySlider )
        layout.addLayout( opacity_layout )
        
        sheet_dims = HyperwallManager.getInstance().getDimensions()

        locationTab = QWidget()        
        self.tabbedWidget.addTab( locationTab, 'cell location' )                 
        self.tabbedWidget.setCurrentWidget(locationTab)
        location_layout = QVBoxLayout()
        locationTab.setLayout( location_layout ) 

        cell_coordinates = parse_cell_address( self.cellAddress )
        cell_selection_layout = QHBoxLayout()
        cell_selection_label = QLabel( "Cell Address:" )
        cell_selection_layout.addWidget( cell_selection_label ) 

        self.colCombo =  QComboBox ( self.parent() )
        self.colCombo.setMaximumHeight( 30 )
        cell_selection_layout.addWidget( self.colCombo  )        
        for iCol in range( 5 ):  self.colCombo.addItem( chr( ord('A') + iCol ) )
        self.colCombo.setCurrentIndex( cell_coordinates[0] )

        self.rowCombo =  QComboBox ( self.parent() )
        self.rowCombo.setMaximumHeight( 30 )
        cell_selection_layout.addWidget( self.rowCombo  )        
        for iRow in range( 5 ):  self.rowCombo.addItem( str(iRow+1) )
        self.rowCombo.setCurrentIndex( cell_coordinates[1] )
        location_layout.addLayout(cell_selection_layout)
        
    def updateController(self, controller=None):
        parmRecList = []
        parmRecList.append( ( 'cell_location' , [ self.cellAddress ]  ), )  
        parmRecList.append( ( 'title' , [ self.title ]  ), )  
        parmRecList.append( ( 'opacity' , [ float( self.opacitySlider.value() ) / SLIDER_MAX_VALUE ]  ), )  
        self.persistParameterList( parmRecList )
        self.stateChanged(False)         

           
    def okTriggered(self, checked = False):
        """ okTriggered(checked: bool) -> None
        Update vistrail controller (if neccesssary) then close the widget
        
        """
        self.cellAddress = "%s%s" % ( str( self.colCombo.currentText() ), str( self.rowCombo.currentText() ) )
        self.title = str( self.titleEdit.text() ) 
        self.updateController(self.controller)
        self.emit(SIGNAL('doneConfigure()'))
#        self.close()
 
class ChartCell( WorkflowModule ):
    
    PersistentModuleClass = PM_ChartCell
    
    def __init__( self, **args ):
        WorkflowModule.__init__(self, **args) 
        
    def syncCamera( self, cpos, cfol, cup ):
        if self._pmod: self._pmod.syncCamera( cpos, cfol, cup )  

class PM_CloudCell3D( PM_DV3DCell ):

    def __init__( self, mid, **args ):
        PM_DV3DCell.__init__( self, mid, **args)
        self.primaryInputPorts = [ "pointcloud" ]

    def updateModule( self, **args ):
        PM_DV3DCell.updateModule( self, **args )
        if self.renWin: self.renWin.Render()
        
    def buildRendering(self):
        PM_DV3DCell.buildRendering( self )
        print " CloudCell3D.buildRendering  ****** "

class CloudCell3DConfigurationWidget(DV3DConfigurationWidget):
    """
    CDMSDatasetConfigurationWidget ...
    
    """

    def __init__(self, module, controller, parent=None):
        """ DV3DCellConfigurationWidget(module: Module,
                                       controller: VistrailController,
                                       parent: QWidget)
                                       -> DemoDataConfigurationWidget
        Setup the dialog ...
        
        """
        self.cellAddress = 'A1'
        self.title = ""
        DV3DConfigurationWidget.__init__(self, module, controller, 'DV3D Cloud Cell Configuration', parent)
                
    def getParameters( self, module ):
        titleParms = getFunctionParmStrValues( module, "title" )
        if titleParms: self.title = str( titleParms[0] )
        if not self.title: 
            pmod = self.getPersistentModule()
            self.title = pmod.getTitle()
        celllocParams = getFunctionParmStrValues( module, "cell_location" )
        if celllocParams:  self.cellAddress = str( celllocParams[0] )

    def createLayout(self):
        """ createEditor() -> None
        Configure sections
        """   
             
        basemapTab = QWidget()        
        self.tabbedWidget.addTab( basemapTab, 'base map' )                 
        self.tabbedWidget.setCurrentWidget(basemapTab)
        layout = QVBoxLayout()
        basemapTab.setLayout( layout ) 
                
        title_layout = QHBoxLayout()
        title_label = QLabel( "Title:" )
        title_layout.addWidget( title_label )
        self.titleEdit =  QLineEdit ( self.parent() )
        if self.title: self.titleEdit.setText( self.title )
        self.connect( self.titleEdit, SIGNAL("editingFinished()"), self.stateChanged ) 
        title_label.setBuddy( self.titleEdit )
#        self.titleEdit.setFrameStyle( QFrame.Panel|QFrame.Raised )
#        self.titleEdit.setLineWidth(2)
        title_layout.addWidget( self.titleEdit  )        
        layout.addLayout( title_layout )
                
        sheet_dims = HyperwallManager.getInstance().getDimensions()
        locationTab = QWidget()        
        self.tabbedWidget.addTab( locationTab, 'cell location' )                 
        self.tabbedWidget.setCurrentWidget(locationTab)
        location_layout = QVBoxLayout()
        locationTab.setLayout( location_layout ) 

        cell_coordinates = parse_cell_address( self.cellAddress )
        cell_selection_layout = QHBoxLayout()
        cell_selection_label = QLabel( "Cell Address:" )
        cell_selection_layout.addWidget( cell_selection_label ) 

        self.colCombo =  QComboBox ( self.parent() )
        self.colCombo.setMaximumHeight( 30 )
        cell_selection_layout.addWidget( self.colCombo  )        
        for iCol in range( 5 ):  self.colCombo.addItem( chr( ord('A') + iCol ) )
        self.colCombo.setCurrentIndex( cell_coordinates[0] )

        self.rowCombo =  QComboBox ( self.parent() )
        self.rowCombo.setMaximumHeight( 30 )
        cell_selection_layout.addWidget( self.rowCombo  )        
        for iRow in range( 5 ):  self.rowCombo.addItem( str(iRow+1) )
        self.rowCombo.setCurrentIndex( cell_coordinates[1] )
        location_layout.addLayout(cell_selection_layout)
        
    def updateController(self, controller=None):
        parmRecList = []
        parmRecList.append( ( 'cell_location' , [ self.cellAddress ]  ), )  
        parmRecList.append( ( 'title' , [ self.title ]  ), )  
        self.persistParameterList( parmRecList )
        self.stateChanged(False)         
           
    def okTriggered(self, checked = False):
        """ okTriggered(checked: bool) -> None
        Update vistrail controller (if neccesssary) then close the widget       
        """
        self.cellAddress = "%s%s" % ( str( self.colCombo.currentText() ), str( self.rowCombo.currentText() ) )
        self.title = str( self.titleEdit.text() ) 
        self.updateController(self.controller)
        self.emit(SIGNAL('doneConfigure()'))
#        self.close()

class PM_MapCell3D( PM_DV3DCell ):

    baseMapDirty = True

    def __init__( self, mid, **args ):
        PM_DV3DCell.__init__( self, mid, **args)
        self.baseMapActor = None
        self.enableBasemap = True

    def updateModule( self, **args ):
#        print "Update DV3D Cell, mid = %s, location = %s, time = %s" % ( str(self.moduleID), str((self.location.col,self.location.row)), str(self.timeIndex) )
        PM_DV3DCell.updateModule( self, **args )
        if self.baseMapActor: self.baseMapActor.SetVisibility( int( self.enableBasemap ) )
        if self.renWin: self.renWin.Render()

    def activateWidgets( self, iren ):
        if self.baseMapActor:
            bounds = [ 0.0 for i in range(6) ]
            self.baseMapActor.GetBounds( bounds )

    def decimateImage( self, image, decx, decy ):
        image.Update()
        dims = image.GetDimensions()
        image_size = dims[0] * dims[1]
        result = image
        if image_size > MAX_IMAGE_SIZE:
            resample = vtk.vtkImageShrink3D()
            resample.SetInput( image )
            resample.SetShrinkFactors( decx, decy, 1 )
            result = resample.GetOutput() 
            result.Update()
        return result
        
    def buildRendering(self):
        PM_DV3DCell.buildRendering( self )
        self.enableBasemap = self.getInputValue( "enable_basemap", True )
        if self.enableBasemap and self.renderers and ( self.newDataset or not self.baseMapActor or PM_MapCell3D.baseMapDirty):
            if self.baseMapActor <> None: self.renderer.RemoveActor( self.baseMapActor )               
            world_map =  None # wmod.forceGetInputFromPort( "world_map", None ) if wmod else None
            opacity =  self.getInputValue( "opacity",   0.4  ) #  wmod.forceGetInputFromPort( "opacity",   0.4  )  if wmod else 0.4  
            map_border_size = self.getInputValue( "map_border_size", 20  ) # wmod.forceGetInputFromPort( "map_border_size", 20  )  if wmod else 20  
            cell_location = self.getInputValue( "cell_location", "00"  )
                
            self.y0 = -90.0  
            dataPosition = None
            if world_map == None:
                self.map_file = defaultMapFile
                self.map_cut = defaultMapCut
            else:
                self.map_file = world_map[0].name
                self.map_cut = world_map[1]
            
            self.world_cut = self.getInputValue( "world_cut", -1 ) # wmod.forceGetInputFromPort( "world_cut", -1 )  if wmod else getFunctionParmStrValues( module, "world_cut", -1 )
            roi_size = [ self.roi[1] - self.roi[0], self.roi[3] - self.roi[2] ] 
            map_cut_size = [ roi_size[0] + 2*map_border_size, roi_size[1] + 2*map_border_size ]
            if map_cut_size[0] > 360.0: map_cut_size[0] = 360.0
            if map_cut_size[1] > 180.0: map_cut_size[1] = 180.0
            data_origin = self.input().GetOrigin() if self.input() else [ 0, 0, 0 ]
                      
            if self.world_cut == -1: 
                if  (self.roi <> None): 
                    if roi_size[0] > 180:             
                        self.ComputeCornerPosition()
                        self.world_cut = self.NormalizeMapLon( self.x0 )
                    else:
                        dataPosition = [ ( self.roi[1] + self.roi[0] ) / 2.0, ( self.roi[3] + self.roi[2] ) / 2.0 ]
                else:
                    self.world_cut = self.map_cut
            
            self.imageInfo = vtk.vtkImageChangeInformation()        
            image_reader = vtk.vtkJPEGReader()      
            image_reader.SetFileName(  self.map_file )
            baseImage = image_reader.GetOutput() 
            new_dims, scale = None, None
            if dataPosition == None:    
                baseImage = self.RollMap( baseImage ) 
                new_dims = baseImage.GetDimensions()
                scale = [ 360.0/new_dims[0], 180.0/new_dims[1], 1 ]
            else:                       
                baseImage, new_dims = self.getBoundedMap( baseImage, dataPosition, map_cut_size, map_border_size )             
                scale = [ map_cut_size[0]/new_dims[0], map_cut_size[1]/new_dims[1], 1 ]
    #        printArgs( " baseMap: ", extent=baseImage.GetExtent(), spacing=baseImage.GetSpacing(), origin=baseImage.GetOrigin() )        
                              
            self.baseMapActor = vtk.vtkImageActor()
            self.baseMapActor.SetOrigin( 0.0, 0.0, 0.0 )
            self.baseMapActor.SetScale( scale )
            self.baseMapActor.SetOrientation( 0.0, 0.0, 0.0 )
            self.baseMapActor.SetOpacity( opacity )
    #        self.baseMapActor.SetDisplayExtent( -1,  0,  0,  0,  0,  0 )
#            print "Positioning map at location %s, size = %s, roi = %s" % ( str( ( self.x0, self.y0) ), str( map_cut_size ), str( ( NormalizeLon( self.roi[0] ), NormalizeLon( self.roi[1] ), self.roi[2], self.roi[3] ) ) )
            mapCorner = [ self.x0, self.y0 ]
#            if ( ( self.roi[0]-map_border_size ) < 0.0 ): mapCorner[0] = mapCorner[0] - 360.0
#            print " DV3DCell, mapCorner = %s, dataPosition = %s, cell_location = %s " % ( str(mapCorner), str(dataPosition), cell_location )
                    
            self.baseMapActor.SetPosition( mapCorner[0], mapCorner[1], 0.1 )
            self.baseMapActor.SetInput( baseImage )
            self.mapCenter = [ self.x0 + map_cut_size[0]/2.0, self.y0 + map_cut_size[1]/2.0 ]        
            self.renderer.AddActor( self.baseMapActor )


    def ComputeCornerPosition( self ):
        if (self.roi[0] >= -180) and (self.roi[1] <= 180) and (self.roi[1] > self.roi[0]):
            self.x0 = -180
            return 180
        if (self.roi[0] >= 0) and (self.roi[1] <= 360) and (self.roi[1] > self.roi[0]):
            self.x0 = 0
            return 0
        self.x0 = int( round( self.roi[0] / 10.0 ) ) * 10
#        print "Set Corner pos: %s, roi: %s " % ( str(self.x0), str(self.roi) )
        
    def GetScaling( self, image_dims ):
        return 360.0/image_dims[0], 180.0/image_dims[1],  1

    def GetFilePath( self, cut ):
        filename = "%s_%d.jpg" % ( self.world_image, cut )
        return os.path.join( self.data_dir, filename ) 
        
    def RollMap( self, baseImage ):
        baseImage.Update()
        if self.world_cut  == self.map_cut: return baseImage
        baseExtent = baseImage.GetExtent()
        baseSpacing = baseImage.GetSpacing()
        x0 = baseExtent[0]
        x1 = baseExtent[1]
        newCut = self.NormalizeMapLon( self.world_cut )
        delCut = newCut - self.map_cut
#        print "  %%%%%% Roll Map %%%%%%: world_cut=%.1f, map_cut=%.1f, newCut=%.1f " % ( float(self.world_cut), float(self.map_cut), float(newCut) )
        imageLen = x1 - x0 + 1
        sliceSize =  imageLen * ( delCut / 360.0 )
        sliceCoord = int( round( x0 + sliceSize) )        
        extent = list( baseExtent ) 
        
        extent[0:2] = [ x0, x0 + sliceCoord - 1 ]
        clip0 = vtk.vtkImageClip()
        clip0.SetInput( baseImage )
        clip0.SetOutputWholeExtent( extent[0], extent[1], extent[2], extent[3], extent[4], extent[5] )
        
        extent[0:2] = [ x0 + sliceCoord, x1 ]
        clip1 = vtk.vtkImageClip()
        clip1.SetInput( baseImage )
        clip1.SetOutputWholeExtent( extent[0], extent[1], extent[2], extent[3], extent[4], extent[5] )
        
        append = vtk.vtkImageAppend()
        append.SetAppendAxis( 0 )
        append.AddInput( clip1.GetOutput() )          
        append.AddInput( clip0.GetOutput() )
        
        imageInfo = vtk.vtkImageChangeInformation()
        imageInfo.SetInputConnection( append.GetOutputPort() ) 
        imageInfo.SetOutputOrigin( 0.0, 0.0, 0.0 )
        imageInfo.SetOutputExtentStart( 0, 0, 0 )
        imageInfo.SetOutputSpacing( baseSpacing[0], baseSpacing[1], baseSpacing[2] )
        
        result = imageInfo.GetOutput() 
        result.Update()
        return result

    def NormalizeMapLon( self, lon ): 
        while ( lon < ( self.map_cut - 0.01 ) ): lon = lon + 360
        return ( ( lon - self.map_cut ) % 360 ) + self.map_cut

    def getBoundedMap( self, baseImage, dataLocation, map_cut_size, map_border_size ):
        baseImage.Update()
        baseExtent = baseImage.GetExtent()
        baseSpacing = baseImage.GetSpacing()
        x0 = baseExtent[0]
        x1 = baseExtent[1]
        y0 = baseExtent[2]
        y1 = baseExtent[3]
        imageLen = [ x1 - x0 + 1, y1 - y0 + 1 ]
        selectionDim = [ map_cut_size[0]/2, map_cut_size[1]/2 ]
        dataXLoc = dataLocation[0]
        imageInfo = vtk.vtkImageChangeInformation()
        dataYbounds = [ dataLocation[1]-selectionDim[1], dataLocation[1]+selectionDim[1] ]
        vertExtent = [ y0, y1 ]
        bounded_dims = None
        if dataYbounds[0] > -90.0:
            yOffset = dataYbounds[0] + 90.0
            extOffset = int( round( ( yOffset / 180.0 ) * imageLen[1] ) )
            vertExtent[0] = y0 + extOffset
            self.y0 = dataYbounds[0]
        if dataYbounds[1] < 90.0:
            yOffset = 90.0 - dataYbounds[1]
            extOffset = int( round( ( yOffset / 180.0 ) * imageLen[1] ) )
            vertExtent[1] = y1 - extOffset
            
        overlapsBorder = ( self.NormalizeMapLon(dataLocation[0]-selectionDim[0]) > self.NormalizeMapLon(dataLocation[0]+selectionDim[0]) )
        if overlapsBorder:
            cut0 = self.NormalizeMapLon( dataXLoc + selectionDim[0] )
            sliceSize =  imageLen[0] * ( ( cut0 - self.map_cut ) / 360.0 )
            sliceCoord = int( round( x0 + sliceSize) )        
            extent = list( baseExtent )         
            extent[0:2] = [ x0, x0 + sliceCoord - 1 ]
            clip0 = vtk.vtkImageClip()
            clip0.SetInput( baseImage )
            clip0.SetOutputWholeExtent( extent[0], extent[1], vertExtent[0], vertExtent[1], extent[4], extent[5] )
            size0 = extent[1] - extent[0] + 1
        
            self.x0 = dataLocation[0] - selectionDim[0]
            cut1 = self.NormalizeMapLon( self.x0 ) 
            sliceSize =  imageLen[0] * ( ( cut1 - self.map_cut )/ 360.0 )
            sliceCoord = int( round( x0 + sliceSize) )       
            extent[0:2] = [ x0 + sliceCoord, x1 ]
            clip1 = vtk.vtkImageClip()
            clip1.SetInput( baseImage )
            clip1.SetOutputWholeExtent( extent[0], extent[1], vertExtent[0], vertExtent[1], extent[4], extent[5] )
            size1 = extent[1] - extent[0] + 1
#            print "Set Corner pos: %s, cuts: %s " % ( str(self.x0), str( (cut0, cut1) ) )
        
            append = vtk.vtkImageAppend()
            append.SetAppendAxis( 0 )
            append.AddInput( clip1.GetOutput() )          
            append.AddInput( clip0.GetOutput() )
            bounded_dims = ( size0 + size1, vertExtent[1] - vertExtent[0] + 1 )
            
            imageInfo.SetInputConnection( append.GetOutputPort() ) 

        else:
                        
            self.x0 = dataXLoc - selectionDim[0]
            cut0 = self.NormalizeMapLon( self.x0 )
            sliceSize =  imageLen[0] * ( ( cut0 - self.map_cut ) / 360.0 )
            sliceCoord = int( round( x0 + sliceSize) )        
            extent = list( baseExtent )         
            extent[0] = x0 + sliceCoord - 1
        
            cut1 = self.NormalizeMapLon( dataXLoc + selectionDim[0] )
            sliceSize =  imageLen[0] * ( ( cut1 - self.map_cut ) / 360.0 )
            sliceCoord = int( round( x0 + sliceSize) )       
            extent[1] = x0 + sliceCoord
            clip = vtk.vtkImageClip()
            clip.SetInput( baseImage )
            clip.SetOutputWholeExtent( extent[0], extent[1], vertExtent[0], vertExtent[1], extent[4], extent[5] )
            bounded_dims = ( extent[1] - extent[0] + 1, vertExtent[1] - vertExtent[0] + 1 )
#            print "Set Corner pos: %s, dataXLoc: %s " % ( str(self.x0), str( (dataXLoc, selectionDim[0]) ) )

            imageInfo.SetInputConnection( clip.GetOutputPort() ) 
                       
        imageInfo.SetOutputOrigin( 0.0, 0.0, 0.0 )
        imageInfo.SetOutputExtentStart( 0, 0, 0 )
        imageInfo.SetOutputSpacing( baseSpacing[0], baseSpacing[1], baseSpacing[2] )
        
        result = imageInfo.GetOutput() 
        result.Update()
        return result, bounded_dims
        

class MapCell3DConfigurationWidget(DV3DConfigurationWidget):
    """
    CDMSDatasetConfigurationWidget ...
    
    """

    def __init__(self, module, controller, parent=None):
        """ DV3DCellConfigurationWidget(module: Module,
                                       controller: VistrailController,
                                       parent: QWidget)
                                       -> DemoDataConfigurationWidget
        Setup the dialog ...
        
        """
        self.enableBasemap = True
        self.mapBorderSize = 20.0
        self.cellAddress = 'A1'
        self.title = ""
        self.mapOpacity = 0.5
        DV3DConfigurationWidget.__init__(self, module, controller, 'DV3D Cell Configuration', parent)
                
    def getParameters( self, module ):
        titleParms = getFunctionParmStrValues( module, "title" )
        if titleParms: self.title = str( titleParms[0] )
        if not self.title: 
            pmod = self.getPersistentModule()
            self.title = pmod.getTitle()
        basemapParams = getFunctionParmStrValues( module, "enable_basemap" )
        if basemapParams: self.enableBasemap = bool( basemapParams[0] )
        basemapParams = getFunctionParmStrValues( module, "map_border_size" )
        if basemapParams:  self.mapBorderSize = float( basemapParams[0] )
        celllocParams = getFunctionParmStrValues( module, "cell_location" )
        if celllocParams:  self.cellAddress = str( celllocParams[0] )
        opacityParams = getFunctionParmStrValues( module, "opacity" )
        if opacityParams:  self.mapOpacity = float( opacityParams[0] )

    def createLayout(self):
        """ createEditor() -> None
        Configure sections
        """   
             
        basemapTab = QWidget()        
        self.tabbedWidget.addTab( basemapTab, 'base map' )                 
        self.tabbedWidget.setCurrentWidget(basemapTab)
        layout = QVBoxLayout()
        basemapTab.setLayout( layout ) 
                
        self.enableCheckBox = QCheckBox( "Enable Basemap:"  )
        self.enableCheckBox.setChecked( self.enableBasemap )
        self.connect( self.enableCheckBox, SIGNAL("stateChanged(int)"), self.basemapStateChanged ) 
        layout.addWidget( self.enableCheckBox )

        border_layout = QHBoxLayout()
        enable_label = QLabel( "Border size:" )
        border_layout.addWidget( enable_label )
        self.borderSizeEdit =  QLineEdit ( self.parent() )
        self.borderSizeEdit.setValidator( QDoubleValidator(self) )
        self.borderSizeEdit.setText( "%.2f" % self.mapBorderSize )
        self.connect( self.borderSizeEdit, SIGNAL("editingFinished()"), self.stateChanged ) 
        enable_label.setBuddy( self.borderSizeEdit )
#        self.borderSizeEdit.setFrameStyle( QFrame.Panel|QFrame.Raised )
#        self.borderSizeEdit.setLineWidth(2)
        border_layout.addWidget( self.borderSizeEdit  )        
        layout.addLayout( border_layout )

        title_layout = QHBoxLayout()
        title_label = QLabel( "Title:" )
        title_layout.addWidget( title_label )
        self.titleEdit =  QLineEdit ( self.parent() )
        if self.title: self.titleEdit.setText( self.title )
        self.connect( self.titleEdit, SIGNAL("editingFinished()"), self.stateChanged ) 
        title_label.setBuddy( self.titleEdit )
#        self.titleEdit.setFrameStyle( QFrame.Panel|QFrame.Raised )
#        self.titleEdit.setLineWidth(2)
        title_layout.addWidget( self.titleEdit  )        
        layout.addLayout( title_layout )
        
        opacity_layout = QHBoxLayout()
        opacity_label = QLabel( "Map Opacity:" )
        opacity_layout.addWidget( opacity_label )
        self.opacitySlider = QSlider( Qt.Horizontal )
        self.opacitySlider.setRange( 0, SLIDER_MAX_VALUE )
        self.opacitySlider.setSliderPosition( int( self.mapOpacity * SLIDER_MAX_VALUE ) )
        self.connect(self.opacitySlider, SIGNAL('sliderMoved()'), self.stateChanged )
        opacity_layout.addWidget( self.opacitySlider )
        layout.addLayout( opacity_layout )
        
        sheet_dims = HyperwallManager.getInstance().getDimensions()

        locationTab = QWidget()        
        self.tabbedWidget.addTab( locationTab, 'cell location' )                 
        self.tabbedWidget.setCurrentWidget(locationTab)
        location_layout = QVBoxLayout()
        locationTab.setLayout( location_layout ) 

        cell_coordinates = parse_cell_address( self.cellAddress )
        cell_selection_layout = QHBoxLayout()
        cell_selection_label = QLabel( "Cell Address:" )
        cell_selection_layout.addWidget( cell_selection_label ) 

        self.colCombo =  QComboBox ( self.parent() )
        self.colCombo.setMaximumHeight( 30 )
        cell_selection_layout.addWidget( self.colCombo  )        
        for iCol in range( 5 ):  self.colCombo.addItem( chr( ord('A') + iCol ) )
        if cell_coordinates: 
            self.colCombo.setCurrentIndex( cell_coordinates[0] )

        self.rowCombo =  QComboBox ( self.parent() )
        self.rowCombo.setMaximumHeight( 30 )
        cell_selection_layout.addWidget( self.rowCombo  )        
        for iRow in range( 5 ):  self.rowCombo.addItem( str(iRow+1) )
        self.rowCombo.setCurrentIndex( cell_coordinates[1] )
        location_layout.addLayout(cell_selection_layout)
        
    def basemapStateChanged( self, enabled ):
        self.stateChanged()

    def updateController(self, controller=None):
        parmRecList = []
        parmRecList.append( ( 'enable_basemap' , [ self.enableBasemap ]  ), )      
        parmRecList.append( ( 'map_border_size' , [ self.mapBorderSize ]  ), )  
        parmRecList.append( ( 'cell_location' , [ self.cellAddress ]  ), )  
        parmRecList.append( ( 'title' , [ self.title ]  ), )  
        parmRecList.append( ( 'opacity' , [ float( self.opacitySlider.value() ) / SLIDER_MAX_VALUE ]  ), )  
        self.persistParameterList( parmRecList )
        self.stateChanged(False)         

           
    def okTriggered(self, checked = False):
        """ okTriggered(checked: bool) -> None
        Update vistrail controller (if neccesssary) then close the widget
        
        """
        self.enableBasemap = self.enableCheckBox.isChecked() 
        self.mapBorderSize = float( self.borderSizeEdit.text() )
        self.cellAddress = "%s%s" % ( str( self.colCombo.currentText() ), str( self.rowCombo.currentText() ) )
        self.title = str( self.titleEdit.text() ) 
        self.updateController(self.controller)
        self.emit(SIGNAL('doneConfigure()'))
#        self.close()
 
class MapCell3D( WorkflowModule ):
    
    PersistentModuleClass = PM_MapCell3D
    
    def __init__( self, **args ):
        WorkflowModule.__init__(self, **args) 
        
    def syncCamera( self, cpos, cfol, cup ):
        if self._pmod: self._pmod.syncCamera( cpos, cfol, cup )  
              
class CloudCell3D( WorkflowModule ):
    
    PersistentModuleClass = PM_CloudCell3D
    
    def __init__( self, **args ):
        WorkflowModule.__init__(self, **args) 
        
    def syncCamera( self, cpos, cfol, cup ):
        if self._pmod: self._pmod.syncCamera( cpos, cfol, cup )  
              

class QCellToolBarExportTimeSeries(QtGui.QAction):
    """
    QCellToolBarExportTimeSeries is the action to export the interactive time 
    setries to another cell using VCS components
    
    """
    def __init__(self, parent=None):
        """ QCellToolBarExportTimeSeries(parent: QWidget)
                                         -> QCellToolBarExportTimeSeries
        Setup the image, status tip, etc. of the action
        
        """
        QtGui.QAction.__init__(self,
                               QtGui.QIcon(os.path.join( packagePath,  'data/timeseries.png' )),
                               "&Export Time Series",
                               parent)
        self.setStatusTip("Export time series to another cell")

    def createTimeSeriesPlot(self):
        # Get sheet name, column and row
        cellWidget = self.toolBar.getSnappedWidget()
        row = self.toolBar.row
        col = self.toolBar.col
        sheet = self.toolBar.sheet
        sheetName = sheet.getSheetName()
        
        # get current version
        
        # Access Project Controller
        from api import get_current_project_controller
        prj_controller = get_current_project_controller()
        
        # Access Controller Cell
        old_cell = prj_controller.sheet_map[sheetName][(row,col)]
    
        # Use project controller to create a new plot in a new cell
        new_row, new_col = row, col+1
        if (new_row, new_col) not in prj_controller.sheet_map[sheetName]:
            #calling adjustSheetDimensions from vtkUtilities
            adjustSheetDimensions(new_row, new_col)
            prj_controller.sheet_map[sheetName][(new_row, new_col)] = ControllerCell() 
        new_cell = prj_controller.sheet_map[sheetName][(new_row, new_col)]

        # create new variable
        coords = PM_VolumeSlicer.global_coords;
        if (coords==[-1, -1, -1]): return
        newname = "var_lat%0.1f_lon%0.1f_lev%0.1f" % (coords[1], coords[0], coords[2])
        python_cmd = '%s(lat=%f, lon=%f, lev=%f, squeeze=1)' % (old_cell.plots[0].variables[0], coords[1], coords[0], coords[2])
        # combine all vars from all plots in cell into one list of vars
        prj_controller.computed_variables[newname] = (old_cell.variables(), 
                                                      'Extracting Time series',
                                                      python_cmd,
                                                       newname)
        new_cell.add_variable(newname)
        
        # create new plot
        plot_manager = prj_controller.plot_manager;
        new_cell.add_plot(plot_manager.new_plot('VCS', 'Yxvsx', 'ASD1'))
        
        prj_controller.check_update_cell(sheetName, new_row, new_col)
        
    def triggeredSlot(self, checked=False):
        """ toggledSlot(checked: boolean) -> None
        Execute the action when the button is clicked
        
        """
        self.createTimeSeriesPlot()
        
class QVTKWidgetToolBar2(QVTKWidgetToolBar):
    """
    QVTKWidgetToolBar2 derives from QVTKWidgetToolBar to give the ...
    a customizable toolbar
    
    """
    def createToolBar(self):
        """ createToolBar() -> None
        This will get call initiallly to add customizable widgets
        
        """
        QVTKWidgetToolBar.createToolBar(self)
        
        self.appendAction(QCellToolBarExportTimeSeries(self))
        
<|MERGE_RESOLUTION|>--- conflicted
+++ resolved
@@ -529,17 +529,10 @@
         if ( self.location.col <> col ) or  ( self.location.row <> row ): return
         cell_address = "%s%s" % ( chr(ord('A') + self.location.col ), self.location.row + 1 )  
 #        print " --- Clearing Cell %s ---" % cell_address
-<<<<<<< HEAD
-
         pipeline = DV3DPipelineHelper.getPipeline( cell_address, sheetName )
 #        pipeline = self.getCurrentPipeline() 
         if pipeline:  UVCDATGuiConfigFunction.clearModules( pipeline )
-
-=======
-        self.pipeline = DV3DPipelineHelper.getPipeline( cell_address )
-        if self.pipeline: 
-            UVCDATGuiConfigFunction.clearModules( self.pipeline )
->>>>>>> 5ed86e35
+        
         IVModuleConfigurationDialog.reset()
         self.cellWidget = None 
         self.builtCellWidget = False                        
