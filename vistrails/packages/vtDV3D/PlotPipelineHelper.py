'''

PlotPipelineHelper:
Created on Nov 30, 2011
@author: emanuele

DV3DPipelineHelper:
Created on Feb 29, 2012
@author: tpmaxwel

'''

import core.db.io, sys, traceback, api
import core.modules.basic_modules
from core.uvcdat.plot_pipeline_helper import PlotPipelineHelper
from packages.vtDV3D.CDMS_VariableReaders import CDMS_VolumeReader, CDMS_HoffmullerReader, CDMS_SliceReader, CDMS_VectorReader
from packages.spreadsheet.basic_widgets import SpreadsheetCell, CellLocation
from packages.vtDV3D.DV3DCell import MapCell3D, CloudCell3D
from packages.vtDV3D import ModuleStore
from packages.vtDV3D.InteractiveConfiguration import *
from packages.uvcdat_cdms.init import CDMSVariableOperation, CDMSVariable 
from packages.vtDV3D.vtUtilities import *
from core.uvcdat.plot_registry import get_plot_registry
from core.modules.module_registry import get_module_registry
from core.utils import UnimplementedException
from PyQt4.QtCore import *
from PyQt4.QtGui import *
from packages.vtDV3D import HyperwallManager

class LevelingType:
    GUI = 0
    LEVELING = 1
    NONE = 2

def getFormattedQString( value ):
    val = float( value )
    if val > 99999 or val < 0.001:  sval = "%.2g" % val
    if val > 1:                     sval = "%.2f" % val
    else:                           sval = "%.4f" % val
    return QString( sval )


class PlotListItem( QListWidgetItem ):

    def __init__( self, label, module, parent=None):
        QListWidgetItem.__init__(self, label, parent)
        self.modules = [ module ]
        
    def addModule( self, module ):
        self.modules.append( module )
        

class DV3DParameterSliderWidget(QWidget):
    
    def __init__( self, label, parent=None):
        QWidget.__init__(self,parent)
        self.range = [ 0.0, 1.0 ]
        
        main_layout = QVBoxLayout()  
        
        label_layout = QHBoxLayout()                     
        self.label = QLabel( label, self )
        self.label.setAlignment( Qt.AlignLeft )
        self.label.setFont( QFont( "Arial", 12 ) )
        label_layout.addWidget( self.label )
        label_layout.addStretch()
        main_layout.addLayout( label_layout )
        
        data_layout = QHBoxLayout()
        self.slider = QSlider(Qt.Horizontal, self)
        self.slider.setRange( 0, 100 )
        data_layout.addWidget(self.slider)
        data_layout.addStrut(2)
        self.textbox = QLineEdit(self)
        data_layout.addWidget( self.textbox )  
        main_layout.addLayout( data_layout )
              
        self.setLayout(main_layout)
        
    def setLabel( self, text ):
        self.label.setText( text )
        
    def setDisplayValue( self, fval ):
        qsval = getFormattedQString( fval ) 
        self.textbox.setText( qsval )
        
    def setRange( self, fmin, fmax ):
#        print " Parameter Slider Widget: set Range= %s " % str( (fmin, fmax) )
        if fmin >= fmax:
            if fmax > 0.0: fmin = fmax * 0.99
            else: fmax = 1.0
        self.range = [ fmin, fmax ]

    def setValue( self, value ):
        sliderVal = int( 100 * ( value-self.range[0] ) / ( self.range[1]-self.range[0] ) ) 
        self.slider.setValue( sliderVal )
        qsval = getFormattedQString( value ) 
        self.textbox.setText( qsval  )

    def enable(self, enabled ): 
        self.setVisible( enabled )

class DV3DParameterLabelWidget(QWidget):
    
    def __init__( self, label, parent=None):
        QWidget.__init__(self,parent)
        self.range = [ 0.0, 1.0, 1.0 ]
        
        main_layout = QVBoxLayout()  
        
        data_layout = QHBoxLayout()                     
        self.label = QLabel( label, self )
        self.label.setAlignment( Qt.AlignLeft )
        self.label.setFont( QFont( "Arial", 12 ) )
        data_layout.addWidget( self.label )        
        data_layout.addStrut(2)
        self.textbox = QLineEdit(self)
        data_layout.addWidget( self.textbox )  
        main_layout.addLayout( data_layout )
              
        self.setLayout(main_layout)
        
    def setLabel( self, text ):
        self.label.setText( text )
        
    def setDisplayValue( self, fval ):
        qsval = getFormattedQString( fval ) 
        self.textbox.setText( qsval )
        
    def setRange( self, fmin, fmax ):
        self.range = [ fmin, fmax, (fmax-fmin) ]

    def setValue( self, value ):
        qsval = getFormattedQString( value ) 
        self.textbox.setText( qsval  )

    def enable(self, enabled ): 
        self.setVisible( enabled )

class DV3DRangeConfigTab(QWidget):
    MIN_SLIDER = 0
    MAX_SLIDER = 1
    
    def __init__( self, controller, parent=None):
        QWidget.__init__( self, parent )
        gui_layout = QVBoxLayout()         
        self.cfg_action_label = QLabel("Configuration:")
        self.cfg_action_label.setFont( QFont( "Arial", 14, QFont.Bold ) )
        gui_layout.addWidget( self.cfg_action_label )
        self.controller = controller
        
        self.rangeMinEditor = DV3DParameterSliderWidget( 'Range Min:', self )
        self.rangeMaxEditor = DV3DParameterSliderWidget( 'Range Max:', self )
        self.connect( self.rangeMinEditor.slider, SIGNAL("sliderMoved(int)"), lambda ival: self.controller.sliderValueChanged(self.MIN_SLIDER,ival) ) 
        self.connect( self.rangeMaxEditor.slider, SIGNAL("sliderMoved(int)"), lambda ival: self.controller.sliderValueChanged(self.MAX_SLIDER,ival) ) 
        self.connect( self.rangeMinEditor.textbox, SIGNAL("returnPressed()"),  lambda: self.controller.processTextValueEntry(self.MIN_SLIDER) ) 
        self.connect( self.rangeMaxEditor.textbox, SIGNAL("returnPressed()"),  lambda: self.controller.processTextValueEntry(self.MAX_SLIDER) ) 
        self.sliders = [ self.rangeMinEditor, self.rangeMaxEditor ]
               
        gui_layout.addWidget( self.rangeMinEditor )
        gui_layout.addWidget( self.rangeMaxEditor )
        self.rangeMinEditor.setValue( 0.5 )
        self.rangeMaxEditor.setValue( 0.5 )
        
        button_layout = QHBoxLayout() 
        revert_button = QPushButton("Revert", self)
        save_button = QPushButton("Save", self)
        button_layout.addWidget( revert_button )
        button_layout.addWidget( save_button )
        revert_button.setSizePolicy( QSizePolicy.Expanding, QSizePolicy.Minimum  )
        save_button.setSizePolicy( QSizePolicy.Expanding, QSizePolicy.Minimum  )
        self.connect( revert_button, SIGNAL("clicked()"), lambda: self.revertConfig() ) 
        self.connect( save_button, SIGNAL("clicked()"), lambda: self.finalizeConfig() ) 
        
        gui_layout.addLayout( button_layout )
        gui_layout.addStretch()  
        self.setLayout(gui_layout) 
        
    def finalizeConfig(self):
        self.controller.finalizeConfig()

    def revertConfig(self):
        self.controller.revertConfig()

    def enable(self, minEnabled, maxEnabled ): 
        self.rangeMinEditor.enable( minEnabled )
        self.rangeMinEditor.setLabel( 'Value: ' if not maxEnabled else 'Range Min: ' )
        self.rangeMaxEditor.enable( maxEnabled )
        self.rangeMaxEditor.setLabel( 'Value: ' if not minEnabled else 'Range Max: ' )

    def setTitle(self, title ):
        self.cfg_action_label.setText( title )

    def setDataValue(self, parm_range, range_bounds ):
        for iSlider in range(2):
            dval = parm_range[iSlider]
            slider = self.sliders[iSlider]
            slider.setDisplayValue( dval )   
            slider.setRange( range_bounds[0], range_bounds[1] )       
            slider.setValue( dval ) 
            
    def processTextValueEntry( self, iSlider ):
        slider = self.sliders[iSlider]
        textbox = slider.textbox
        fval = float( textbox.text() )            
        slider.setValue( fval ) 
        return fval

    def setDisplayValue( self, fval, iSlider ):
        self.sliders[iSlider].setDisplayValue( fval )

class DV3DRangeDisplayTab(QWidget):
    MIN_SLIDER = 0
    MAX_SLIDER = 1
    
    def __init__( self, controller, parent=None):
        QWidget.__init__( self, parent )
        gui_layout = QVBoxLayout()         
        self.cfg_action_label = QLabel("Configuration:")
        self.cfg_action_label.setFont( QFont( "Arial", 14, QFont.Bold ) )
        gui_layout.addWidget( self.cfg_action_label )
        self.controller = controller
        
        self.rangeMinEditor = DV3DParameterLabelWidget( 'Range Min:', self )
        self.rangeMaxEditor = DV3DParameterLabelWidget( 'Range Max:', self )
        self.connect( self.rangeMinEditor.textbox, SIGNAL("returnPressed()"),  lambda: self.controller.processTextValueEntry(self.MIN_SLIDER) ) 
        self.connect( self.rangeMaxEditor.textbox, SIGNAL("returnPressed()"),  lambda: self.controller.processTextValueEntry(self.MAX_SLIDER) ) 
        self.widgets = [ self.rangeMinEditor, self.rangeMaxEditor ]
               
        gui_layout.addWidget( self.rangeMinEditor )
        gui_layout.addWidget( self.rangeMaxEditor )
        self.rangeMinEditor.setValue( 0.5 )
        self.rangeMaxEditor.setValue( 0.5 )
        
        gui_layout.addStretch()  
        self.setLayout(gui_layout) 

    def enable(self, minEnabled, maxEnabled ): 
        self.rangeMinEditor.enable( minEnabled )
        self.rangeMinEditor.setLabel( 'Value: ' if not maxEnabled else 'Range Min: ' )
        self.rangeMaxEditor.enable( maxEnabled )
        self.rangeMaxEditor.setLabel( 'Value: ' if not minEnabled else 'Range Max: ' )

    def setTitle(self, title ):
        self.cfg_action_label.setText( title )
 
    def setDataValue(self, parm_range, range_bounds ):
        for iWidget in range(2):
            dval = parm_range[iWidget]
            widget = self.widgets[iWidget]
            widget.setDisplayValue( dval )   
            widget.setRange( range_bounds[0], range_bounds[1] )       
            widget.setValue( dval ) 

    def processTextValueEntry( self, iWidget ):
        widget = self.sliders[iWidget]
        textbox = widget.textbox
        fval = float( textbox.text() )            
        widget.setValue( fval ) 
        return fval

    def setDisplayValue( self, fval, iWidget ):
        self.widgets[iWidget].setDisplayValue( fval )
                                        
class DV3DRangeConfigWidget(QFrame):
    
    def __init__( self, parent=None):
        QFrame.__init__( self, parent )
        self.active_cfg_cmd = None
#        print ' ----------------------------------------- create new widget: %x ----------------------------------------- ----------------------------------------- ----------------------------------------- ' % id( self )
#        self.setStyleSheet("QWidget#RangeConfigWidget { border-style: outset; border-width: 2px; border-color: blue; }" )
        self.setFrameStyle( QFrame.StyledPanel | QFrame.Raised )
        self.setLineWidth(2)
        self.setObjectName('RangeConfigWidget') 
        self.initialRange = [ 0, 0, 0 ]
        self.initialize()
        main_layout = QVBoxLayout()         
       
        self.tabView = QTabWidget()
        self.tabView.setContentsMargins(0, 0, 0, 0)
        main_layout.addWidget(self.tabView)
        
        self.guiWidget = DV3DRangeConfigTab( self )
        self.tabView.insertTab( LevelingType.GUI, self.guiWidget, "GUI")
        self.levelingConfigWidget = DV3DRangeDisplayTab(self)
        self.tabView.insertTab( LevelingType.LEVELING, self.levelingConfigWidget, "Leveling" )
        self.tabView.setCurrentIndex( DV3DPipelineHelper.getConfigMode() )
        self.tabView.currentChanged.connect(self.switchTab)
          
        self.setLayout(main_layout)
        self.disable()

    def clearInteractionState( self ):
        if self.active_cfg_cmd:
            self.active_cfg_cmd.persisted = True
        
    def getConfigTab(self): 
        if DV3DPipelineHelper.isGuiConfigMode(): return self.guiWidget
        if DV3DPipelineHelper.isLevelingConfigMode(): return self.levelingConfigWidget
        return None

    @pyqtSlot(int)    
    def switchTab( self, index ):
        DV3DPipelineHelper.setConfigMode( index )
        print "Setting config_mode = %d" % index
        self.updateSliderValues()
        if DV3DPipelineHelper.isLevelingConfigMode():  
            self.active_cfg_cmd.postInstructions( "Left-click, mouse-move, left-click in this cell." )

    def setTab( self, index ):
        DV3DPipelineHelper.setConfigMode( index )
        self.tabView.setCurrentIndex( index )
        
    def __del__(self):
        self.deactivate_current_command()
        QFrame.__del__(self)
        
    def initialize(self):
        self.active_cfg_cmd = None
        self.active_modules = set()

    def getInteractionState( self ):   
        return ( self.active_cfg_cmd.name, self.active_cfg_cmd.persisted ) if self.active_cfg_cmd else ( "None", True )     
        
    def processTextValueEntry( self, iSlider ):
        if self.active_cfg_cmd:
            fval = self.getConfigTab().processTextValueEntry( iSlider )
            parm_range = list( self.active_cfg_cmd.range ) 
            parm_range[ iSlider ] = fval
            self.active_cfg_cmd.broadcastLevelingData( parm_range,  active_modules = DV3DPipelineHelper.getActivePlotList() ) 
            if len( self.active_modules ):            
                for module in self.active_modules: 
                    if DV3DPipelineHelper.getPlotActivation( module ): module.render()
                HyperwallManager.getInstance().processGuiCommand( [ "pipelineHelper", 'text-%d' % iSlider, fval ]  )
        
        
    def sliderValueChanged( self, iSlider, iValue = None ):
        if self.active_cfg_cmd:
            rbnds = self.active_cfg_cmd.range_bounds
            parm_range = list( self.active_cfg_cmd.range )
            fval = rbnds[0] + (rbnds[1]-rbnds[0]) * ( iValue / 100.0 )
            parm_range[ iSlider ] = fval
            self.getConfigTab().setDisplayValue( fval, iSlider )
#            print " sliderValueChanged[%d], bounds=%s, range=%s, fval=%f" % ( self.active_cfg_cmd.module.moduleID, str(rbnds), str(parm_range), fval )
            self.active_cfg_cmd.broadcastLevelingData( parm_range, active_modules = DV3DPipelineHelper.getActivePlotList( )  ) 
            if len( self.active_modules ):            
                for module in self.active_modules:
                    if DV3DPipelineHelper.getPlotActivation( module ): module.render()
                HyperwallManager.getInstance().processGuiCommand( [ "pipelineHelper", 'slider-%d' % iSlider, fval ]  )
        
    def updateSliderValues( self, initialize=False ): 
        if self.active_cfg_cmd and hasattr( self.active_cfg_cmd, 'range' ):
#            print ' update Slider Values, widget = %x ' % id( self )
            try:
                self.active_cfg_cmd.updateWindow()
                rbnds = self.active_cfg_cmd.range_bounds
                parm_range = list( self.active_cfg_cmd.range )
    #            print " Update Slider Values-> range: %s, bounds: %s " % ( str(parm_range), str(rbnds) )
                self.getConfigTab().setDataValue( parm_range, rbnds )
                if initialize: self.initialRange = parm_range[0:2]
            except Exception, err:
                print>>sys.stderr, " Error in updateSliderValues: %s " % str(err)
                
    def updateRange(self, min, max ): 
        pass     
     
    def enable(self): 
        self.setVisible(True)
        maxEnabled = self.active_cfg_cmd and self.active_cfg_cmd.activeBound in [ 'both', 'max' ]
        minEnabled = self.active_cfg_cmd and self.active_cfg_cmd.activeBound in [ 'both', 'min' ]
        self.getConfigTab().enable( minEnabled, maxEnabled )


    def disable(self): 
        self.setVisible(False)
        self.deactivate_current_command()
        
    def isEligibleCommand( self, cmd ):
        return (self.active_cfg_cmd == None) or ( cmd == self.active_cfg_cmd )
       
    def deactivate_current_command(self):
        if self.active_cfg_cmd:
            self.active_cfg_cmd.updateWindow()
            self.disconnect( self.active_cfg_cmd, SIGNAL('updateLeveling()'), self.updateSliderValues )
            self.active_cfg_cmd = None
          
    def startConfig(self, qs_action_key, qs_cfg_key ):
        cfg_key = str(qs_cfg_key)
        action_key = str(qs_action_key)
        self.getConfigTab().setTitle( action_key )
        self.active_modules = set()
        try:
            cmd_list = DV3DPipelineHelper.getConfigCmd ( cfg_key )
            if cmd_list:
                self.deactivate_current_command()
                active_renwin_ids = DV3DPipelineHelper.getActiveRenWinIds()
                for cmd_entry in cmd_list:
                    module = cmd_entry[0]
                    cfg_cmd = cmd_entry[1] 
                    self.active_modules.add( module )
                    if ( self.active_cfg_cmd == None ) or ( module.GetRenWinID() in active_renwin_ids ):
                        self.active_cfg_cmd = cfg_cmd
                self.updateSliderValues(True)
                if self.active_cfg_cmd:
                    self.connect( self.active_cfg_cmd, SIGNAL('updateLeveling()'), self.updateSliderValues ) 
                    self.active_cfg_cmd.updateActiveFunctionList()
                self.enable()
        except RuntimeError:
            print "RuntimeError"
            
    def endConfig( self ):
        self.disable()
        if DV3DPipelineHelper.isLevelingConfigMode(): 
            self.setTab( LevelingType.GUI )
        
    def finalizeConfig( self ):
        if len( self.active_modules ) and self.active_cfg_cmd and hasattr( self.active_cfg_cmd, 'range' ):
            interactionState = self.active_cfg_cmd.name
            parm_range = list( self.active_cfg_cmd.range )
            for module in self.active_modules:
                if DV3DPipelineHelper.getPlotActivation( module ):
                    config_data = module.getParameter( interactionState  ) 
                    if config_data: 
                        config_data[0:2] = parm_range[0:2]
                    else:
                        config_data = parm_range
                    module.writeConfigurationResult( interactionState, config_data ) 
            HyperwallManager.getInstance().setInteractionState( None )               
        self.endConfig()

    def revertConfig(self):
        if len( self.active_modules ):
            try:
                self.initialRange[2] = self.active_cfg_cmd.range[2]
            except: pass
            self.active_cfg_cmd.broadcastLevelingData( self.initialRange )  
            interactionState = self.active_cfg_cmd.name
            for module in self.active_modules:
                if DV3DPipelineHelper.getPlotActivation( module ): 
                    module.finalizeConfigurationObserver( interactionState ) 
            HyperwallManager.getInstance().setInteractionState( None )  
        self.endConfig()
        

class DV3DConfigControlPanel(QWidget):
    
    def __init__( self, configMenu, optionsMenu, controller, version, plot_obj, parent=None):
        QWidget.__init__(self,parent)
        self.showActivePlotsPanel = True
        self.proj_controller = controller
        self.controller = controller.vt_controller
        self.version = version
        self.plot = plot_obj

#        self.active_module = None
        self.configWidget = None
#        print "Creating DV3DConfigControlPanel: id = %x " % id( self )
           
        main_layout = QVBoxLayout()        
        button_layout = QHBoxLayout()
        button_layout.setMargin(1)
        button_layout.setSpacing(1)

        self.cfg_frame = QFrame()
        cfg_layout = QVBoxLayout() 
        cfg_layout.setMargin(2)
        cfg_layout.setSpacing(1)
        self.cfg_frame.setFrameStyle( QFrame.StyledPanel | QFrame.Raised )
        self.cfg_frame.setLineWidth(2)
        self.cfg_frame.setLayout(cfg_layout)
                
        cfg_label = QLabel("Configuration Commands:")
        cfg_label.setFont( QFont( "Arial", 14, QFont.Bold ) )
        cfg_label.setAlignment( Qt.AlignHCenter )
        cfg_layout.addWidget(cfg_label)
        cfg_layout.addWidget( configMenu )
        cfg_layout.addStretch()

        self.opt_frame = QFrame()
        opt_layout = QVBoxLayout() 
        opt_layout.setMargin(2)
        opt_layout.setSpacing(1)
        self.opt_frame.setFrameStyle( QFrame.StyledPanel | QFrame.Raised )
        self.opt_frame.setLineWidth(2)
        self.opt_frame.setLayout(opt_layout)
                
        opt_label = QLabel("Options:")
        opt_label.setFont( QFont( "Arial", 14, QFont.Bold ) )
        opt_label.setAlignment( Qt.AlignHCenter )
        opt_layout.addWidget(opt_label)
        opt_layout.addWidget( optionsMenu )
        opt_layout.addStretch()
               
        button_layout.addWidget( self.cfg_frame )
        button_layout.addWidget( self.opt_frame )
        main_layout.addLayout( button_layout )
        main_layout.addStrut(2)

        self.config_layout = QVBoxLayout() 
        main_layout.addLayout( self.config_layout )        
#        print "DV3DConfigControlPanel: %x %x " % ( id(self), id( self.configWidget) )

        self.modules_frame = QFrame()
        modules_layout = QVBoxLayout() 
        modules_layout.setMargin(2)
        modules_layout.setSpacing(1)
        self.modules_frame.setFrameStyle( QFrame.StyledPanel | QFrame.Raised )
        self.modules_frame.setLineWidth(2)
        self.modules_frame.setLayout(modules_layout)
                
        modules_label = QLabel("Active Plots:")
        modules_label.setFont( QFont( "Arial", 14, QFont.Bold ) )
        modules_label.setAlignment( Qt.AlignHCenter )
        modules_layout.addWidget(modules_label)

        main_layout.addWidget( self.modules_frame )
        self.modules_frame.setVisible(False)
        self.plot_list = QListWidget()
        modules_layout.addWidget( self.plot_list )
        modules_layout.addStretch()
        self.connect( self.plot_list, SIGNAL("itemClicked(QListWidgetItem *)"),  self.processPlotListEvent ) 
                    
        main_layout.addStretch()                       
        self.setLayout(main_layout)

#    def __del__(self):
##        print "Deleting DV3DConfigControlPanel: id = %x " % id( self )
#        if self.configWidget: 
#            self.config_layout.removeWidget( self.configWidget )
#            self.configWidget = None

    def getPlot(self):
        return self.plot

    def getPipeline( self, pipeline_version=None ):
        if (pipeline_version == None) or (pipeline_version < 0): pipeline_version = self.version
        return self.controller.vistrail.getPipeline( pipeline_version )

    def getProjectController(self):
        return self.proj_controller

    def getController(self, controller_version=None):
        if (controller_version <> None) and (controller_version >= 0): 
            self.controller.change_selected_version( controller_version )
        return self.controller

    def getVersion(self):
        return self.version
                        
    def getConfigWidget( self, configFunctionList ):
        from packages.vtDV3D.PlotPipelineHelper import DV3DPipelineHelper    
        if configFunctionList:
            for configFunction in configFunctionList:
                renWinID = configFunction.module.GetRenWinID()
                activeRenWinIds = DV3DPipelineHelper.getActiveRenWinIds()
                if renWinID in activeRenWinIds:
#                   print " Got Config Widget: using cfg fn %s from module %d " % ( configFunction.name, configFunction.module.moduleID )
                    if configFunction.type == "leveling":
                        return DV3DRangeConfigWidget(self) 
                    if configFunction.type == "uvcdat-gui":
                        return configFunction.getWidget(self) 
        return None
        
    def init( self, configFunctionList ):
#        print "Init DV3DConfigControlPanel: id = %x " % id( self )
        cfgWidget = self.getConfigWidget( configFunctionList )
        if cfgWidget:
            if self.configWidget: 
                self.configWidget.finalizeConfig( )
                self.configWidget.setVisible ( False )
                self.config_layout.removeWidget( self.configWidget )
            self.configWidget = cfgWidget    
            self.config_layout.addWidget( cfgWidget ) 
#            print "Adding config widget, visible = ", str( cfgWidget.isVisible() ) 
        return cfgWidget        
        
    def isEligibleCommand( self, cmd ):
        return self.configWidget.isEligibleCommand( cmd )

    def addActivePlot( self, module, config_fn ):
        if self.showActivePlotsPanel and self.configWidget:
            active_renwin_ids = DV3DPipelineHelper.getActiveRenWinIds()
            if self.configWidget.active_cfg_cmd <> None and self.configWidget.active_cfg_cmd.isCompatible( config_fn ):
                cellsOnly = self.configWidget.active_cfg_cmd.activateByCellsOnly
                isActive = ( module.GetRenWinID() in active_renwin_ids )
                cell_addr = module.getCellAddress()
                if cell_addr:
                    if cellsOnly:
                        label = cell_addr     
                        existing_items = self.plot_list.findItems ( label, Qt.MatchFixedString )  
                    else:
                        plot_type = module.__class__.__name__
                        if plot_type[0:3] == "PM_": plot_type = plot_type[3:]
                        label = "%s: %s" % ( cell_addr, plot_type )   
                        existing_items = []
                    if len( existing_items ):
                        plot_list_item = existing_items[0]
                        plot_list_item.addModule( module )
                    else:
                        plot_list_item = PlotListItem( label, module, self.plot_list )
                    plot_list_item.setCheckState( Qt.Checked if isActive else Qt.Unchecked )
                    DV3DPipelineHelper.setModulesActivation( [ module ] , isActive, False ) 
            else:
                DV3DPipelineHelper.activationMap[ module ] = False
                    
    def  processPlotListEvent( self, list_item ): 
        DV3DPipelineHelper.setModulesActivation( list_item.modules, ( list_item.checkState() == Qt.Checked ) ) 
                           
    def startConfig(self, qs_action_key, qs_cfg_key ):
        self.plot_list.clear()
        self.modules_frame.setVisible(True)
        if self.configWidget:
            self.configWidget.startConfig( qs_action_key, qs_cfg_key )

    def stopConfig( self, module ):       
        ( interactionState, persisted ) = self.configWidget.getInteractionState()
        if not persisted:
            module.finalizeConfigurationObserver( interactionState, notifyHelper=False ) 
            module.render()
            self.configWidget.clearInteractionState()
        
    def persistParameter(self, module):
        ( interactionState, persisted ) = self.configWidget.getInteractionState()
        if not persisted:
            module.finalizeParameter( interactionState, notifyHelper=False )
            self.configWidget.clearInteractionState()

    def endConfig( self ):
        self.modules_frame.setVisible(False)
        if self.configWidget:
            self.configWidget.endConfig()
            
class ConnectionType:
    INPUT = 0
    OUTPUT = 1
    BOTH = 2

   
class DV3DPipelineHelper( PlotPipelineHelper, QObject ):
    '''
    This will take care of pipeline manipulation for plots.
    '''

    config_widget = None
    cfg_cmds = {}
    actionMap = {}
    activationMap = {}
    moduleMap = {} 
    actionMenu = None
    _config_mode = LevelingType.GUI

    def __init__(self):
        QObject.__init__( self )
        PlotPipelineHelper.__init__( self )
        '''
        Constructor
        '''

#    @staticmethod                         
#    def updateCell( action, key=0 ):
#        current_cell = DV3DPipelineHelper.cellMap.get( key, None )
#        if current_cell:
#            print " ^^^^^^^ Updating cell version from %d to %d."  % ( current_cell.current_parent_version, action.id )
#            current_cell.current_parent_version = action.id

    @staticmethod
    def find_variables_connected_to_operation_module(controller, pipeline, op_id):
        from packages.uvcdat_cdms.pipeline_helper import CDMSPipelineHelper
        return CDMSPipelineHelper.find_variables_connected_to_operation_module(controller, pipeline, op_id)
    
    @staticmethod                         
    def isLevelingConfigMode():
        return DV3DPipelineHelper._config_mode == LevelingType.LEVELING

    @staticmethod                         
    def isGuiConfigMode():
        return DV3DPipelineHelper._config_mode == LevelingType.GUI

    @staticmethod                         
    def setConfigMode( config_mode ):
        DV3DPipelineHelper._config_mode = config_mode

    @staticmethod                         
    def getConfigMode():
        return DV3DPipelineHelper._config_mode

    @staticmethod                         
    def getValidModuleIdList( ):
        module_id_list = []
        for pipeline in DV3DPipelineHelper.pipelineMap.values():
            for module in pipeline.module_list:
                module_id_list.append( module.id )
        return module_id_list
           
    @staticmethod                         
    def addAction( module, action_key, config_key, isActive=True ):
        actionList = DV3DPipelineHelper.actionMap.setdefault( action_key[1], [] )
        fn = module.configurableFunctions.get( action_key[1], None )
        actionList.append( ( module, config_key, fn ) )
        DV3DPipelineHelper.addConfigCommand( module, fn, config_key ) 
        if isActive:
            actions = DV3DPipelineHelper.actionMenu.actions() 
            for action in actions:
                if str(action.text()) == str(action_key[0]): return
            menuItem = DV3DPipelineHelper.actionMenu.addAction( action_key[0] )
            menuItem.connect ( menuItem, SIGNAL("triggered()"), lambda akey=action_key[1]: DV3DPipelineHelper.execAction( akey ) )
    
    @staticmethod
    def getConfigCmd( cfg_key ):   
        return DV3DPipelineHelper.cfg_cmds.get( cfg_key, None )

    @staticmethod
    def addConfigCommand( pmod, cmd, key = None ):
        if not key: key = cmd.key
        cmd_list = DV3DPipelineHelper.cfg_cmds.setdefault( key, [] )
        cmd_list.append( ( pmod, cmd ) )
    
    @staticmethod    
    def getPlotActivation( module ):
        return DV3DPipelineHelper.activationMap.get( module, False )

    @staticmethod    
    def removeModuleFromActivationMap( module ):
        if module in DV3DPipelineHelper.activationMap:
            del DV3DPipelineHelper.activationMap[module]
#            print "Removing Module %s (%d) from activation map" % ( module.__class__.__name__, module.moduleID )

    @staticmethod    
    def getActivePlotList( ):
        active_plots = []
        for module in DV3DPipelineHelper.activationMap.keys():
            if DV3DPipelineHelper.activationMap[ module ]:
                active_plots.append( module )
        return active_plots
 
    @staticmethod
    def setModulesActivation( modules, isActive, updateConfig=True ):
        for module in modules:
            DV3DPipelineHelper.activationMap[ module ] = isActive 
#            print " ** Set module activation: module[%d] -> %s (** persist parameters? **)" % ( module.moduleID, str(isActive) )
            if updateConfig and not isActive:
                config_fn = module.getCurrentConfigFunction()
                if config_fn and not config_fn.persisted:
                    module.finalizeParameter( config_fn.name )
                    config_fn.persisted = True
                    
    @staticmethod
    def getConfigCmdType( key ):                
        cmdRecList = DV3DPipelineHelper.cfg_cmds.get(key,[])
        for cmdRec in cmdRecList:
            cmd = cmdRec[1]
            if cmd: return cmd.type
        return 'untyped'
             
    @staticmethod
    def execAction( action_key ):
        from packages.vtDV3D.PersistentModule import PersistentVisualizationModule 
#        print " execAction: ", action_key
        currentActionList  =  DV3DPipelineHelper.actionMap[ action_key ]
        
        actionList = [] 
        configFunctionList = []
        validModuleIdList = ModuleStore.getModuleIDs() # DV3DPipelineHelper.getValidModuleIdList( )
        for ( module, key, fn ) in currentActionList:
            if module.moduleID in validModuleIdList:
                actionList.append( ( module, key, fn ) )
                if fn <> None: configFunctionList.append( fn )

#        DV3DPipelineHelper.actionMap[ action_key ] = actionList
        w = DV3DPipelineHelper.config_widget.init( configFunctionList )
                                         
        for ( module, key, f ) in actionList:
            module.processKeyEvent( key )

        if  ( key in DV3DPipelineHelper.cfg_cmds ) and ( DV3DPipelineHelper.getConfigCmdType( key ) in [ 'leveling', 'uvcdat-gui' ] ): 
            DV3DPipelineHelper.config_widget.startConfig( action_key, key )
        
        for ( module, key, f ) in actionList:
            DV3DPipelineHelper.activationMap[ module ] = True 
            DV3DPipelineHelper.config_widget.addActivePlot( module, f )
            
        if w: w.setVisible( True )

    @staticmethod
    def endInteraction():
        if DV3DPipelineHelper.config_widget:
            DV3DPipelineHelper.config_widget.endConfig()
     
    @staticmethod           
    def reset( ):
        if DV3DPipelineHelper.config_widget and DV3DPipelineHelper.config_widget.configWidget:
            ( interactionState, persisted ) = DV3DPipelineHelper.config_widget.configWidget.getInteractionState()
            if not persisted:
                DV3DPipelineHelper.config_widget.configWidget.clearInteractionState()
                for item in DV3DPipelineHelper.activationMap.items():
                    if item[1]: 
                        module =  item[0]          
                        module.finalizeParameter( interactionState, notifyHelper=False )
        DV3DPipelineHelper.actionMap = {}
        DV3DPipelineHelper.cfg_cmds = {}
     
    @staticmethod          
    def startNewMenu():
        DV3DPipelineHelper.actionMenu = QMenu()
        return DV3DPipelineHelper.actionMenu

#    @staticmethod
#    def build_plot_pipeline_action(controller, version, var_modules, plot_obj, row, col, template=None):
#        if controller is None:
#            controller = api.get_current_controller()
#            version = 0L
#        reg = get_module_registry()
#        ops = []
#
#        plot_module = controller.create_module_from_descriptor(plot_descriptor)
#        plot_functions =  [('graphicsMethodName', [plot_gm])]
#        if template is not None:
#            plot_functions.append(('template', [template]))
#        initial_values = desc.get_initial_values(plot_gm)
#        for attr in desc.gm_attributes:
#            plot_functions.append((attr,[getattr(initial_values,attr)]))
#            
#        functions = controller.create_functions(plot_module,plot_functions)
#        for f in functions:
#            plot_module.add_function(f)
#        if issubclass(var_modules[0].module_descriptor.module, CDMSVariable):
#            ops.append(('add', var_modules[0]))
#        ops.append(('add', plot_module)) 
#        
#        if issubclass(var_modules[0].module_descriptor.module, CDMSVariable):
#            conn = controller.create_connection(var_modules[0], 'self',
#                                                plot_module, 'variable')
#        else:
#            conn = controller.create_connection(var_modules[0], 'output_var',
#                                                plot_module, 'variable')
#        ops.append(('add', conn))
#        if len(var_modules) > 1:
#            if issubclass(var_modules[1].module_descriptor.module, CDMSVariable):
#                conn2 = controller.create_connection(var_modules[1], 'self',
#                                                     plot_module, 'variable2')
#                ops.append(('add', var_modules[1]))
#            else:
#                conn2 = controller.create_connection(var_modules[1], 'output_var',
#                                                     plot_module, 'variable')
#            ops.append(('add', conn2))
#             
#        cell_module = controller.create_module_from_descriptor(
#            reg.get_descriptor_by_name('gov.llnl.uvcdat.cdms', 'CDMSCell'))
#        cell_conn = controller.create_connection(plot_module, 'self',
#                                                         cell_module, 'plot')
#        loc_module = controller.create_module_from_descriptor(
#            reg.get_descriptor_by_name('edu.utah.sci.vistrails.spreadsheet', 
#                                       'CellLocation'))
#        functions = controller.create_functions(loc_module,
#            [('Row', [str(row+1)]), ('Column', [str(col+1)])])
#        for f in functions:
#            loc_module.add_function(f)
#        loc_conn = controller.create_connection(loc_module, 'self',
#                                                        cell_module, 'Location')
#        ops.extend([('add', cell_module),
#                    ('add', cell_conn),
#                    ('add', loc_module),
#                    ('add', loc_conn)])
#        action = core.db.action.create_action(ops)
#        controller.change_selected_version(version)
#        controller.add_new_action(action)
#        controller.perform_action(action)
#        return action

    @staticmethod
    def update_plot_pipeline_action(controller, version, var_modules, plot_objs, row, col, templates=[]):
        """update_plot_pipeline_action(controller: VistrailController,
                                      version: long,
                                      var_modules: [list of modules],
                                      plot_objs: [list of Plot objects],
                                      row: int,
                                      col: int) -> Action 
        
        This function will update the workflow and add it to the
        provenance. It will reuse the plot configurations that are already in 
        the pipeline. You should make sure to update the state of the controller
        so its current_version is version before adding the VisTrails action to 
        the provenance.
        row and col contain the position of the cell in the spreadsheet the 
        workflow should be displayed, but as we keep a single cell, we don't
        use those parameters.
         
        """ 
<<<<<<< HEAD
        raise UnimplementedException
=======
        raise UnimplementedException    #  Raise this exception to run the fallback code (rebuild from scratch) because the following code doesn't work. 
        
>>>>>>> 94d1a7c3
        controller.change_selected_version(version)
        vistrail_a = controller.vistrail
        version_a = version
        pipeline = controller.current_pipeline
        new_plots = []
        for pl in plot_objs:
            vistrail_b = pl.plot_vistrail
            version_b = pl.workflow_version
            if vistrail_b is not None and version_b > 0:
                if not DV3DPipelineHelper.are_workflows_compatible( vistrail_a, vistrail_b,  version_a, version_b ):
                    new_plots.append(pl) 
 
        aliases = {}
        for plot_obj in new_plots:
            cell_specs = []
            cell_addresses = []
            try:
                cell = plot_obj.cells[0] 
                location = cell.address_name if cell.address_name else 'location1'   # address_name defined using 'address_alias=...' in cell section of plot cfg file.
                cell_addr = "%s%s" % ( chr(ord('A') + col ), row+1)
                cell_specs.append( '%s!%s' % ( location, cell_addr ) )
                cell_addresses.append( cell_addr )
            except Exception, err:
                print>>sys.stderr, " Error producing cell specs: %s " % str( err )

            plot_obj.current_parent_version = version
            plot_obj.current_controller = controller
            DV3DPipelineHelper.add_additional_plot_to_pipeline( controller, version, plot_obj, cell_addresses )

    #        Disable File Reader, get Variable from UVCDAT
    #        plot_obj.addMergedAliases( aliases, controller.current_pipeline )
            action = DV3DPipelineHelper.addParameterChangesAction( controller.current_pipeline,  controller,  controller.vistrail, controller.current_version, aliases, iter(cell_specs) )        
    #        if action: controller.change_selected_version( action.id )   
            
            reader_1v_modules = PlotPipelineHelper.find_modules_by_type( controller.current_pipeline, [ CDMS_VolumeReader, CDMS_HoffmullerReader, CDMS_SliceReader ] )
            reader_3v_modules = PlotPipelineHelper.find_modules_by_type( controller.current_pipeline, [ CDMS_VectorReader ] )
            reader_modules = reader_1v_modules + reader_3v_modules
            iVarModule = 0
            ops = []           
            for module in reader_modules:
                nInputs = 1 if module in reader_1v_modules else 3
                for iInput in range( nInputs ):
                    if iInput < len( var_modules ):
                        try:
                            var_module = var_modules[ iVarModule ]
                            var_module_in_pipeline = PlotPipelineHelper.find_module_by_id( controller.current_pipeline, var_module.id )
                            if var_module_in_pipeline == None: 
                                ops.append( ( 'add', var_module ) )
                            inputPort = 'variable' if (iInput == 0) else "variable%d" % ( iInput + 1)
                            conn1 = controller.create_connection( var_module, 'self', module, inputPort )
                            ops.append( ( 'add', conn1 ) )
                            iVarModule = iVarModule+1
                        except Exception, err:
                            print>>sys.stderr, "Exception adding CDMSVariable input:", str( err)
                            break
                                           
            try:
                action = core.db.action.create_action(ops)
                controller.add_new_action(action)
                controller.perform_action(action)
            except Exception, err:
                print " Error connecting CDMSVariable to workflow: ", str(err)
                traceback.print_exc()
            
            sheetTabWidget = getSheetTabWidget()
            sheetName = sheetTabWidget.getSheetName() 
            for cell_address in cell_addresses: 
                for mid in controller.current_pipeline.modules:   
                    DV3DPipelineHelper.moduleMap[mid] = ( sheetName, cell_address )   
                    
     
    @staticmethod
    def add_additional_plot_to_pipeline( controller, version, plot, cell_addresses ):
        if controller is None: controller = api.get_current_controller()
        version = controller.current_version
        workflow = plot.workflow
        if not workflow: return
        pipeline = controller.current_pipeline
        cell_module = None
        reader_module = None
        for module in pipeline.module_list:
            pmod = module.module_descriptor.module
            if hasattr( pmod, "PersistentModuleClass" ) and issubclass( pmod.PersistentModuleClass, SpreadsheetCell ):
                cell_module = module
            elif issubclass( pmod, ( CDMS_VolumeReader, CDMS_HoffmullerReader, CDMS_SliceReader, CDMS_VectorReader ) ):
                reader_module = module
        ops = []
        added_modules = []
        for module in workflow.module_list:
            pmod = module.module_descriptor.module
            if issubclass( pmod.PersistentModuleClass, SpreadsheetCell ):
                connected_module_ids = workflow.get_inputPort_modules( module.id, 'volume' )
                for connected_module_id in connected_module_ids:
                    connected_module = workflow.modules[ connected_module_id ]
                    plot_module = controller.create_module_from_descriptor( connected_module.module_descriptor )
                    ops.append( ('add', plot_module) )
                    if reader_module:
                        conn0 = controller.create_connection( reader_module, 'volume', plot_module, 'volume' )
                        ops.append( ('add', conn0) )
                    else: print>>sys.stderr, " Warning: Can't find reader module in plot pipeline."
                    if cell_module:
                        conn1 = controller.create_connection( plot_module, 'volume', cell_module, 'volume' )
                        ops.append(('add', conn1))
                    else: print>>sys.stderr, " Warning: Can't find cell module in plot pipeline."
            elif issubclass( pmod, ( CDMS_VolumeReader, CDMS_HoffmullerReader, CDMS_SliceReader, CDMS_VectorReader ) ):
                pass # Check data type compatibility
            else:
                pass
                
        action2 = core.db.action.create_action(ops)
        controller.change_selected_version(version)
        controller.add_new_action(action2)
        controller.perform_action(action2)

        sheetTabWidget = getSheetTabWidget()
        sheetName = sheetTabWidget.getSheetName()        
        for cell_address in cell_addresses:
#            if len( pipeline.module_list ) == 0:
#                print "Attempt to add empty pipeline to %s " % ( str(( sheetName, cell_address )) )
#            else:
#                DV3DPipelineHelper.pipelineMap[ ( sheetName, cell_address ) ] = controller.current_pipeline           
            for mid in controller.current_pipeline.modules:
                module = ModuleStore.getModule( mid ) 
                if module: 
                    module.setCellLocation( sheetName, cell_address )   
                    DV3DPipelineHelper.moduleMap[mid] = ( sheetName, cell_address )

        return action2
    
    @staticmethod
    def get_project_controller():
        from gui.application import get_vistrails_application
        VistrailsApplication = get_vistrails_application()
        return VistrailsApplication.uvcdatWindow.current_controller
                                        
    @staticmethod
    def build_plot_pipeline_action(controller, version, var_modules, plot_objs, row, col):
#        project_controller =  DV3DPipelineHelper.get_project_controller()
#        current_cell = project_controller.sheet_map[sheetName][(row,col)]
        
#        from packages.uvcdat_cdms.init import CDMSVariableOperation 
#        ConfigurableFunction.clear()
        controller.change_selected_version(version)
#        print "[%d,%d] ~~~~~~~~~~~~~~~>> build_plot_pipeline_action, version=%d, controller.current_version=%d" % ( row, col, version, controller.current_version )
#        print " --> plot_modules = ",  str( controller.current_pipeline.modules.keys() )
#        print " --> var_modules = ",  str( [ var.id for var in var_modules ] )
        plots = list( plot_objs )
        #Considering that plot_objs has a single plot_obj
        plot_obj = plots.pop()
        action = None
        if len( plot_obj.cells ) > 0: 
            plot_obj.current_parent_version = version
            plot_obj.current_controller = controller
            aliases = {}
            for i in range(len(var_modules)):
                if issubclass( var_modules[i].module_descriptor.module, CDMSVariableOperation):
                    varname = PlotPipelineHelper.get_value_from_function( var_modules[i], 'varname' )
                    python_command = PlotPipelineHelper.get_value_from_function( var_modules[i], 'python_command' )
                    aliases[plot_obj.vars[i]] = varname
                    aliases[ "%s.cmd" % plot_obj.vars[i] ] = python_command
                else:
                    try:
                        filename = PlotPipelineHelper.get_value_from_function( var_modules[i], 'filename')
                        if filename is None:
                            filename = PlotPipelineHelper.get_value_from_function( var_modules[i], 'file')
                        if isinstance( filename, core.modules.basic_modules.File ):
                            filename = filename.name
                        url = PlotPipelineHelper.get_value_from_function( var_modules[i], 'url')            
                        varname = PlotPipelineHelper.get_value_from_function( var_modules[i], 'name')
                        file_varname = PlotPipelineHelper.get_value_from_function( var_modules[i], 'varNameInFile')
                        axes = PlotPipelineHelper.get_value_from_function( var_modules[i], 'axes')
                        aliases[ ".".join( [plot_obj.files[i],"url"] )  ] = url if url else ""
                        aliases[plot_obj.vars[i]] = varname
                        aliases[ "%s.file" % plot_obj.vars[i] ] = file_varname if file_varname else ""
                        if len(plot_obj.axes) > i:
                            aliases[plot_obj.axes[i]] = axes
                        aliases[plot_obj.files[i]] = filename
                    except Exception, err:
                        print>>sys.stderr,  "Error setting aliases: %s" % ( str(err) )
    
            #FIXME: this will always spread the cells in the same row
            cell_specs = []
            cell_addresses = []
            for j in range(plot_obj.cellnum):
                try:
                    cell = plot_obj.cells[j] 
                    location = cell.address_name if cell.address_name else 'location%d' % (j+1)   # address_name defined using 'address_alias=...' in cell section of plot cfg file.
                    cell_addr = "%s%s" % ( chr(ord('A') + col+j ), row+1)
                    cell_specs.append( '%s!%s' % ( location, cell_addr ) )
                    cell_addresses.append( cell_addr )
                except Exception, err:
                    print>>sys.stderr, " Error producing cell specs: %s " % str( err )
    #            aliases[ location ] = cell_spec
    #            cell_specs.append( 'location%d!%s' % ( j, cell_spec ) )
    #            
    #        for a,w in plot_obj.alias_widgets.iteritems():
    #            try:    aliases[a] = w.contents()
    #            except Exception, err: print>>sys.stderr, "Error updating alias %s:" % str( a ), str(err)
    
            if plot_obj.serializedConfigAlias and var_modules: aliases[ plot_obj.serializedConfigAlias ] = ';;;' + ( '|'.join( cell_specs ) )
            pip_str = core.db.io.serialize(plot_obj.workflow)
            controller.paste_modules_and_connections(pip_str, (0.0,0.0))
            
            for plot_obj in plots:
                plot_obj.current_parent_version = version
                plot_obj.current_controller = controller
                DV3DPipelineHelper.add_additional_plot_to_pipeline( controller, version, plot_obj, cell_addresses )
    
    #        Disable File Reader, get Variable from UVCDAT
    #        plot_obj.addMergedAliases( aliases, controller.current_pipeline )
            action = DV3DPipelineHelper.addParameterChangesAction( controller.current_pipeline,  controller,  controller.vistrail, controller.current_version, aliases, iter(cell_specs) )        
    #        if action: controller.change_selected_version( action.id )   
            
            reader_1v_modules = PlotPipelineHelper.find_modules_by_type( controller.current_pipeline, [ CDMS_VolumeReader, CDMS_HoffmullerReader, CDMS_SliceReader ] )
            reader_3v_modules = PlotPipelineHelper.find_modules_by_type( controller.current_pipeline, [ CDMS_VectorReader ] )
            reader_modules = reader_1v_modules + reader_3v_modules
            iVarModule = 0
            ops = []           
            for module in reader_modules:
                nInputs = 1 if module in reader_1v_modules else 3
                for iInput in range( nInputs ):
                    if iInput < len( var_modules ):
                        try:
                            var_module = var_modules[ iVarModule ]
                            var_module_in_pipeline = PlotPipelineHelper.find_module_by_id( controller.current_pipeline, var_module.id )
                            if var_module_in_pipeline == None: 
                                ops.append( ( 'add', var_module ) )
                            inputPort = 'variable' if (iInput == 0) else "variable%d" % ( iInput + 1)
                            conn1 = controller.create_connection( var_module, 'self', module, inputPort )
                            ops.append( ( 'add', conn1 ) )
                            iVarModule = iVarModule+1
                        except Exception, err:
                            print>>sys.stderr, "Exception adding CDMSVariable input:", str( err)
                            break
                                           
            try:
                action = core.db.action.create_action(ops)
                controller.add_new_action(action)
                controller.perform_action(action)
            except Exception, err:
                print " Error connecting CDMSVariable to workflow: ", str(err)
                traceback.print_exc()
            
            sheetTabWidget = getSheetTabWidget()
            sheetName = sheetTabWidget.getSheetName() 
            for cell_address in cell_addresses: 
                for mid in controller.current_pipeline.modules:   
                    DV3DPipelineHelper.moduleMap[mid] = ( sheetName, cell_address )       
#            pipeline =  controller.current_pipeline        
#            for cell_address in cell_addresses:
#                if len( pipeline.module_list ) == 0:
#                    print "Attempt to add empty pipeline to %s " % ( str(( sheetName, cell_address )) )
#                else:
#                    DV3DPipelineHelper.pipelineMap[ ( sheetName, cell_address ) ] = controller.current_pipeline                   
        return action

    @staticmethod
    def getPipeline( cell_address, sheetName = None ):
        if sheetName == None:    
            sheetTabWidget = getSheetTabWidget()
            sheetName = sheetTabWidget.getSheetName() 
        pipeline = None
        proj_controller = api.get_current_project_controller()
        controller =  proj_controller.vt_controller
        cell_coords = get_coords_from_cell_address( cell_address[1], cell_address[0] ) if isStr( cell_address ) else cell_address
        try:
            cell = proj_controller.sheet_map[ sheetName ][ ( cell_coords[1], cell_coords[0] ) ]
            current_version = cell.current_parent_version 
            controller.change_selected_version( current_version )
            pipeline = controller.vistrail.getPipeline( current_version )  
        except KeyError:
            print "Can't find sheet: ", sheetName
        return pipeline       

    @staticmethod
    def getCellAddress( pipeline ):
        proj_controller = api.get_current_project_controller()
        controller =  proj_controller.vt_controller 
        for sheet_item in proj_controller.sheet_map.items(): 
            sheetName = sheet_item[0]
            cellMap = sheet_item[1]
            for cell_item in cellMap.items():
                cell_address = cell_item[0]
                cell = cell_item[1]
                current_version = cell.current_parent_version 
                controller.change_selected_version( current_version )
                cell_pipeline = controller.vistrail.getPipeline( current_version )  
                if cell_pipeline == pipeline: return( sheetName, ( cell_address[1], cell_address[0] ) )
        return ( None, None ) 

    @staticmethod
    def getCellCoordinates( mid ):
        ( sheetName, cell_addr ) = DV3DPipelineHelper.moduleMap.get( mid, ( None, None ) )
        coords = ( int( cell_addr[1] ) - 1, ord(cell_addr[0])-ord('A') ) if cell_addr else None
        if sheetName == None:
            sheetTabWidget = getSheetTabWidget()
            sheetName = sheetTabWidget.getSheetName()          
        return ( sheetName, coords )

#        for item in  DV3DPipelineHelper.pipelineMap.items():
#            if mid in item[1].modules: return item[0]
#        sheetTabWidget = getSheetTabWidget()
#        sheetName = sheetTabWidget.getSheetName()          
#        return ( sheetName, None )

    @staticmethod
    def addParameterChangesAction( pipeline, controller, vistrail, parent_version, aliases, cell_spec_iter ):
        param_changes = []
        newid = parent_version
#        print "addParameterChangesAction()"
#        print "Aliases: %s " % str( aliases )
#        print "Pipeline Aliases: %s " % str( pipeline.aliases )
        aliasList = aliases.iteritems()
        for k,value in aliasList:
            alias = pipeline.aliases.get(k,None) # alias = (type, oId, parentType, parentId, mId)
            if alias:
                module = pipeline.modules[alias[4]]
                function = module.function_idx[alias[3]]
                old_param = function.parameter_idx[alias[1]]
                #print alias, module, function, old_param
                if old_param.strValue != value:
                    new_param = controller.create_updated_parameter(old_param, value)
                    if new_param is not None:
                        op = ('change', old_param, new_param, function.vtType, function.real_id)
                        param_changes.append(op)
#                        print "Added parameter change for alias=%s, value=%s" % ( k, value  )
                    else:
                        print>>sys.stderr, "CDAT Package: Change parameter %s was not generated"%(k)
                 
        cell_modules = PlotPipelineHelper.find_modules_by_type( pipeline, [ MapCell3D, CloudCell3D ] )
        for module in cell_modules:
            op = DV3DPipelineHelper.get_parameter_change_op( controller, module, 'title', 0, '' )
            if op: param_changes.append(op)
            cell_loc = cell_spec_iter.next()
            op = DV3DPipelineHelper.get_parameter_change_op( controller, module, 'cell_location', 0, cell_loc )
            if op: param_changes.append(op)
            
        action = None
        if len(param_changes) > 0:
            action = core.db.action.create_action(param_changes)
            controller.change_selected_version(parent_version)
            controller.add_new_action(action)
            controller.perform_action(action)
        return action

    @staticmethod    
    def get_parameter_change_op( controller, module, function_name, parameter_index, new_value ):
        op = None
        function = None
        for fn in module.functions:
            if fn.name == function_name:
                function = fn
                break
        if function:
            old_param = function.parameters[ parameter_index ]
            new_param = controller.create_updated_parameter( old_param, new_value )
            if new_param is not None:
                op = ('change', old_param, new_param, function.vtType, function.real_id )
        return op

    
    @staticmethod
    def copy_pipeline_to_other_location(pipeline, controller, sheetName, row, col, 
                                        plot_type, cell):
        #for now this helper will copy the workflow and change the location
        #based on the alias dictionary
        from core.uvcdat.plotmanager import get_plot_manager
        pip_str = core.db.io.serialize(pipeline)
        controller.change_selected_version(cell.current_parent_version)
        modules = controller.paste_modules_and_connections(pip_str, (0.0,0.0))
        cell.current_parent_version = controller.current_version
        pipeline = controller.current_pipeline
        
        plot_obj = get_plot_manager().get_plot_by_vistrail_version(plot_type, 
                                                                   controller.vistrail,
                                                                   controller.current_version)
        plot_obj.current_parent_version = cell.current_parent_version
        plot_obj.current_controller = controller
        cell.plots = [plot_obj]
        
        aliases = {}
        for a in pipeline.aliases:
            aliases[a] = pipeline.get_alias_str_value(a)
        
        if (plot_obj.serializedConfigAlias and 
            plot_obj.serializedConfigAlias in aliases):
            plot_obj.unserializeAliases(aliases)
            
        #FIXME: this will always spread the cells in the same row
        for j in range(plot_obj.cellnum):
            if plot_obj.cells[j].row_name and plot_obj.cells[j].col_name:
                aliases[plot_obj.cells[j].row_name] = str(row+1)
                aliases[plot_obj.cells[j].col_name] = str(col+1+j)
            elif plot_obj.cells[j].address_name:
                aliases[plot_obj.cells[j].address_name] = "%s%s"%(chr(ord('A') + col+j),
                                                                  row+1)
        
        actions = plot_obj.applyChanges(aliases)
        
        #this will update the variables
        for i in range(plot_obj.varnum):
            cell.add_variable(aliases[plot_obj.vars[i]])
            
        #get the most recent action that is not None
        if len(actions) > 0:
            action = actions.pop()
            while action == None and len(actions) > 0:
                action = actions.pop()
            if action is not None:
                cell.current_parent_version = action.id
                return action
        return None
    
    @staticmethod
    def load_pipeline_in_location(pipeline, controller, sheetName, row, col, 
                                        plot_type, cell):
        #for now this helper will change the location in place
        #based on the alias dictionary

        var_modules = DV3DPipelineHelper.find_modules_by_type(pipeline, 
                                                              [CDMSVariable,
                                                               CDMSVariableOperation])
        
        # This assumes that the pipelines will be different except for variable 
        # modules
        controller.change_selected_version(cell.current_parent_version)
        plot_obj = DV3DPipelineHelper.get_plot_by_vistrail_version(plot_type, 
                                                                   controller.vistrail, 
                                                                   controller.current_version)
        if plot_obj is not None:
            plot_obj.current_parent_version = cell.current_parent_version
            plot_obj.current_controller = controller
            cell.plots = [plot_obj]
            #FIXME: this will always spread the cells in the same row
            cell_specs = []
            cell_addresses = []
            for j in range(plot_obj.cellnum):
                ccell = plot_obj.cells[j] 
                location = ccell.address_name if ccell.address_name else 'location%d' % (j+1)   # address_name defined using 'address_alias=...' in cell section of plot cfg file.
                cell_spec = "%s%s" % ( chr(ord('A') + col+j ), row+1)
                cell_specs.append( '%s!%s' % ( location, cell_spec ) )
                cell_addresses.append( cell_spec )

            sheetTabWidget = getSheetTabWidget()
            sheetName = sheetTabWidget.getSheetName()                  
            for cell_address in cell_addresses:
                for mid in pipeline.modules:   
                    DV3DPipelineHelper.moduleMap[mid] = ( sheetName, cell_address )
            
            # Update project controller cell information    
            #cell.variables = []
            #FIXME: this doesn't work as expected... DV3D should provide a way 
            #to find the variables connected to a plot module so that only the
            # operation or variable connected is added.
            for plot in cell.plots:
                plot.variables = []
            for var in var_modules:
                cell.add_variable(DV3DPipelineHelper.get_variable_name_from_module(var))
        else:
            print "Error: Could not find DV3D plot type based on the pipeline"
            print "Visualizations can't be loaded."            

    
    @staticmethod
    def build_python_script_from_pipeline(controller, version, plot_objs=[]):
        from api import load_workflow_as_function
        text = "from api import load_workflow_as_function\n"
        if len(plot_objs) > 0:
            text += "proj_file = '%s'\n"%controller.get_locator().name
            text += "vis_id = %s\n"%version
            text += "vis = load_workflow_as_function(proj_file, vis_id)\n"
            vis = load_workflow_as_function(controller.get_locator().name, version)
            doc = vis.__doc__
            lines = doc.split("\n")
            for line in lines:
                text += "# %s\n"%line                 
            return text
            
    @staticmethod
    def are_workflows_compatible(vistrail_a, vistrail_b, version_a, version_b):
        #FIXME:
        # This assumes that the workflows will be different by at most variable
        # modules added to the pipeline. If modules can be deleted from original
        # vistrails, then this function needs to be updated.
        diff_versions = ((vistrail_a, version_a), (vistrail_b, version_b))
        diff = core.db.io.get_workflow_diff(*diff_versions)
        (p1, p2, v1Andv2, heuristicMatch, v1Only, v2Only, paramChanged) = diff
        if len(v1Only) == 0 and len(v2Only)==0:
            return True
        elif len(v2Only) == 0 and len(v1Only) > 0:
            moduletypes =  (CDMSVariable, CDMSVariableOperation)
            invalid = []
            for mid in v1Only:
                module = p1.modules[mid]
                desc = module.module_descriptor
                if not issubclass(desc.module, moduletypes):
                    invalid.append(module)
            if len(invalid) == 0:
                return True
        return False

    @staticmethod
    def getActiveCells():
        sheetTabWidget = getSheetTabWidget()
        selected_cells = sheetTabWidget.getSelectedLocations() 
        return selected_cells

    @staticmethod
    def getActiveIrens():
        from packages.vtDV3D.PersistentModule import PersistentVisualizationModule
        irens = []
        for cell in DV3DPipelineHelper.getActiveCells():
            cell_spec = "%s%s" % ( chr(ord('A') + cell[1] ), cell[0]+1 )
            iren = PersistentVisualizationModule.renderMap.get( cell_spec, None )
            irens.append( iren )
        return irens

    @staticmethod
    def getActiveRenWinIds():
        rwins = []
        for iren in DV3DPipelineHelper.getActiveIrens():
            rw = iren.GetRenderWindow() if iren else None
            if rw: rwins.append( id(rw) )
        return rwins
    
    @staticmethod
    def show_configuration_widget( controller, version, plot_objs=[ None ] ):
        from packages.uvcdat_cdms.pipeline_helper import CDMSPipelineHelper, CDMSPlotWidget
        current_controller = api.get_current_controller()
        pipeline = controller.vt_controller.vistrail.getPipeline(version) 
#        print '-'*50      
#        print 'New Configuration panel: version=%d, current_version=%d, pid=%d, modules=%s' % ( version, current_controller.current_version, pipeline.db_id, [ mid for mid in pipeline.modules ] )    
#        print '-'*50      
        pmods = set()
        DV3DPipelineHelper.reset()
        menu = DV3DPipelineHelper.startNewMenu()
        configFuncs = ConfigurableFunction.getActiveFunctionList( ) # DV3DPipelineHelper.getActiveIrens() )
        active_renwin_ids = DV3DPipelineHelper.getActiveRenWinIds()
        for configFunc in configFuncs:
            if configFunc.isValid():
                action_key = ( str( configFunc.label ), str( configFunc.name ) )
                config_key = configFunc.key 
                pmod = configFunc.module
                if pmod.renderer:
                    isActive = ( id( pmod.renderer.GetRenderWindow() ) in active_renwin_ids ) 
                    DV3DPipelineHelper.addAction( pmod, action_key, config_key, isActive ) 
                    pmods.add(pmod)
                    
#        for module in pipeline.module_list:
#            pmod = ModuleStore.getModule(  module.id ) 
#            if pmod:
#                pmods.add(pmod)
#                configFuncs = pmod.configurableFunctions.values()
#                for configFunc in configFuncs:
#                    action_key = str( configFunc.label )
#                    config_key = configFunc.key               
#                    DV3DPipelineHelper.addAction( pmod, action_key, config_key ) 
                    
        menu1 = DV3DPipelineHelper.startNewMenu() 
        for pmod in pmods:
            DV3DPipelineHelper.addAction( pmod, [ 'Help', 'help' ], 'h' )
            DV3DPipelineHelper.addAction( pmod, [ 'Show Colorbar', 'colorbar' ], 'l' )
            DV3DPipelineHelper.addAction( pmod, [ 'Reset', 'reset' ], 'r' )
        
        DV3DPipelineHelper.config_widget = DV3DConfigControlPanel( menu, menu1, controller, version, plot_objs[0] )
        for pmod in pmods:
            cmdList = pmod.getConfigFunctions( [ 'leveling', 'uvcdat-gui' ] )
            for cmd in cmdList:
                DV3DPipelineHelper.addConfigCommand( pmod, cmd )
            pmod.resetNavigation()
        return DV3DPipelineHelper.config_widget

    @staticmethod
    def getGuiKernel( ):
        return DV3DPipelineHelper.config_widget.configWidget if DV3DPipelineHelper.config_widget else None
    
    @staticmethod
    def isEligibleFunction( configFn ):
        return DV3DPipelineHelper.config_widget.isEligibleCommand( configFn )
         
    @staticmethod
    def get_plot_by_vistrail_version(plot_type, vistrail, version):
        from core.uvcdat.plotmanager import get_plot_manager
        plots = get_plot_manager()._plot_list[plot_type]
        vistrail_a = vistrail
        version_a = version
        if vistrail_a is None or version_a <=0:
            return None
        pipeline = vistrail.getPipeline(version)
        for pl in plots.itervalues():
            vistrail_b = pl.plot_vistrail
            version_b = pl.workflow_version
            if vistrail_b is not None and version_b > 0:
                if (DV3DPipelineHelper.are_workflows_compatible(vistrail_a, vistrail_b, 
                                                                version_a, version_b) and
                    len(pipeline.aliases) == len(pl.workflow.aliases)):
                    return pl
        return None
    
    @staticmethod
    def get_variable_name_from_module(module):
        desc = module.module_descriptor.module
        if issubclass(desc, CDMSVariable):
            result = DV3DPipelineHelper.get_value_from_function(module, "name")
        elif issubclass(desc, CDMSVariableOperation):
            result = DV3DPipelineHelper.get_value_from_function(module, "varname")
        else:
            result = None
        return result<|MERGE_RESOLUTION|>--- conflicted
+++ resolved
@@ -886,12 +886,9 @@
         use those parameters.
          
         """ 
-<<<<<<< HEAD
-        raise UnimplementedException
-=======
+
         raise UnimplementedException    #  Raise this exception to run the fallback code (rebuild from scratch) because the following code doesn't work. 
         
->>>>>>> 94d1a7c3
         controller.change_selected_version(version)
         vistrail_a = controller.vistrail
         version_a = version
