'''

PlotPipelineHelper:
Created on Nov 30, 2011
@author: emanuele

DV3DPipelineHelper:
Created on Feb 29, 2012
@author: tpmaxwel

'''

import core.db.io, sys, traceback, api
import core.modules.basic_modules
from core.uvcdat.plot_pipeline_helper import PlotPipelineHelper
from packages.vtDV3D.CDMS_VariableReaders import CDMS_VolumeReader, CDMS_HoffmullerReader, CDMS_SliceReader, CDMS_VectorReader
from packages.spreadsheet.basic_widgets import SpreadsheetCell, CellLocation
from packages.vtDV3D.DV3DCell import MapCell3D, CloudCell3D
from packages.vtDV3D import ModuleStore
from packages.vtDV3D.InteractiveConfiguration import *
from packages.uvcdat_cdms.init import CDMSVariableOperation, CDMSVariable 
from packages.vtDV3D.vtUtilities import *
from core.uvcdat.plot_registry import get_plot_registry
from core.modules.module_registry import get_module_registry
from core.utils import UnimplementedException
from PyQt4.QtCore import *
from PyQt4.QtGui import *
from packages.vtDV3D import HyperwallManager

class LevelingType:
    GUI = 0
    LEVELING = 1
    NONE = 2

def getFormattedQString( value ):
    val = float( value )
    if val > 99999 or val < 0.001:  sval = "%.2g" % val
    if val > 1:                     sval = "%.2f" % val
    else:                           sval = "%.4f" % val
    return QString( sval )


class PlotListItem( QListWidgetItem ):

    def __init__( self, label, module, parent=None):
        QListWidgetItem.__init__(self, label, parent)
        self.modules = [ module ]
        
    def addModule( self, module ):
        self.modules.append( module )
        

class DV3DParameterSliderWidget(QWidget):
    
    def __init__( self, label, parent=None):
        QWidget.__init__(self,parent)
        self.range = [ 0.0, 1.0 ]
        
        main_layout = QVBoxLayout()  
        
        label_layout = QHBoxLayout()                     
        self.label = QLabel( label, self )
        self.label.setAlignment( Qt.AlignLeft )
        self.label.setFont( QFont( "Arial", 12 ) )
        label_layout.addWidget( self.label )
        label_layout.addStretch()
        main_layout.addLayout( label_layout )
        
        data_layout = QHBoxLayout()
        self.slider = QSlider(Qt.Horizontal, self)
        self.slider.setRange( 0, 100 )
        data_layout.addWidget(self.slider)
        data_layout.addStrut(2)
        self.textbox = QLineEdit(self)
        data_layout.addWidget( self.textbox )  
        main_layout.addLayout( data_layout )
              
        self.setLayout(main_layout)
        
    def setLabel( self, text ):
        self.label.setText( text )
        
    def setDisplayValue( self, fval ):
        qsval = getFormattedQString( fval ) 
        self.textbox.setText( qsval )
        
    def setRange( self, fmin, fmax ):
#        print " Parameter Slider Widget: set Range= %s " % str( (fmin, fmax) )
        if fmin >= fmax:
            if fmax > 0.0: fmin = fmax * 0.99
            else: fmax = 1.0
        self.range = [ fmin, fmax ]

    def setValue( self, value ):
        sliderVal = int( 100 * ( value-self.range[0] ) / ( self.range[1]-self.range[0] ) ) 
        self.slider.setValue( sliderVal )
        qsval = getFormattedQString( value ) 
        self.textbox.setText( qsval  )

    def enable(self, enabled ): 
        self.setVisible( enabled )

class DV3DParameterLabelWidget(QWidget):
    
    def __init__( self, label, parent=None):
        QWidget.__init__(self,parent)
        self.range = [ 0.0, 1.0, 1.0 ]
        
        main_layout = QVBoxLayout()  
        
        data_layout = QHBoxLayout()                     
        self.label = QLabel( label, self )
        self.label.setAlignment( Qt.AlignLeft )
        self.label.setFont( QFont( "Arial", 12 ) )
        data_layout.addWidget( self.label )        
        data_layout.addStrut(2)
        self.textbox = QLineEdit(self)
        data_layout.addWidget( self.textbox )  
        main_layout.addLayout( data_layout )
              
        self.setLayout(main_layout)
        
    def setLabel( self, text ):
        self.label.setText( text )
        
    def setDisplayValue( self, fval ):
        qsval = getFormattedQString( fval ) 
        self.textbox.setText( qsval )
        
    def setRange( self, fmin, fmax ):
        self.range = [ fmin, fmax, (fmax-fmin) ]

    def setValue( self, value ):
        qsval = getFormattedQString( value ) 
        self.textbox.setText( qsval  )

    def enable(self, enabled ): 
        self.setVisible( enabled )

class DV3DRangeConfigTab(QWidget):
    MIN_SLIDER = 0
    MAX_SLIDER = 1
    
    def __init__( self, controller, parent=None):
        QWidget.__init__( self, parent )
        gui_layout = QVBoxLayout()         
        self.cfg_action_label = QLabel("Configuration:")
        self.cfg_action_label.setFont( QFont( "Arial", 14, QFont.Bold ) )
        gui_layout.addWidget( self.cfg_action_label )
        self.controller = controller
        
        self.rangeMinEditor = DV3DParameterSliderWidget( 'Range Min:', self )
        self.rangeMaxEditor = DV3DParameterSliderWidget( 'Range Max:', self )
        self.connect( self.rangeMinEditor.slider, SIGNAL("sliderMoved(int)"), lambda ival: self.controller.sliderValueChanged(self.MIN_SLIDER,ival) ) 
        self.connect( self.rangeMaxEditor.slider, SIGNAL("sliderMoved(int)"), lambda ival: self.controller.sliderValueChanged(self.MAX_SLIDER,ival) ) 
        self.connect( self.rangeMinEditor.textbox, SIGNAL("returnPressed()"),  lambda: self.controller.processTextValueEntry(self.MIN_SLIDER) ) 
        self.connect( self.rangeMaxEditor.textbox, SIGNAL("returnPressed()"),  lambda: self.controller.processTextValueEntry(self.MAX_SLIDER) ) 
        self.sliders = [ self.rangeMinEditor, self.rangeMaxEditor ]
               
        gui_layout.addWidget( self.rangeMinEditor )
        gui_layout.addWidget( self.rangeMaxEditor )
        self.rangeMinEditor.setValue( 0.5 )
        self.rangeMaxEditor.setValue( 0.5 )
        
        button_layout = QHBoxLayout() 
        revert_button = QPushButton("Revert", self)
        save_button = QPushButton("Save", self)
        button_layout.addWidget( revert_button )
        button_layout.addWidget( save_button )
        revert_button.setSizePolicy( QSizePolicy.Expanding, QSizePolicy.Minimum  )
        save_button.setSizePolicy( QSizePolicy.Expanding, QSizePolicy.Minimum  )
        self.connect( revert_button, SIGNAL("clicked()"), lambda: self.revertConfig() ) 
        self.connect( save_button, SIGNAL("clicked()"), lambda: self.finalizeConfig() ) 
        
        gui_layout.addLayout( button_layout )
        gui_layout.addStretch()  
        self.setLayout(gui_layout) 
        
    def finalizeConfig(self):
        self.controller.finalizeConfig()

    def revertConfig(self):
        self.controller.revertConfig()

    def enable(self, minEnabled, maxEnabled ): 
        self.rangeMinEditor.enable( minEnabled )
        self.rangeMinEditor.setLabel( 'Value: ' if not maxEnabled else 'Range Min: ' )
        self.rangeMaxEditor.enable( maxEnabled )
        self.rangeMaxEditor.setLabel( 'Value: ' if not minEnabled else 'Range Max: ' )

    def setTitle(self, title ):
        self.cfg_action_label.setText( title )

    def setDataValue(self, parm_range, range_bounds ):
        for iSlider in range(2):
            dval = parm_range[iSlider]
            slider = self.sliders[iSlider]
            slider.setDisplayValue( dval )   
            slider.setRange( range_bounds[0], range_bounds[1] )       
            slider.setValue( dval ) 
            
    def processTextValueEntry( self, iSlider ):
        slider = self.sliders[iSlider]
        textbox = slider.textbox
        fval = float( textbox.text() )            
        slider.setValue( fval ) 
        return fval

    def setDisplayValue( self, fval, iSlider ):
        self.sliders[iSlider].setDisplayValue( fval )

class DV3DRangeDisplayTab(QWidget):
    MIN_SLIDER = 0
    MAX_SLIDER = 1
    
    def __init__( self, controller, parent=None):
        QWidget.__init__( self, parent )
        gui_layout = QVBoxLayout()         
        self.cfg_action_label = QLabel("Configuration:")
        self.cfg_action_label.setFont( QFont( "Arial", 14, QFont.Bold ) )
        gui_layout.addWidget( self.cfg_action_label )
        self.controller = controller
        
        self.rangeMinEditor = DV3DParameterLabelWidget( 'Range Min:', self )
        self.rangeMaxEditor = DV3DParameterLabelWidget( 'Range Max:', self )
        self.connect( self.rangeMinEditor.textbox, SIGNAL("returnPressed()"),  lambda: self.controller.processTextValueEntry(self.MIN_SLIDER) ) 
        self.connect( self.rangeMaxEditor.textbox, SIGNAL("returnPressed()"),  lambda: self.controller.processTextValueEntry(self.MAX_SLIDER) ) 
        self.widgets = [ self.rangeMinEditor, self.rangeMaxEditor ]
               
        gui_layout.addWidget( self.rangeMinEditor )
        gui_layout.addWidget( self.rangeMaxEditor )
        self.rangeMinEditor.setValue( 0.5 )
        self.rangeMaxEditor.setValue( 0.5 )
        
        gui_layout.addStretch()  
        self.setLayout(gui_layout) 

    def enable(self, minEnabled, maxEnabled ): 
        self.rangeMinEditor.enable( minEnabled )
        self.rangeMinEditor.setLabel( 'Value: ' if not maxEnabled else 'Range Min: ' )
        self.rangeMaxEditor.enable( maxEnabled )
        self.rangeMaxEditor.setLabel( 'Value: ' if not minEnabled else 'Range Max: ' )

    def setTitle(self, title ):
        self.cfg_action_label.setText( title )
 
    def setDataValue(self, parm_range, range_bounds ):
        for iWidget in range(2):
            dval = parm_range[iWidget]
            widget = self.widgets[iWidget]
            widget.setDisplayValue( dval )   
            widget.setRange( range_bounds[0], range_bounds[1] )       
            widget.setValue( dval ) 

    def processTextValueEntry( self, iWidget ):
        widget = self.sliders[iWidget]
        textbox = widget.textbox
        fval = float( textbox.text() )            
        widget.setValue( fval ) 
        return fval

    def setDisplayValue( self, fval, iWidget ):
        self.widgets[iWidget].setDisplayValue( fval )
                                        
class DV3DRangeConfigWidget(QFrame):
    
    def __init__( self, parent=None):
        QFrame.__init__( self, parent )
        self.active_cfg_cmd = None
#        print ' ----------------------------------------- create new widget: %x ----------------------------------------- ----------------------------------------- ----------------------------------------- ' % id( self )
#        self.setStyleSheet("QWidget#RangeConfigWidget { border-style: outset; border-width: 2px; border-color: blue; }" )
        self.setFrameStyle( QFrame.StyledPanel | QFrame.Raised )
        self.setLineWidth(2)
        self.setObjectName('RangeConfigWidget') 
        self.initialRange = [ 0, 0, 0 ]
        self.initialize()
        main_layout = QVBoxLayout()         
       
        self.tabView = QTabWidget()
        self.tabView.setContentsMargins(0, 0, 0, 0)
        main_layout.addWidget(self.tabView)
        
        self.guiWidget = DV3DRangeConfigTab( self )
        self.tabView.insertTab( LevelingType.GUI, self.guiWidget, "GUI")
        self.levelingConfigWidget = DV3DRangeDisplayTab(self)
        self.tabView.insertTab( LevelingType.LEVELING, self.levelingConfigWidget, "Leveling" )
        self.tabView.setCurrentIndex( DV3DPipelineHelper.getConfigMode() )
        self.tabView.currentChanged.connect(self.switchTab)
          
        self.setLayout(main_layout)
        self.disable()

    def clearInteractionState( self ):
        if self.active_cfg_cmd:
            self.active_cfg_cmd.persisted = True
        
    def getConfigTab(self): 
        if DV3DPipelineHelper.isGuiConfigMode(): return self.guiWidget
        if DV3DPipelineHelper.isLevelingConfigMode(): return self.levelingConfigWidget
        return None

    @pyqtSlot(int)    
    def switchTab( self, index ):
        DV3DPipelineHelper.setConfigMode( index )
        print "Setting config_mode = %d" % index
        self.updateSliderValues()
        if DV3DPipelineHelper.isLevelingConfigMode():  
            self.active_cfg_cmd.postInstructions( "Left-click, mouse-move, left-click in this cell." )

    def setTab( self, index ):
        DV3DPipelineHelper.setConfigMode( index )
        self.tabView.setCurrentIndex( index )
        
    def __del__(self):
        self.deactivate_current_command()
        QFrame.__del__(self)
        
    def initialize(self):
        self.active_cfg_cmd = None
        self.active_modules = set()

    def getInteractionState( self ):   
        return ( self.active_cfg_cmd.name, self.active_cfg_cmd.persisted ) if self.active_cfg_cmd else ( "None", True )     
        
    def processTextValueEntry( self, iSlider ):
        if self.active_cfg_cmd:
            fval = self.getConfigTab().processTextValueEntry( iSlider )
            parm_range = list( self.active_cfg_cmd.range ) 
            parm_range[ iSlider ] = fval
            self.active_cfg_cmd.broadcastLevelingData( parm_range,  active_modules = DV3DPipelineHelper.getActivePlotList() ) 
            if len( self.active_modules ):            
                for module in self.active_modules: 
                    if DV3DPipelineHelper.getPlotActivation( module ): module.render()
                HyperwallManager.getInstance().processGuiCommand( [ "pipelineHelper", 'text-%d' % iSlider, fval ]  )
        
        
    def sliderValueChanged( self, iSlider, iValue = None ):
        if self.active_cfg_cmd:
            rbnds = self.active_cfg_cmd.range_bounds
            parm_range = list( self.active_cfg_cmd.range )
            fval = rbnds[0] + (rbnds[1]-rbnds[0]) * ( iValue / 100.0 )
            parm_range[ iSlider ] = fval
            self.getConfigTab().setDisplayValue( fval, iSlider )
#            print " sliderValueChanged[%d], bounds=%s, range=%s, fval=%f" % ( self.active_cfg_cmd.module.moduleID, str(rbnds), str(parm_range), fval )
            self.active_cfg_cmd.broadcastLevelingData( parm_range, active_modules = DV3DPipelineHelper.getActivePlotList( )  ) 
            if len( self.active_modules ):            
                for module in self.active_modules:
                    if DV3DPipelineHelper.getPlotActivation( module ): module.render()
                HyperwallManager.getInstance().processGuiCommand( [ "pipelineHelper", 'slider-%d' % iSlider, fval ]  )
        
    def updateSliderValues( self, initialize=False ): 
        if self.active_cfg_cmd and hasattr( self.active_cfg_cmd, 'range' ):
#            print ' update Slider Values, widget = %x ' % id( self )
            try:
                self.active_cfg_cmd.updateWindow()
                rbnds = self.active_cfg_cmd.range_bounds
                parm_range = list( self.active_cfg_cmd.range )
    #            print " Update Slider Values-> range: %s, bounds: %s " % ( str(parm_range), str(rbnds) )
                self.getConfigTab().setDataValue( parm_range, rbnds )
                if initialize: self.initialRange = parm_range[0:2]
            except Exception, err:
                print>>sys.stderr, " Error in updateSliderValues: %s " % str(err)
                
    def updateRange(self, min, max ): 
        pass     
     
    def enable(self): 
        self.setVisible(True)
        maxEnabled = self.active_cfg_cmd and self.active_cfg_cmd.activeBound in [ 'both', 'max' ]
        minEnabled = self.active_cfg_cmd and self.active_cfg_cmd.activeBound in [ 'both', 'min' ]
        self.getConfigTab().enable( minEnabled, maxEnabled )


    def disable(self): 
        self.setVisible(False)
        self.deactivate_current_command()
        
    def isEligibleCommand( self, cmd ):
        return (self.active_cfg_cmd == None) or ( cmd == self.active_cfg_cmd )
       
    def deactivate_current_command(self):
        if self.active_cfg_cmd:
            self.active_cfg_cmd.updateWindow()
            self.disconnect( self.active_cfg_cmd, SIGNAL('updateLeveling()'), self.updateSliderValues )
            self.active_cfg_cmd = None
          
    def startConfig(self, qs_action_key, qs_cfg_key ):
        cfg_key = str(qs_cfg_key)
        action_key = str(qs_action_key)
        self.getConfigTab().setTitle( action_key )
        self.active_modules = set()
        try:
            cmd_list = DV3DPipelineHelper.getConfigCmd ( cfg_key )
            if cmd_list:
                self.deactivate_current_command()
                active_renwin_ids = DV3DPipelineHelper.getActiveRenWinIds()
                for cmd_entry in cmd_list:
                    module = cmd_entry[0]
                    cfg_cmd = cmd_entry[1] 
                    self.active_modules.add( module )
                    if ( self.active_cfg_cmd == None ) or ( module.GetRenWinID() in active_renwin_ids ):
                        self.active_cfg_cmd = cfg_cmd
                self.updateSliderValues(True)
                if self.active_cfg_cmd:
                    self.connect( self.active_cfg_cmd, SIGNAL('updateLeveling()'), self.updateSliderValues ) 
                    self.active_cfg_cmd.updateActiveFunctionList()
                self.enable()
        except RuntimeError:
            print "RuntimeError"
            
    def endConfig( self ):
        self.disable()
        if DV3DPipelineHelper.isLevelingConfigMode(): 
            self.setTab( LevelingType.GUI )
        
    def finalizeConfig( self ):
        if len( self.active_modules ) and self.active_cfg_cmd and hasattr( self.active_cfg_cmd, 'range' ):
            interactionState = self.active_cfg_cmd.name
            parm_range = list( self.active_cfg_cmd.range )
            for module in self.active_modules:
                if DV3DPipelineHelper.getPlotActivation( module ):
                    config_data = module.getParameter( interactionState  ) 
                    if config_data: 
                        config_data[0:2] = parm_range[0:2]
                    else:
                        config_data = parm_range
                    module.writeConfigurationResult( interactionState, config_data ) 
            HyperwallManager.getInstance().setInteractionState( None )               
        self.endConfig()

    def revertConfig(self):
        if len( self.active_modules ):
            try:
                self.initialRange[2] = self.active_cfg_cmd.range[2]
            except: pass
            self.active_cfg_cmd.broadcastLevelingData( self.initialRange )  
            interactionState = self.active_cfg_cmd.name
            for module in self.active_modules:
                if DV3DPipelineHelper.getPlotActivation( module ): 
                    module.finalizeConfigurationObserver( interactionState ) 
            HyperwallManager.getInstance().setInteractionState( None )  
        self.endConfig()
        

class DV3DConfigControlPanel(QWidget):
    
    def __init__( self, configMenu, optionsMenu, controller, version, plot_obj, parent=None):
        QWidget.__init__(self,parent)
        self.showActivePlotsPanel = True
        self.proj_controller = controller
        self.controller = controller.vt_controller
        self.version = version
        self.plot = plot_obj

#        self.active_module = None
        self.configWidget = None
#        print "Creating DV3DConfigControlPanel: id = %x " % id( self )
           
        main_layout = QVBoxLayout()        
        button_layout = QHBoxLayout()
        button_layout.setMargin(1)
        button_layout.setSpacing(1)

        self.cfg_frame = QFrame()
        cfg_layout = QVBoxLayout() 
        cfg_layout.setMargin(2)
        cfg_layout.setSpacing(1)
        self.cfg_frame.setFrameStyle( QFrame.StyledPanel | QFrame.Raised )
        self.cfg_frame.setLineWidth(2)
        self.cfg_frame.setLayout(cfg_layout)
                
        cfg_label = QLabel("Configuration Commands:")
        cfg_label.setFont( QFont( "Arial", 14, QFont.Bold ) )
        cfg_label.setAlignment( Qt.AlignHCenter )
        cfg_layout.addWidget(cfg_label)
        cfg_layout.addWidget( configMenu )
        cfg_layout.addStretch()

        self.opt_frame = QFrame()
        opt_layout = QVBoxLayout() 
        opt_layout.setMargin(2)
        opt_layout.setSpacing(1)
        self.opt_frame.setFrameStyle( QFrame.StyledPanel | QFrame.Raised )
        self.opt_frame.setLineWidth(2)
        self.opt_frame.setLayout(opt_layout)
                
        opt_label = QLabel("Options:")
        opt_label.setFont( QFont( "Arial", 14, QFont.Bold ) )
        opt_label.setAlignment( Qt.AlignHCenter )
        opt_layout.addWidget(opt_label)
        opt_layout.addWidget( optionsMenu )
        opt_layout.addStretch()
               
        button_layout.addWidget( self.cfg_frame )
        button_layout.addWidget( self.opt_frame )
        main_layout.addLayout( button_layout )
        main_layout.addStrut(2)

        self.config_layout = QVBoxLayout() 
        main_layout.addLayout( self.config_layout )        
#        print "DV3DConfigControlPanel: %x %x " % ( id(self), id( self.configWidget) )

        self.modules_frame = QFrame()
        modules_layout = QVBoxLayout() 
        modules_layout.setMargin(2)
        modules_layout.setSpacing(1)
        self.modules_frame.setFrameStyle( QFrame.StyledPanel | QFrame.Raised )
        self.modules_frame.setLineWidth(2)
        self.modules_frame.setLayout(modules_layout)
                
        modules_label = QLabel("Active Plots:")
        modules_label.setFont( QFont( "Arial", 14, QFont.Bold ) )
        modules_label.setAlignment( Qt.AlignHCenter )
        modules_layout.addWidget(modules_label)

        main_layout.addWidget( self.modules_frame )
        self.modules_frame.setVisible(False)
        self.plot_list = QListWidget()
        modules_layout.addWidget( self.plot_list )
        modules_layout.addStretch()
        self.connect( self.plot_list, SIGNAL("itemClicked(QListWidgetItem *)"),  self.processPlotListEvent ) 
                    
        main_layout.addStretch()                       
        self.setLayout(main_layout)

#    def __del__(self):
##        print "Deleting DV3DConfigControlPanel: id = %x " % id( self )
#        if self.configWidget: 
#            self.config_layout.removeWidget( self.configWidget )
#            self.configWidget = None

    def getPlot(self):
        return self.plot

    def getPipeline( self, pipeline_version=None ):
        if (pipeline_version == None) or (pipeline_version < 0): pipeline_version = self.version
        return self.controller.vistrail.getPipeline( pipeline_version )

    def getProjectController(self):
        return self.proj_controller

    def getController(self, controller_version=None):
        if (controller_version <> None) and (controller_version >= 0): 
            self.controller.change_selected_version( controller_version )
        return self.controller

    def getVersion(self):
        return self.version
                        
    def getConfigWidget( self, configFunctionList ):
        from packages.vtDV3D.PlotPipelineHelper import DV3DPipelineHelper    
        if configFunctionList:
            for configFunction in configFunctionList:
                renWinID = configFunction.module.GetRenWinID()
                activeRenWinIds = DV3DPipelineHelper.getActiveRenWinIds()
                if renWinID in activeRenWinIds:
#                   print " Got Config Widget: using cfg fn %s from module %d " % ( configFunction.name, configFunction.module.moduleID )
                    if configFunction.type == "leveling":
                        return DV3DRangeConfigWidget(self) 
                    if configFunction.type == "uvcdat-gui":
                        return configFunction.getWidget(self) 
        return None
        
    def init( self, configFunctionList ):
#        print "Init DV3DConfigControlPanel: id = %x " % id( self )
        cfgWidget = self.getConfigWidget( configFunctionList )
        if cfgWidget:
            if self.configWidget: 
                self.configWidget.finalizeConfig( )
                self.configWidget.setVisible ( False )
                self.config_layout.removeWidget( self.configWidget )
            self.configWidget = cfgWidget    
            self.config_layout.addWidget( cfgWidget ) 
#            print "Adding config widget, visible = ", str( cfgWidget.isVisible() ) 
        return cfgWidget        
        
    def isEligibleCommand( self, cmd ):
        return self.configWidget.isEligibleCommand( cmd )

    def addActivePlot( self, module, config_fn ):
        if self.showActivePlotsPanel and self.configWidget:
            active_renwin_ids = DV3DPipelineHelper.getActiveRenWinIds()
            if self.configWidget.active_cfg_cmd <> None and self.configWidget.active_cfg_cmd.isCompatible( config_fn ):
                cellsOnly = self.configWidget.active_cfg_cmd.activateByCellsOnly
                isActive = ( module.GetRenWinID() in active_renwin_ids )
                cell_addr = module.getCellAddress()
                if cell_addr:
                    if cellsOnly:
                        label = cell_addr     
                        existing_items = self.plot_list.findItems ( label, Qt.MatchFixedString )  
                    else:
                        plot_type = module.__class__.__name__
                        if plot_type[0:3] == "PM_": plot_type = plot_type[3:]
                        label = "%s: %s" % ( cell_addr, plot_type )   
                        existing_items = []
                    if len( existing_items ):
                        plot_list_item = existing_items[0]
                        plot_list_item.addModule( module )
                    else:
                        plot_list_item = PlotListItem( label, module, self.plot_list )
                    plot_list_item.setCheckState( Qt.Checked if isActive else Qt.Unchecked )
                    DV3DPipelineHelper.setModulesActivation( [ module ] , isActive, False ) 
            else:
                DV3DPipelineHelper.activationMap[ module ] = False
                    
    def  processPlotListEvent( self, list_item ): 
        DV3DPipelineHelper.setModulesActivation( list_item.modules, ( list_item.checkState() == Qt.Checked ) ) 
                           
    def startConfig(self, qs_action_key, qs_cfg_key ):
        self.plot_list.clear()
        self.modules_frame.setVisible(True)
        if self.configWidget:
            self.configWidget.startConfig( qs_action_key, qs_cfg_key )

    def stopConfig( self, module ):       
        ( interactionState, persisted ) = self.configWidget.getInteractionState()
        if not persisted:
            module.finalizeConfigurationObserver( interactionState, notifyHelper=False ) 
            module.render()
            self.configWidget.clearInteractionState()
        
    def persistParameter(self, module):
        ( interactionState, persisted ) = self.configWidget.getInteractionState()
        if not persisted:
            module.finalizeParameter( interactionState, notifyHelper=False )
            self.configWidget.clearInteractionState()

    def endConfig( self ):
        self.modules_frame.setVisible(False)
        if self.configWidget:
            self.configWidget.endConfig()
            
class ConnectionType:
    INPUT = 0
    OUTPUT = 1
    BOTH = 2

  
class DV3DPipelineHelper( PlotPipelineHelper, QObject ):
    '''
    This will take care of pipeline manipulation for plots.
    '''

    config_widget = None
    cfg_cmds = {}
    actionMap = {}
    activationMap = {}
    moduleMap = {} 
    actionMenu = None
    plotIndexMap = {}
    _config_mode = LevelingType.GUI

    def __init__(self):
        QObject.__init__( self )
        PlotPipelineHelper.__init__( self )
        '''
        Constructor
        '''

#    @staticmethod                         
#    def updateCell( action, key=0 ):
#        current_cell = DV3DPipelineHelper.cellMap.get( key, None )
#        if current_cell:
#            print " ^^^^^^^ Updating cell version from %d to %d."  % ( current_cell.current_parent_version, action.id )
#            current_cell.current_parent_version = action.id

    @staticmethod
    def find_variables_connected_to_operation_module(controller, pipeline, op_id):
        from packages.uvcdat_cdms.pipeline_helper import CDMSPipelineHelper
        return CDMSPipelineHelper.find_variables_connected_to_operation_module(controller, pipeline, op_id)
    
    @staticmethod                         
    def isLevelingConfigMode():
        return DV3DPipelineHelper._config_mode == LevelingType.LEVELING

    @staticmethod                         
    def isGuiConfigMode():
        return DV3DPipelineHelper._config_mode == LevelingType.GUI

    @staticmethod                         
    def setConfigMode( config_mode ):
        DV3DPipelineHelper._config_mode = config_mode

    @staticmethod                         
    def getConfigMode():
        return DV3DPipelineHelper._config_mode

    @staticmethod                         
    def getValidModuleIdList( ):
        module_id_list = []
        for pipeline in DV3DPipelineHelper.pipelineMap.values():
            for module in pipeline.module_list:
                module_id_list.append( module.id )
        return module_id_list
           
    @staticmethod                         
    def addAction( module, action_key, config_key, isActive=True ):
        actionList = DV3DPipelineHelper.actionMap.setdefault( action_key[1], [] )
        fn = module.configurableFunctions.get( action_key[1], None )
        actionList.append( ( module, config_key, fn ) )
        DV3DPipelineHelper.addConfigCommand( module, fn, config_key ) 
        if isActive:
            actions = DV3DPipelineHelper.actionMenu.actions() 
            for action in actions:
                if str(action.text()) == str(action_key[0]): return
            menuItem = DV3DPipelineHelper.actionMenu.addAction( action_key[0] )
            menuItem.connect ( menuItem, SIGNAL("triggered()"), lambda akey=action_key[1]: DV3DPipelineHelper.execAction( akey ) )
    
    @staticmethod
    def getConfigCmd( cfg_key ):   
        return DV3DPipelineHelper.cfg_cmds.get( cfg_key, None )

    @staticmethod
    def addConfigCommand( pmod, cmd, key = None ):
        if not key: key = cmd.key
        cmd_list = DV3DPipelineHelper.cfg_cmds.setdefault( key, [] )
        cmd_list.append( ( pmod, cmd ) )
    
    @staticmethod    
    def getPlotActivation( module ):
        return DV3DPipelineHelper.activationMap.get( module, False )

    @staticmethod    
    def removeModuleFromActivationMap( module ):
        if module in DV3DPipelineHelper.activationMap:
            del DV3DPipelineHelper.activationMap[module]
#            print "Removing Module %s (%d) from activation map" % ( module.__class__.__name__, module.moduleID )

    @staticmethod    
    def getActivePlotList( ):
        active_plots = []
        for module in DV3DPipelineHelper.activationMap.keys():
            if DV3DPipelineHelper.activationMap[ module ]:
                active_plots.append( module )
        return active_plots
 
    @staticmethod
    def setModulesActivation( modules, isActive, updateConfig=True ):
        for module in modules:
            DV3DPipelineHelper.activationMap[ module ] = isActive 
#            print " ** Set module activation: module[%d] -> %s (** persist parameters? **)" % ( module.moduleID, str(isActive) )
            if updateConfig and not isActive:
                config_fn = module.getCurrentConfigFunction()
                if config_fn and not config_fn.persisted:
                    module.finalizeParameter( config_fn.name )
                    config_fn.persisted = True
                    
    @staticmethod
    def getConfigCmdType( key ):                
        cmdRecList = DV3DPipelineHelper.cfg_cmds.get(key,[])
        for cmdRec in cmdRecList:
            cmd = cmdRec[1]
            if cmd: return cmd.type
        return 'untyped'
             
    @staticmethod
    def execAction( action_key ):
        from packages.vtDV3D.PersistentModule import PersistentVisualizationModule 
#        print " execAction: ", action_key
        currentActionList  =  DV3DPipelineHelper.actionMap[ action_key ]
        
        actionList = [] 
        configFunctionList = []
        validModuleIdList = ModuleStore.getModuleIDs() # DV3DPipelineHelper.getValidModuleIdList( )
        for ( module, key, fn ) in currentActionList:
            if module.moduleID in validModuleIdList:
                actionList.append( ( module, key, fn ) )
                if fn <> None: configFunctionList.append( fn )

#        DV3DPipelineHelper.actionMap[ action_key ] = actionList
        w = DV3DPipelineHelper.config_widget.init( configFunctionList )
                                         
        for ( module, key, f ) in actionList:
            module.processKeyEvent( key )

        if  ( key in DV3DPipelineHelper.cfg_cmds ) and ( DV3DPipelineHelper.getConfigCmdType( key ) in [ 'leveling', 'uvcdat-gui' ] ): 
            DV3DPipelineHelper.config_widget.startConfig( action_key, key )
        
        for ( module, key, f ) in actionList:
            DV3DPipelineHelper.activationMap[ module ] = True 
            DV3DPipelineHelper.config_widget.addActivePlot( module, f )
            
        if w: w.setVisible( True )

    @staticmethod
    def endInteraction():
        if DV3DPipelineHelper.config_widget:
            DV3DPipelineHelper.config_widget.endConfig()
     
    @staticmethod           
    def reset( ):
        if DV3DPipelineHelper.config_widget and DV3DPipelineHelper.config_widget.configWidget:
            ( interactionState, persisted ) = DV3DPipelineHelper.config_widget.configWidget.getInteractionState()
            if not persisted:
                DV3DPipelineHelper.config_widget.configWidget.clearInteractionState()
                for item in DV3DPipelineHelper.activationMap.items():
                    if item[1]: 
                        module =  item[0]          
                        module.finalizeParameter( interactionState, notifyHelper=False )
        DV3DPipelineHelper.actionMap = {}
        DV3DPipelineHelper.cfg_cmds = {}
     
    @staticmethod          
    def startNewMenu():
        DV3DPipelineHelper.actionMenu = QMenu()
        return DV3DPipelineHelper.actionMenu

#    @staticmethod
#    def build_plot_pipeline_action(controller, version, var_modules, plot_obj, row, col, template=None):
#        if controller is None:
#            controller = api.get_current_controller()
#            version = 0L
#        reg = get_module_registry()
#        ops = []
#
#        plot_module = controller.create_module_from_descriptor(plot_descriptor)
#        plot_functions =  [('graphicsMethodName', [plot_gm])]
#        if template is not None:
#            plot_functions.append(('template', [template]))
#        initial_values = desc.get_initial_values(plot_gm)
#        for attr in desc.gm_attributes:
#            plot_functions.append((attr,[getattr(initial_values,attr)]))
#            
#        functions = controller.create_functions(plot_module,plot_functions)
#        for f in functions:
#            plot_module.add_function(f)
#        if issubclass(var_modules[0].module_descriptor.module, CDMSVariable):
#            ops.append(('add', var_modules[0]))
#        ops.append(('add', plot_module)) 
#        
#        if issubclass(var_modules[0].module_descriptor.module, CDMSVariable):
#            conn = controller.create_connection(var_modules[0], 'self',
#                                                plot_module, 'variable')
#        else:
#            conn = controller.create_connection(var_modules[0], 'output_var',
#                                                plot_module, 'variable')
#        ops.append(('add', conn))
#        if len(var_modules) > 1:
#            if issubclass(var_modules[1].module_descriptor.module, CDMSVariable):
#                conn2 = controller.create_connection(var_modules[1], 'self',
#                                                     plot_module, 'variable2')
#                ops.append(('add', var_modules[1]))
#            else:
#                conn2 = controller.create_connection(var_modules[1], 'output_var',
#                                                     plot_module, 'variable')
#            ops.append(('add', conn2))
#             
#        cell_module = controller.create_module_from_descriptor(
#            reg.get_descriptor_by_name('gov.llnl.uvcdat.cdms', 'CDMSCell'))
#        cell_conn = controller.create_connection(plot_module, 'self',
#                                                         cell_module, 'plot')
#        loc_module = controller.create_module_from_descriptor(
#            reg.get_descriptor_by_name('edu.utah.sci.vistrails.spreadsheet', 
#                                       'CellLocation'))
#        functions = controller.create_functions(loc_module,
#            [('Row', [str(row+1)]), ('Column', [str(col+1)])])
#        for f in functions:
#            loc_module.add_function(f)
#        loc_conn = controller.create_connection(loc_module, 'self',
#                                                        cell_module, 'Location')
#        ops.extend([('add', cell_module),
#                    ('add', cell_conn),
#                    ('add', loc_module),
#                    ('add', loc_conn)])
#        action = core.db.action.create_action(ops)
#        controller.change_selected_version(version)
#        controller.add_new_action(action)
#        controller.perform_action(action)
#        return action

    @staticmethod
    def update_plot_pipeline_action(controller, version, var_modules, plot_objs, row, col, templates=[]):
        """update_plot_pipeline_action(controller: VistrailController,
                                      version: long,
                                      var_modules: [list of modules],
                                      plot_objs: [list of Plot objects],
                                      row: int,
                                      col: int) -> Action 
        
        This function will update the workflow and add it to the
        provenance. It will reuse the plot configurations that are already in 
        the pipeline. You should make sure to update the state of the controller
        so its current_version is version before adding the VisTrails action to 
        the provenance.
        row and col contain the position of the cell in the spreadsheet the 
        workflow should be displayed, but as we keep a single cell, we don't
        use those parameters.
         
        """ 
<<<<<<< HEAD

        raise UnimplementedException    #  Raise this exception to run the fallback code (rebuild from scratch) because the following code doesn't work. 
        
=======
        raise UnimplementedException    #  Raise this exception to run the fallback code (rebuild from scratch) because the following code doesn't work. 
        
        DV3DPipelineHelper.plotIndexMap = {}
>>>>>>> 263470c6
        controller.change_selected_version(version)
        vistrail_a = controller.vistrail
        version_a = version
        pipeline = controller.current_pipeline
        new_plots = []
        for pl in plot_objs:
            vistrail_b = pl.plot_vistrail
            version_b = pl.workflow_version
            if vistrail_b is not None and version_b > 0:
                if not DV3DPipelineHelper.are_workflows_compatible( vistrail_a, vistrail_b,  version_a, version_b ):
                    new_plots.append(pl) 
 
        aliases = {}
        for plot_obj in new_plots:
            cell_specs = []
            cell_addresses = []
            try:
                cell = plot_obj.cells[0] 
                location = cell.address_name if cell.address_name else 'location1'   # address_name defined using 'address_alias=...' in cell section of plot cfg file.
                cell_addr = "%s%s" % ( chr(ord('A') + col ), row+1)
                cell_specs.append( '%s!%s' % ( location, cell_addr ) )
                cell_addresses.append( cell_addr )
            except Exception, err:
                print>>sys.stderr, " Error producing cell specs: %s " % str( err )

            plot_obj.current_parent_version = version
            plot_obj.current_controller = controller
            DV3DPipelineHelper.add_additional_plot_to_pipeline( controller, version, plot_obj, cell_addresses )

    #        Disable File Reader, get Variable from UVCDAT
    #        plot_obj.addMergedAliases( aliases, controller.current_pipeline )
            action = DV3DPipelineHelper.addParameterChangesAction( controller.current_pipeline,  controller,  controller.vistrail, controller.current_version, aliases, iter(cell_specs) )        
    #        if action: controller.change_selected_version( action.id )   
            
            reader_1v_modules = PlotPipelineHelper.find_modules_by_type( controller.current_pipeline, [ CDMS_VolumeReader, CDMS_HoffmullerReader, CDMS_SliceReader ] )
            reader_3v_modules = PlotPipelineHelper.find_modules_by_type( controller.current_pipeline, [ CDMS_VectorReader ] )
            reader_modules = reader_1v_modules + reader_3v_modules
            iVarModule = 0
            ops = []           
            for module in reader_modules:
                nInputs = 1 if module in reader_1v_modules else 3
                for iInput in range( nInputs ):
                    if iInput < len( var_modules ):
                        try:
                            var_module = var_modules[ iVarModule ]
                            var_module_in_pipeline = PlotPipelineHelper.find_module_by_id( controller.current_pipeline, var_module.id )
                            if var_module_in_pipeline == None: 
                                ops.append( ( 'add', var_module ) )
                            inputPort = 'variable' if (iInput == 0) else "variable%d" % ( iInput + 1)
                            conn1 = controller.create_connection( var_module, 'self', module, inputPort )
                            ops.append( ( 'add', conn1 ) )
                            iVarModule = iVarModule+1
                        except Exception, err:
                            print>>sys.stderr, "Exception adding CDMSVariable input:", str( err)
                            break
                                           
            try:
                action = core.db.action.create_action(ops)
                controller.add_new_action(action)
                controller.perform_action(action)
            except Exception, err:
                print " Error connecting CDMSVariable to workflow: ", str(err)
                traceback.print_exc()
            
            sheetTabWidget = getSheetTabWidget()
            sheetName = sheetTabWidget.getSheetName() 
            for cell_address in cell_addresses: 
                for mid in controller.current_pipeline.modules:   
                    DV3DPipelineHelper.moduleMap[mid] = ( sheetName, cell_address )   
                    
     
    @staticmethod
    def add_additional_plot_to_pipeline( controller, version, plot, cell_addresses, component_index=0 ):
        if controller is None: controller = api.get_current_controller()
        version = controller.current_version
        workflow = plot.workflow
        if not workflow: return
        pipeline = controller.current_pipeline
        cell_module = None
        reader_module = None
        for module in pipeline.module_list:
            pmod = module.module_descriptor.module
            if hasattr( pmod, "PersistentModuleClass" ) and issubclass( pmod.PersistentModuleClass, SpreadsheetCell ):
                cell_module = module
            elif issubclass( pmod, ( CDMS_VolumeReader, CDMS_HoffmullerReader, CDMS_SliceReader, CDMS_VectorReader ) ):
                reader_module = module
        ops = []
        added_modules = []
        for module in workflow.module_list:
            pmod = module.module_descriptor.module
            if issubclass( pmod.PersistentModuleClass, SpreadsheetCell ):
                connected_module_ids = workflow.get_inputPort_modules( module.id, 'volume' )
                for connected_module_id in connected_module_ids:
                    connected_module = workflow.modules[ connected_module_id ]
                    plot_module = controller.create_module_from_descriptor( connected_module.module_descriptor )
                    ops.append( ('add', plot_module) )
                    DV3DPipelineHelper.plotIndexMap[plot_module.id] = component_index
                    if reader_module:
                        conn0 = controller.create_connection( reader_module, 'volume', plot_module, 'volume' )
                        ops.append( ('add', conn0) )
                    else: print>>sys.stderr, " Warning: Can't find reader module in plot pipeline."
                    if cell_module:
                        conn1 = controller.create_connection( plot_module, 'volume', cell_module, 'volume' )
                        ops.append(('add', conn1))
                    else: print>>sys.stderr, " Warning: Can't find cell module in plot pipeline."
            elif issubclass( pmod, ( CDMS_VolumeReader, CDMS_HoffmullerReader, CDMS_SliceReader, CDMS_VectorReader ) ):
                pass # Check data type compatibility
            else:
                pass
                
        action2 = core.db.action.create_action(ops)
        controller.change_selected_version(version)
        controller.add_new_action(action2)
        controller.perform_action(action2)

        sheetTabWidget = getSheetTabWidget()
        sheetName = sheetTabWidget.getSheetName()        
        for cell_address in cell_addresses:
#            if len( pipeline.module_list ) == 0:
#                print "Attempt to add empty pipeline to %s " % ( str(( sheetName, cell_address )) )
#            else:
#                DV3DPipelineHelper.pipelineMap[ ( sheetName, cell_address ) ] = controller.current_pipeline           
            for mid in controller.current_pipeline.modules:
                module = ModuleStore.getModule( mid ) 
                if module: 
                    module.setCellLocation( sheetName, cell_address )   
                    DV3DPipelineHelper.moduleMap[mid] = ( sheetName, cell_address )

        return action2
    
    @staticmethod
    def get_project_controller():
        from gui.application import get_vistrails_application
        VistrailsApplication = get_vistrails_application()
        return VistrailsApplication.uvcdatWindow.current_controller
    
    @staticmethod
    def getPlotIndex( mid, index ):
        pi = DV3DPipelineHelper.plotIndexMap.get(mid,0) if (index == 0) else 0
        return pi
                                        
    @staticmethod
    def build_plot_pipeline_action(controller, version, var_modules, plot_objs, row, col):
#        project_controller =  DV3DPipelineHelper.get_project_controller()
#        current_cell = project_controller.sheet_map[sheetName][(row,col)]
        
#        from packages.uvcdat_cdms.init import CDMSVariableOperation 
#        ConfigurableFunction.clear()
        controller.change_selected_version(version)
        DV3DPipelineHelper.plotIndex = 0 
#        print "[%d,%d] ~~~~~~~~~~~~~~~>> build_plot_pipeline_action, version=%d, controller.current_version=%d" % ( row, col, version, controller.current_version )
#        print " --> plot_modules = ",  str( controller.current_pipeline.modules.keys() )
#        print " --> var_modules = ",  str( [ var.id for var in var_modules ] )
        plots = list( plot_objs )
        #Considering that plot_objs has a single plot_obj
        plot_obj = plots.pop(0)
        action = None
        if len( plot_obj.cells ) > 0: 
            plot_obj.current_parent_version = version
            plot_obj.current_controller = controller
            aliases = {}
            for i in range(len(var_modules)):
                if issubclass( var_modules[i].module_descriptor.module, CDMSVariableOperation):
                    varname = PlotPipelineHelper.get_value_from_function( var_modules[i], 'varname' )
                    python_command = PlotPipelineHelper.get_value_from_function( var_modules[i], 'python_command' )
                    aliases[plot_obj.vars[i]] = varname
                    aliases[ "%s.cmd" % plot_obj.vars[i] ] = python_command
                else:
                    try:
                        if i < len( plot_obj.vars ):
                            filename = PlotPipelineHelper.get_value_from_function( var_modules[i], 'filename')
                            if filename is None:
                                filename = PlotPipelineHelper.get_value_from_function( var_modules[i], 'file')
                            if isinstance( filename, core.modules.basic_modules.File ):
                                filename = filename.name
                            url = PlotPipelineHelper.get_value_from_function( var_modules[i], 'url')            
                            varname = PlotPipelineHelper.get_value_from_function( var_modules[i], 'name')
                            file_varname = PlotPipelineHelper.get_value_from_function( var_modules[i], 'varNameInFile')
                            axes = PlotPipelineHelper.get_value_from_function( var_modules[i], 'axes')
                            aliases[plot_obj.vars[i]] = varname
                            aliases[ "%s.file" % plot_obj.vars[i] ] = file_varname if file_varname else ""
                            if i < len(plot_obj.axes):
                                aliases[plot_obj.axes[i]] = axes
                            if i < len( plot_obj.files ):
                                aliases[ ".".join( [plot_obj.files[i],"url"] )  ] = url if url else ""
                                aliases[plot_obj.files[i]] = filename
                    except Exception, err:
                        print>>sys.stderr,  "Error setting aliases: %s" % ( str(err) )
                        traceback.print_exc()
    
            #FIXME: this will always spread the cells in the same row
            cell_specs = []
            cell_addresses = []
            for j in range(plot_obj.cellnum):
                try:
                    cell = plot_obj.cells[j] 
                    location = cell.address_name if cell.address_name else 'location%d' % (j+1)   # address_name defined using 'address_alias=...' in cell section of plot cfg file.
                    cell_addr = "%s%s" % ( chr(ord('A') + col+j ), row+1)
                    cell_specs.append( '%s!%s' % ( location, cell_addr ) )
                    cell_addresses.append( cell_addr )
                except Exception, err:
                    print>>sys.stderr, " Error producing cell specs: %s " % str( err )
    #            aliases[ location ] = cell_spec
    #            cell_specs.append( 'location%d!%s' % ( j, cell_spec ) )
    #            
    #        for a,w in plot_obj.alias_widgets.iteritems():
    #            try:    aliases[a] = w.contents()
    #            except Exception, err: print>>sys.stderr, "Error updating alias %s:" % str( a ), str(err)
    
            if plot_obj.serializedConfigAlias and var_modules: aliases[ plot_obj.serializedConfigAlias ] = ';;;' + ( '|'.join( cell_specs ) )
            pip_str = core.db.io.serialize(plot_obj.workflow)
            controller.paste_modules_and_connections(pip_str, (0.0,0.0))
            
            comp_index = 1
            for plot_obj in plots:
                plot_obj.current_parent_version = version
                plot_obj.current_controller = controller
                DV3DPipelineHelper.add_additional_plot_to_pipeline( controller, version, plot_obj, cell_addresses, comp_index )
                comp_index = comp_index + 1
    
    #        Disable File Reader, get Variable from UVCDAT
    #        plot_obj.addMergedAliases( aliases, controller.current_pipeline )
            action = DV3DPipelineHelper.addParameterChangesAction( controller.current_pipeline,  controller,  controller.vistrail, controller.current_version, aliases, iter(cell_specs) )        
    #        if action: controller.change_selected_version( action.id )   
            
            reader_1v_modules = PlotPipelineHelper.find_modules_by_type( controller.current_pipeline, [ CDMS_VolumeReader, CDMS_HoffmullerReader, CDMS_SliceReader ] )
            reader_3v_modules = PlotPipelineHelper.find_modules_by_type( controller.current_pipeline, [ CDMS_VectorReader ] )
            reader_modules = reader_1v_modules + reader_3v_modules
            ops = []           
            nInputs = 1 if len( reader_1v_modules ) else 3
            module = reader_modules[0]
            if nInputs == 1:
                inputPort = 'variable'
                for iInput in range( len( var_modules ) ):
                    try:
                        var_module = var_modules[ iInput ]
                        var_module_in_pipeline = PlotPipelineHelper.find_module_by_id( controller.current_pipeline, var_module.id )
                        if var_module_in_pipeline == None: 
                            ops.append( ( 'add', var_module ) )
                        conn1 = controller.create_connection( var_module, 'self', module, inputPort )
                        ops.append( ( 'add', conn1 ) )
                    except Exception, err:
                        print>>sys.stderr, "Exception adding CDMSVariable input:", str( err)
                        break                                     
            else: 
                iVarModule = 0
                for iInput in range( nInputs ):
                    if iInput < len( var_modules ):
                        try:
                            var_module = var_modules[ iVarModule ]
                            var_module_in_pipeline = PlotPipelineHelper.find_module_by_id( controller.current_pipeline, var_module.id )
                            if var_module_in_pipeline == None: 
                                ops.append( ( 'add', var_module ) )
                            inputPort = 'variable' if (iInput == 0) else "variable%d" % ( iInput + 1)
                            conn1 = controller.create_connection( var_module, 'self', module, inputPort )
                            ops.append( ( 'add', conn1 ) )
                            iVarModule = iVarModule+1
                        except Exception, err:
                            print>>sys.stderr, "Exception adding CDMSVariable input:", str( err)
                            break
                                           
            try:
                action = core.db.action.create_action(ops)
                controller.add_new_action(action)
                controller.perform_action(action)
            except Exception, err:
                print " Error connecting CDMSVariable to workflow: ", str(err)
                traceback.print_exc()
            
            sheetTabWidget = getSheetTabWidget()
            sheetName = sheetTabWidget.getSheetName() 
            for cell_address in cell_addresses: 
                for mid in controller.current_pipeline.modules:   
                    DV3DPipelineHelper.moduleMap[mid] = ( sheetName, cell_address )       
#            pipeline =  controller.current_pipeline        
#            for cell_address in cell_addresses:
#                if len( pipeline.module_list ) == 0:
#                    print "Attempt to add empty pipeline to %s " % ( str(( sheetName, cell_address )) )
#                else:
#                    DV3DPipelineHelper.pipelineMap[ ( sheetName, cell_address ) ] = controller.current_pipeline                   
        return action

    @staticmethod
    def getPipeline( cell_address, sheetName = None ):
        if sheetName == None:    
            sheetTabWidget = getSheetTabWidget()
            sheetName = sheetTabWidget.getSheetName() 
        pipeline = None
        proj_controller = api.get_current_project_controller()
        controller =  proj_controller.vt_controller
        cell_coords = get_coords_from_cell_address( cell_address[1], cell_address[0] ) if isStr( cell_address ) else cell_address
        try:
            cell = proj_controller.sheet_map[ sheetName ][ ( cell_coords[1], cell_coords[0] ) ]
            current_version = cell.current_parent_version 
            controller.change_selected_version( current_version )
            pipeline = controller.vistrail.getPipeline( current_version )  
        except KeyError:
            print "Can't find sheet: ", sheetName
        return pipeline       

    @staticmethod
    def getCellAddress( pipeline ):
        proj_controller = api.get_current_project_controller()
        controller =  proj_controller.vt_controller 
        for sheet_item in proj_controller.sheet_map.items(): 
            sheetName = sheet_item[0]
            cellMap = sheet_item[1]
            for cell_item in cellMap.items():
                cell_address = cell_item[0]
                cell = cell_item[1]
                current_version = cell.current_parent_version 
                controller.change_selected_version( current_version )
                cell_pipeline = controller.vistrail.getPipeline( current_version )  
                if cell_pipeline == pipeline: return( sheetName, ( cell_address[1], cell_address[0] ) )
        return ( None, None ) 

    @staticmethod
    def getCellCoordinates( mid ):
        ( sheetName, cell_addr ) = DV3DPipelineHelper.moduleMap.get( mid, ( None, None ) )
        coords = ( int( cell_addr[1] ) - 1, ord(cell_addr[0])-ord('A') ) if cell_addr else None
        if sheetName == None:
            sheetTabWidget = getSheetTabWidget()
            sheetName = sheetTabWidget.getSheetName()          
        return ( sheetName, coords )

#        for item in  DV3DPipelineHelper.pipelineMap.items():
#            if mid in item[1].modules: return item[0]
#        sheetTabWidget = getSheetTabWidget()
#        sheetName = sheetTabWidget.getSheetName()          
#        return ( sheetName, None )

    @staticmethod
    def addParameterChangesAction( pipeline, controller, vistrail, parent_version, aliases, cell_spec_iter ):
        param_changes = []
        newid = parent_version
#        print "addParameterChangesAction()"
#        print "Aliases: %s " % str( aliases )
#        print "Pipeline Aliases: %s " % str( pipeline.aliases )
        aliasList = aliases.iteritems()
        for k,value in aliasList:
            alias = pipeline.aliases.get(k,None) # alias = (type, oId, parentType, parentId, mId)
            if alias:
                module = pipeline.modules[alias[4]]
                function = module.function_idx[alias[3]]
                old_param = function.parameter_idx[alias[1]]
                #print alias, module, function, old_param
                if old_param.strValue != value:
                    new_param = controller.create_updated_parameter(old_param, value)
                    if new_param is not None:
                        op = ('change', old_param, new_param, function.vtType, function.real_id)
                        param_changes.append(op)
#                        print "Added parameter change for alias=%s, value=%s" % ( k, value  )
                    else:
                        print>>sys.stderr, "CDAT Package: Change parameter %s was not generated"%(k)
                 
        cell_modules = PlotPipelineHelper.find_modules_by_type( pipeline, [ MapCell3D, CloudCell3D ] )
        for module in cell_modules:
            op = DV3DPipelineHelper.get_parameter_change_op( controller, module, 'title', 0, '' )
            if op: param_changes.append(op)
            cell_loc = cell_spec_iter.next()
            op = DV3DPipelineHelper.get_parameter_change_op( controller, module, 'cell_location', 0, cell_loc )
            if op: param_changes.append(op)
            
        action = None
        if len(param_changes) > 0:
            action = core.db.action.create_action(param_changes)
            controller.change_selected_version(parent_version)
            controller.add_new_action(action)
            controller.perform_action(action)
        return action

    @staticmethod    
    def get_parameter_change_op( controller, module, function_name, parameter_index, new_value ):
        op = None
        function = None
        for fn in module.functions:
            if fn.name == function_name:
                function = fn
                break
        if function:
            old_param = function.parameters[ parameter_index ]
            new_param = controller.create_updated_parameter( old_param, new_value )
            if new_param is not None:
                op = ('change', old_param, new_param, function.vtType, function.real_id )
        return op

    
    @staticmethod
    def copy_pipeline_to_other_location(pipeline, controller, sheetName, row, col, 
                                        plot_type, cell):
        #for now this helper will copy the workflow and change the location
        #based on the alias dictionary
        from core.uvcdat.plotmanager import get_plot_manager
        pip_str = core.db.io.serialize(pipeline)
        controller.change_selected_version(cell.current_parent_version)
        modules = controller.paste_modules_and_connections(pip_str, (0.0,0.0))
        cell.current_parent_version = controller.current_version
        pipeline = controller.current_pipeline
        
        plot_obj = get_plot_manager().get_plot_by_vistrail_version(plot_type, 
                                                                   controller.vistrail,
                                                                   controller.current_version)
        plot_obj.current_parent_version = cell.current_parent_version
        plot_obj.current_controller = controller
        cell.plots = [plot_obj]
        
        aliases = {}
        for a in pipeline.aliases:
            aliases[a] = pipeline.get_alias_str_value(a)
        
        if (plot_obj.serializedConfigAlias and 
            plot_obj.serializedConfigAlias in aliases):
            plot_obj.unserializeAliases(aliases)
            
        #FIXME: this will always spread the cells in the same row
        for j in range(plot_obj.cellnum):
            if plot_obj.cells[j].row_name and plot_obj.cells[j].col_name:
                aliases[plot_obj.cells[j].row_name] = str(row+1)
                aliases[plot_obj.cells[j].col_name] = str(col+1+j)
            elif plot_obj.cells[j].address_name:
                aliases[plot_obj.cells[j].address_name] = "%s%s"%(chr(ord('A') + col+j),
                                                                  row+1)
        
        actions = plot_obj.applyChanges(aliases)
        
        #this will update the variables
        for i in range(plot_obj.varnum):
            cell.add_variable(aliases[plot_obj.vars[i]])
            
        #get the most recent action that is not None
        if len(actions) > 0:
            action = actions.pop()
            while action == None and len(actions) > 0:
                action = actions.pop()
            if action is not None:
                cell.current_parent_version = action.id
                return action
        return None
    
    @staticmethod
    def load_pipeline_in_location(pipeline, controller, sheetName, row, col, 
                                        plot_type, cell):
        #for now this helper will change the location in place
        #based on the alias dictionary

        var_modules = DV3DPipelineHelper.find_modules_by_type(pipeline, 
                                                              [CDMSVariable,
                                                               CDMSVariableOperation])
        
        # This assumes that the pipelines will be different except for variable 
        # modules
        controller.change_selected_version(cell.current_parent_version)
        plot_obj = DV3DPipelineHelper.get_plot_by_vistrail_version(plot_type, 
                                                                   controller.vistrail, 
                                                                   controller.current_version)
        if plot_obj is not None:
            plot_obj.current_parent_version = cell.current_parent_version
            plot_obj.current_controller = controller
            cell.plots = [plot_obj]
            #FIXME: this will always spread the cells in the same row
            cell_specs = []
            cell_addresses = []
            for j in range(plot_obj.cellnum):
                ccell = plot_obj.cells[j] 
                location = ccell.address_name if ccell.address_name else 'location%d' % (j+1)   # address_name defined using 'address_alias=...' in cell section of plot cfg file.
                cell_spec = "%s%s" % ( chr(ord('A') + col+j ), row+1)
                cell_specs.append( '%s!%s' % ( location, cell_spec ) )
                cell_addresses.append( cell_spec )

            sheetTabWidget = getSheetTabWidget()
            sheetName = sheetTabWidget.getSheetName()                  
            for cell_address in cell_addresses:
                for mid in pipeline.modules:   
                    DV3DPipelineHelper.moduleMap[mid] = ( sheetName, cell_address )
            
            # Update project controller cell information    
            #cell.variables = []
            #FIXME: this doesn't work as expected... DV3D should provide a way 
            #to find the variables connected to a plot module so that only the
            # operation or variable connected is added.
            for plot in cell.plots:
                plot.variables = []
            for var in var_modules:
                cell.add_variable(DV3DPipelineHelper.get_variable_name_from_module(var))
        else:
            print "Error: Could not find DV3D plot type based on the pipeline"
            print "Visualizations can't be loaded."            

    
    @staticmethod
    def build_python_script_from_pipeline(controller, version, plot_objs=[]):
        from api import load_workflow_as_function
        text = "from api import load_workflow_as_function\n"
        if len(plot_objs) > 0:
            text += "proj_file = '%s'\n"%controller.get_locator().name
            text += "vis_id = %s\n"%version
            text += "vis = load_workflow_as_function(proj_file, vis_id)\n"
            vis = load_workflow_as_function(controller.get_locator().name, version)
            doc = vis.__doc__
            lines = doc.split("\n")
            for line in lines:
                text += "# %s\n"%line                 
            return text
            
    @staticmethod
    def are_workflows_compatible(vistrail_a, vistrail_b, version_a, version_b):
        #FIXME:
        # This assumes that the workflows will be different by at most variable
        # modules added to the pipeline. If modules can be deleted from original
        # vistrails, then this function needs to be updated.
        diff_versions = ((vistrail_a, version_a), (vistrail_b, version_b))
        diff = core.db.io.get_workflow_diff(*diff_versions)
        (p1, p2, v1Andv2, heuristicMatch, v1Only, v2Only, paramChanged) = diff
        if len(v1Only) == 0 and len(v2Only)==0:
            return True
        elif len(v2Only) == 0 and len(v1Only) > 0:
            moduletypes =  (CDMSVariable, CDMSVariableOperation)
            invalid = []
            for mid in v1Only:
                module = p1.modules[mid]
                desc = module.module_descriptor
                if not issubclass(desc.module, moduletypes):
                    invalid.append(module)
            if len(invalid) == 0:
                return True
        return False

    @staticmethod
    def getActiveCells():
        sheetTabWidget = getSheetTabWidget()
        selected_cells = sheetTabWidget.getSelectedLocations() 
        return selected_cells

    @staticmethod
    def getActiveIrens():
        from packages.vtDV3D.PersistentModule import PersistentVisualizationModule
        irens = []
        for cell in DV3DPipelineHelper.getActiveCells():
            cell_spec = "%s%s" % ( chr(ord('A') + cell[1] ), cell[0]+1 )
            iren = PersistentVisualizationModule.renderMap.get( cell_spec, None )
            irens.append( iren )
        return irens

    @staticmethod
    def getActiveRenWinIds():
        rwins = []
        for iren in DV3DPipelineHelper.getActiveIrens():
            rw = iren.GetRenderWindow() if iren else None
            if rw: rwins.append( id(rw) )
        return rwins
    
    @staticmethod
    def show_configuration_widget( controller, version, plot_objs=[ None ] ):
        from packages.uvcdat_cdms.pipeline_helper import CDMSPipelineHelper, CDMSPlotWidget
        current_controller = api.get_current_controller()
        pipeline = controller.vt_controller.vistrail.getPipeline(version) 
#        print '-'*50      
#        print 'New Configuration panel: version=%d, current_version=%d, pid=%d, modules=%s' % ( version, current_controller.current_version, pipeline.db_id, [ mid for mid in pipeline.modules ] )    
#        print '-'*50      
        pmods = set()
        DV3DPipelineHelper.reset()
        menu = DV3DPipelineHelper.startNewMenu()
        configFuncs = ConfigurableFunction.getActiveFunctionList( ) # DV3DPipelineHelper.getActiveIrens() )
        active_renwin_ids = DV3DPipelineHelper.getActiveRenWinIds()
        for configFunc in configFuncs:
            if configFunc.isValid():
                action_key = ( str( configFunc.label ), str( configFunc.name ) )
                config_key = configFunc.key 
                pmod = configFunc.module
                if pmod.renderer:
                    isActive = ( id( pmod.renderer.GetRenderWindow() ) in active_renwin_ids ) 
                    DV3DPipelineHelper.addAction( pmod, action_key, config_key, isActive ) 
                    pmods.add(pmod)
                    
#        for module in pipeline.module_list:
#            pmod = ModuleStore.getModule(  module.id ) 
#            if pmod:
#                pmods.add(pmod)
#                configFuncs = pmod.configurableFunctions.values()
#                for configFunc in configFuncs:
#                    action_key = str( configFunc.label )
#                    config_key = configFunc.key               
#                    DV3DPipelineHelper.addAction( pmod, action_key, config_key ) 
                    
        menu1 = DV3DPipelineHelper.startNewMenu() 
        for pmod in pmods:
            DV3DPipelineHelper.addAction( pmod, [ 'Help', 'help' ], 'h' )
            DV3DPipelineHelper.addAction( pmod, [ 'Show Colorbar', 'colorbar' ], 'l' )
            DV3DPipelineHelper.addAction( pmod, [ 'Reset', 'reset' ], 'r' )
        
        DV3DPipelineHelper.config_widget = DV3DConfigControlPanel( menu, menu1, controller, version, plot_objs[0] )
        for pmod in pmods:
            cmdList = pmod.getConfigFunctions( [ 'leveling', 'uvcdat-gui' ] )
            for cmd in cmdList:
                DV3DPipelineHelper.addConfigCommand( pmod, cmd )
            pmod.resetNavigation()
        return DV3DPipelineHelper.config_widget

    @staticmethod
    def getGuiKernel( ):
        return DV3DPipelineHelper.config_widget.configWidget if DV3DPipelineHelper.config_widget else None
    
    @staticmethod
    def isEligibleFunction( configFn ):
        return DV3DPipelineHelper.config_widget.isEligibleCommand( configFn )
         
    @staticmethod
    def get_plot_by_vistrail_version(plot_type, vistrail, version):
        from core.uvcdat.plotmanager import get_plot_manager
        plots = get_plot_manager()._plot_list[plot_type]
        vistrail_a = vistrail
        version_a = version
        if vistrail_a is None or version_a <=0:
            return None
        pipeline = vistrail.getPipeline(version)
        for pl in plots.itervalues():
            vistrail_b = pl.plot_vistrail
            version_b = pl.workflow_version
            if vistrail_b is not None and version_b > 0:
                if (DV3DPipelineHelper.are_workflows_compatible(vistrail_a, vistrail_b, 
                                                                version_a, version_b) and
                    len(pipeline.aliases) == len(pl.workflow.aliases)):
                    return pl
        return None
    
    @staticmethod
    def get_variable_name_from_module(module):
        desc = module.module_descriptor.module
        if issubclass(desc, CDMSVariable):
            result = DV3DPipelineHelper.get_value_from_function(module, "name")
        elif issubclass(desc, CDMSVariableOperation):
            result = DV3DPipelineHelper.get_value_from_function(module, "varname")
        else:
            result = None
        return result<|MERGE_RESOLUTION|>--- conflicted
+++ resolved
@@ -887,15 +887,9 @@
         use those parameters.
          
         """ 
-<<<<<<< HEAD
 
         raise UnimplementedException    #  Raise this exception to run the fallback code (rebuild from scratch) because the following code doesn't work. 
         
-=======
-        raise UnimplementedException    #  Raise this exception to run the fallback code (rebuild from scratch) because the following code doesn't work. 
-        
-        DV3DPipelineHelper.plotIndexMap = {}
->>>>>>> 263470c6
         controller.change_selected_version(version)
         vistrail_a = controller.vistrail
         version_a = version
