'''
Created on Dec 2, 2010

@author: tpmaxwel
'''
import vtk, math, traceback
from PyQt4.QtCore import *
from PyQt4.QtGui import *
import core.modules.module_registry
from core.modules.vistrails_module import Module, ModuleError
from core.modules.module_registry import get_module_registry
from core.interpreter.default import get_default_interpreter as getDefaultInterpreter
from core.modules.basic_modules import Integer, Float, String, File, Variant, Color
from packages.vtk.base_module import vtkBaseModule
from packages.vtDV3D.ColorMapManager import ColorMapManager 
from packages.vtDV3D.WorkflowModule import WorkflowModule 
from packages.vtDV3D.PersistentModule import * 
from packages.vtDV3D.vtUtilities import *
from packages.vtDV3D.ImagePlaneWidget import *
from packages.vtDV3D import HyperwallManager
VolumeSlicerModules = {}

packagePath = os.path.dirname( __file__ )  
defaultMapDir = os.path.join( packagePath, 'data' )
defaultOutlineMapFile = os.path.join( defaultMapDir,  'political_map.png' )

class PM_VolumeSlicer(PersistentVisualizationModule):
    """
        This module generates dragable slices through 3D volumetric (<i>vtkImagedata</i>) data.  Three slice planes are provided 
        ( perpendicular to the three axes ) which are dragable along the corresponding axis (by default) with a right mouse click.
        More general plane orientations are possible by enabling margins (see command keys).  Colormap scaling is controlled using 
        the <b>colorRangeScale</b> leveling function.  Left clicking on a slice plane displays the coordinates and data value at the picked point.
        <h3>  Command Keys </h3> 
        <table border="2" bordercolor="#336699" cellpadding="2" cellspacing="2" width="100%">  
        <tr> <th> Command Key </th> <th> Function </th> </tr> 
        <tr> <td> l </td> <td> Toggle show colorbar. </td>
        <tr> <td> x </td> <td> Snap the 'x' slice back to its default (perpendicular to 'x' axis) position. </td>
        <tr> <td> y </td> <td> Snap the 'y' slice back to its default (perpendicular to 'y' axis) position. </td>
        <tr> <td> z </td> <td> Snap the 'z' slice back to its default (perpendicular to 'z' axis) position. </td>
        <tr> <td> m </td> <td> Enable margins. Right-clicking and dragging the slice margins enables rotations and translations of the planes </td>
        </table>
    """
    # used to export the interactive time series
    global_coords = [-1, -1, -1]

    def __init__( self, mid, **args ):
        import api
        PersistentVisualizationModule.__init__( self, mid, **args )
        self.primaryInputPorts = [ 'volume', 'contours' ]
        self.addConfigurableLevelingFunction( 'colorScale', 'C', label='Colormap Scale', units='data', setLevel=self.scaleColormap, getLevel=self.getDataRangeBounds, layerDependent=True, adjustRangeInput=0 )
        self.addConfigurableLevelingFunction( 'opacity', 'O', label='Slice Plane Opacity', rangeBounds=[ 0.0, 1.0 ],  setLevel=self.setOpacity, activeBound='min',  getLevel=self.getOpacity, isDataValue=False, layerDependent=True, bound = False )
        self.addConfigurableLevelingFunction( 'zScale', 'z', label='Vertical Scale', setLevel=self.setZScale, activeBound='max', getLevel=self.getScaleBounds, windowing=False, sensitivity=(10.0,10.0), initRange=[ 2.0, 2.0, 1 ] )
        self.addConfigurableLevelingFunction( 'contourDensity', 'g', label='Contour Density', activeBound='max', setLevel=self.setContourDensity, getLevel=self.getContourDensity, layerDependent=True, windowing=False, rangeBounds=[ 3.0, 30.0, 1 ], bound=False, isValid=self.hasContours )
        self.addConfigurableLevelingFunction( 'contourColorScale', 'S', label='Contour Colormap Scale', units='data', setLevel=self.scaleContourColormap, getLevel=lambda:self.getDataRangeBounds(1), layerDependent=True, adjustRangeInput=1, isValid=self.hasContours )
        self.addConfigurableBooleanFunction('toggleOutlineMap', self.toggleOutlineMap, 'm', labels='Show Outline Map|Hide Outline Map', initVal=True )

        self.addUVCDATConfigGuiFunction( 'contourColormap', ColormapConfigurationDialog, 'K', label='Choose Contour Colormap', setValue=lambda data: self.setColormap(data,1) , getValue=lambda: self.getColormap(1), layerDependent=True, isValid=self.hasContours )
        self.sliceOutputShape = args.get( 'slice_shape', [ 100, 50 ] )
        self.opacity = [ 1.0, 1.0 ]
        self.iOrientation = 0
        self.updatingPlacement = False
        self.isSlicing = False
        self.planeWidgetX = None
        self.planeWidgetY = None
        self.planeWidgetZ = None
        self.opacityUpdateCount = 0
        self.generateContours = False
        self.contourLineActors = {}
        self.contourLineMapperer = None
        self.contours = None
        self.NumContours = 10.0
        self.showOutlineMap = True
        try:
            controller = api.get_current_controller()
#            print " Volume Slicer init, id = %x " % id(self)
            VolumeSlicerModules[mid] = self
        except api.NoVistrail:
            pass

<<<<<<< HEAD
=======
    def __del__(self):
        print " **************************************** Deleting VolumeSlicer module, id = %d  **************************************** " % self.moduleID
        sys.stdout.flush()
#        self.planeWidgetX.RemoveAllObservers()
#        self.planeWidgetY.RemoveAllObservers()
#        self.planeWidgetZ.RemoveAllObservers()
        PersistentVisualizationModule.__del__(self)

>>>>>>> e90785ad
    def clearReferrents(self):
        print " **************************************** VolumeSlicer:clearReferrents, id = %d  **************************************** " % self.moduleID
        sys.stdout.flush()
        PersistentVisualizationModule.clearReferrents(self)
        del VolumeSlicerModules[ self.moduleID ]
        del self.planeWidgetX
        del self.planeWidgetY
        del self.planeWidgetZ
        self.planeWidgetX = None
        self.planeWidgetY = None
        self.planeWidgetZ = None
        del self.sliceOutput
        self.sliceOutput = None 
        if self.contours:
            del self.contours
            self.contours = None    
            del self.contourLineMapperer 
            self.contourLineMapperer = None
        ispec = self.getInputSpec( 0 ) 
        input0 = ispec.input() 
        print " VolumeSlicer: Input refs = %d " % input0.GetReferenceCount()
        sys.stdout.flush()
        
    def toggleOutlineMap( self, enabled ):
        self.showOutlineMap = enabled
        self.planeWidgetZ.planeActor.SetVisibility(self.showOutlineMap)
        self.render()
        
    def scaleContourColormap(self, data, **args ):
        return self.scaleColormap( data, 1, **args )
        
    def hasContours(self):
        return self.generateContours
        
    def setContourDensity( self, ctf_data, **args ):
        if self.NumContours <> ctf_data[1]:
            self.NumContours = ctf_data[1]
            self.updateContourDensity()

    def getContourDensity( self ):
        return [ 3.0, self.NumContours, 1 ]
    
    def setZScale( self, zscale_data, **args ):
        if self.setInputZScale( zscale_data ):
            if self.planeWidgetX <> None:
                primaryInput = self.input()
                bounds = list( primaryInput.GetBounds() ) 
                if not self.planeWidgetX.MatchesBounds( bounds ):
                    self.planeWidgetX.PlaceWidget( bounds )        
                    self.planeWidgetY.PlaceWidget( bounds ) 
                    self.render()               

    def setInputZScale( self, zscale_data, **args  ):
        rv = PersistentVisualizationModule.setInputZScale(self,  zscale_data, **args ) 
        if rv:
            ispec = self.getInputSpec(  1 )       
            if (ispec <> None) and (ispec.input() <> None):
                contourInput = ispec.input() 
                ix, iy, iz = contourInput.GetSpacing()
                sz = zscale_data[1]
                contourInput.SetSpacing( ix, iy, sz )  
                contourInput.Modified() 
        return rv
                
    def getOpacity(self):
        return self.opacity
    
    def setOpacity(self, range, **args ):
        self.opacity = range
#        printArgs( " Leveling: ", opacity=self.opacity, range=range ) 
        self.updateOpacity() 

    def updateOpacity(self, cmap_index=0 ):
        colormapManager = self.getColormapManager( index=cmap_index )
        colormapManager.setAlphaRange( [ bound( self.opacity[i], [ 0.0, 1.0 ] ) for i in (0,1) ] )
        if (self.opacityUpdateCount % 5) == 0: self.render()
        self.opacityUpdateCount = self.opacityUpdateCount + 1  
#        self.lut.SetAlpha( self.opacity[1] )
#        self.lut.SetAlphaRange ( self.opacity[0], self.opacity[1] )
#        print "  ---> Set Opacity = %s " % str( self.opacity )
#        self.UpdateWidgetPlacement()
        
#    def UpdateWidgetPlacement(self):
#        self.updatingPlacement = True
#        self.planeWidgetX.UpdatePlacement() 
#        self.planeWidgetX.PlaceWidget()
#        self.planeWidgetY.UpdatePlacement() 
#        self.planeWidgetY.PlaceWidget()
#        self.planeWidgetZ.UpdatePlacement() 
#        self.planeWidgetZ.PlaceWidget()
#        self.updatingPlacement = False

    def enableVisualizationInteraction(self): 
#        print>>sys.stderr, "enable Visualization Interaction"
        if self.planeWidgetX <> None: self.planeWidgetX.EnableInteraction()                                                
        if self.planeWidgetY <> None:self.planeWidgetY.EnableInteraction()                                                
        if self.planeWidgetZ <> None:self.planeWidgetZ.EnableInteraction()  

    def disableVisualizationInteraction(self):
#        print>>sys.stderr, "disable Visualization Interaction" 
        if self.planeWidgetX <> None: self.planeWidgetX.DisableInteraction()                                                
        if self.planeWidgetY <> None:self.planeWidgetY.DisableInteraction()                                                
        if self.planeWidgetZ <> None:self.planeWidgetZ.DisableInteraction()  

    def updatingColormap( self, cmap_index, colormapManager ):
        if cmap_index == 0:
            if self.planeWidgetX <> None: self.planeWidgetX.SetTextureInterpolate( colormapManager.smoothColormap )
            if self.planeWidgetY <> None: self.planeWidgetY.SetTextureInterpolate( colormapManager.smoothColormap )
            if self.planeWidgetZ <> None: self.planeWidgetZ.SetTextureInterpolate( colormapManager.smoothColormap )
            self.updateModule()
                                                                        
    def buildPipeline(self):
        """ execute() -> None
        Dispatch the vtkRenderer to the actual rendering widget
        """     
#        contourModule = self.wmod.forceGetInputFromPort( "contours", None )
#        if self.input() == None:
#            if contourModule <> None:
#                self.input() = contourModule.getOutput() 
#            else:
#                print>>sys.stderr, "Error, must provide an input to the Volume Slicer module!"
 #       self.intersectInputExtents()
        contour_ispec = self.getInputSpec(  1 )       

        contourInput = contour_ispec.input() if contour_ispec <> None else None
        primaryInput = self.input()

#        self.contourInput = None if contourModule == None else contourModule.getOutput() 
        # The 3 image plane widgets are used to probe the dataset.    
#        print " Volume Slicer buildPipeline, id = %s " % str( id(self) )
        self.sliceOutput = vtk.vtkImageData()  
        xMin, xMax, yMin, yMax, zMin, zMax = primaryInput.GetWholeExtent()       
        self.slicePosition = [ (xMax-xMin)/2, (yMax-yMin)/2, (zMax-zMin)/2  ]       
        dataType = primaryInput.GetScalarTypeAsString()
        bounds = list(primaryInput.GetBounds()) 
        origin = primaryInput.GetOrigin()
        if (dataType <> 'float') and (dataType <> 'double'):
             self.setMaxScalarValue( primaryInput.GetScalarType() )
#        print "Data Type = %s, range = (%f,%f), extent = %s, origin = %s, bounds=%s, slicePosition=%s" % ( dataType, self.rangeBounds[0], self.rangeBounds[1], str(self.input().GetWholeExtent()), str(origin), str(bounds), str(self.slicePosition)  )
      
        # The shared picker enables us to use 3 planes at one time
        # and gets the picking order right
        lut = self.getLut()
        picker = None
        useVtkImagePlaneWidget = False
        textureColormapManager = self.getColormapManager( index=0 )
<<<<<<< HEAD

        picker = vtk.vtkCellPicker()
        picker.SetTolerance(0.005) 
                
=======
        
        picker  = vtk.vtkCellPicker()
        picker.SetTolerance(0.005) #need some fluff
        
>>>>>>> e90785ad
        if self.planeWidgetZ == None:
            self.planeWidgetZ = ImagePlaneWidget( self, picker, 2 )
            self.planeWidgetZ.SetRenderer( self.renderer )
            self.observerTargets.add( self.planeWidgetZ )
#            self.planeWidgetZ.SetSliceIndex( self.slicePosition[2] )
            prop3 = self.planeWidgetZ.GetPlaneProperty()
            prop3.SetColor(0, 0, 1)
            self.planeWidgetZ.SetUserControlledLookupTable(1)
            self.planeWidgetZ.SetLookupTable( lut )
       
        self.planeWidgetZ.SetInput( primaryInput, contourInput )
        self.planeWidgetZ.SetPlaneOrientationToZAxes()
        self.planeWidgetZ.PlaceWidget( bounds )
<<<<<<< HEAD
        self.createContours()      
=======
        outlineMap = self.buildOutlineMap()
        if outlineMap: self.planeWidgetZ.SetOutlineMap( outlineMap )        
>>>>>>> e90785ad
        
        if self.planeWidgetZ.HasThirdDimension(): 
            if (self.planeWidgetX == None): 
                self.planeWidgetX = ImagePlaneWidget( self, picker, 0 )
                self.observerTargets.add( self.planeWidgetX )
                self.planeWidgetX.SetRenderer( self.renderer )
                prop1 = self.planeWidgetX.GetPlaneProperty()
                prop1.SetColor(1, 0, 0)
                self.planeWidgetX.SetUserControlledLookupTable(1)
                self.planeWidgetX.SetLookupTable( lut )
                
    #            self.planeWidgetX.SetSliceIndex( self.slicePosition[0] )
            self.planeWidgetX.SetInput( primaryInput, contourInput )
            self.planeWidgetX.SetPlaneOrientationToXAxes()
    #        self.planeWidgetX.AddObserver( 'EndInteractionEvent', callbackWrapper( self.SliceObserver, 0 ) )
    #            self.planeWidgetX.AddObserver( 'InteractionEvent', callbackWrapper( self.PickObserver, 0 ) )
    #            self.planeWidgetX.AddObserver( 'StartInteractionEvent', callbackWrapper( self.PickObserver, 0 ) )
            self.planeWidgetX.PlaceWidget( bounds )       

    #        if bounds[0] < 0.0: self.planeWidgetX.GetProp3D().AddPosition ( 360.0, 0.0, 0.0 )
    #        self.planeWidgetX.SetOrigin( primaryInput.GetOrigin() )
    #        self.planeWidgetX.AddObserver( 'AnyEvent', self.TestObserver )
                    
            if self.planeWidgetY == None: 
                self.planeWidgetY = ImagePlaneWidget( self, picker, 1)
                self.planeWidgetY.SetRenderer( self.renderer )
                self.planeWidgetY.SetUserControlledLookupTable(1)
                self.observerTargets.add( self.planeWidgetY )
    #            self.planeWidgetY.SetSliceIndex( self.slicePosition[1] )
                prop2 = self.planeWidgetY.GetPlaneProperty()
                prop2.SetColor(1, 1, 0)
                self.planeWidgetY.SetUserControlledLookupTable(1)
                self.planeWidgetY.SetLookupTable( lut )
            
            self.planeWidgetY.SetInput( primaryInput, contourInput )
            self.planeWidgetY.SetPlaneOrientationToYAxes()       
            self.planeWidgetY.PlaceWidget(  bounds  ) 
<<<<<<< HEAD
=======
        
>>>>>>> e90785ad

        self.renderer.SetBackground( VTK_BACKGROUND_COLOR[0], VTK_BACKGROUND_COLOR[1], VTK_BACKGROUND_COLOR[2] )
        self.updateOpacity() 
        
        if (contour_ispec <> None) and (contour_ispec.input() <> None) and (self.contours == None):
            rangeBounds = self.getRangeBounds(1)
            colormapManager = self.getColormapManager( index=1 )
            self.generateContours = True   
            self.contours = vtk.vtkContourFilter()
            self.contours.GenerateValues( self.NumContours, rangeBounds[0], rangeBounds[1] )
     
            self.contourLineMapperer = vtk.vtkPolyDataMapper()
            self.contourLineMapperer.SetInputConnection( self.contours.GetOutputPort() )
            self.contourLineMapperer.SetScalarRange( rangeBounds[0], rangeBounds[1] )
            self.contourLineMapperer.SetColorModeToMapScalars()
            self.contourLineMapperer.SetLookupTable( colormapManager.lut )
            self.contourLineMapperer.UseLookupTableScalarRangeOn()

#        self.imageRescale = vtk.vtkImageReslice() 
#        self.imageRescale.SetOutputDimensionality(2) 
#        self.imageRescale.SetInterpolationModeToLinear() 
#        self.imageRescale.SetResliceAxesDirectionCosines( [-1, 0, 0], [0, -1, 0], [0, 0, -1] )

#        self.set2DOutput( port=self.imageRescale.GetOutputPort(), name='slice' ) 
        self.set3DOutput() 

        # Add the times series only in regular volume slicer and not in Hovmoller Slicer
        if self.getInputSpec().getMetadata()['plotType']=='xyz':
            self.addConfigurableFunction('Show Time Series', None, 't' )

    def buildOutlineMap(self):
        # This function load a binary image (black and white)
        # and create a default grid for it. Then it uses re-gridding algorithms 
        # to scale in the correct domain.
        from pylab import imread
        import vtk.util.vtkImageImportFromArray as vtkUtil

        # read outline image and convert to gray scale
        try:
            data = imread(defaultOutlineMapFile)
            data = data.mean(axis=2)
    
    #        # create a variable using the data loaded in the image and an uniform grid
            dims = data.shape
            reso = [180.0/dims[0], 360.0/dims[1]]
            var = cdms2.createVariable(data)
            lat = cdms2.createUniformLatitudeAxis(90, dims[0], -reso[0])
            lon = cdms2.createUniformLongitudeAxis(-180, dims[1], reso[1])
            var.setAxis(0, lat)
            var.setAxis(1, lon)
    
            # create the final map using the ROI
            ROI = self.roi[:]
            if ROI[2] < -90.0: ROI[2] = -90.0
            if ROI[3] >  90.0: ROI[3] =  90.0
            odims = [ (ROI[3]-ROI[2])/reso[0] , (ROI[1]-ROI[0])/reso[1] ]
            ogrid = cdms2.createUniformGrid( ROI[2], odims[0], reso[0], ROI[0], odims[1], reso[1] )
            ovar = var.regrid(ogrid, regridTool='regrid2')
            
            # replace outlier numbers
            d = ovar.data
            d[d==1e+20] = d[d<>1e+20].max()
            
            img = vtkUtil.vtkImageImportFromArray()
            img.SetArray(ovar.data)
            img.Update()
            
        except Exception:
            print>>sys.stderr, "Error building Outline Map"
            traceback.print_exc()
            return None
        
        # convert to vtkImageData       
        return img.GetOutput()
    
    def updateContourDensity(self):
        if self.generateContours:
            rangeBounds = self.getRangeBounds(1)
            self.contours.GenerateValues( self.NumContours, rangeBounds[0], rangeBounds[1] )
            self.contours.Modified()
            self.render()
        
    def onSlicerLeftButtonPress( self, caller, event ):
        self.currentButton = self.LEFT_BUTTON   
        return 0

    def onSlicerRightButtonPress( self, caller, event ):
        self.currentButton = self.RIGHT_BUTTON
        return 0
                
    def updateModule(self, **args ):
        primaryInput = self.input()
        contour_ispec = self.getInputSpec(  1 )       
        contourInput = contour_ispec.input() if contour_ispec <> None else None
        if self.planeWidgetX <> None: self.planeWidgetX.SetInput( primaryInput, contourInput )         
        if self.planeWidgetY <> None: self.planeWidgetY.SetInput( primaryInput, contourInput )         
        if self.planeWidgetZ <> None: self.planeWidgetZ.SetInput( primaryInput, contourInput ) 
        self.set3DOutput()
           
    def TestObserver( self, caller=None, event = None ):
        print " Volume Slicer TestObserver: event = %s, " % ( event )
        
    def getAxes(self):
        pass

    def createContours( self, **args ):
#        ispec = self.getInputSpec(0)  
        from Shapefile import shapeFileReader     
        rgb=args.get( 'rgb', [ 0, 0, 0 ] )
        linewidth=args.get( 'linewidth', 1 )
        type = args.get( 'type', 'coastline' ) 
        textFilePath = os.path.join( os.path.dirname(__file__), "data", type, "index.txt" )
        s=shapeFileReader()
        s.setColors(rgb)
        s.setWidth(linewidth)
        self.polygonActor=s.getLine( self.roi, textFilePath )        
        self.renderer.AddActor(self.polygonActor)
        
    def ProcessIPWAction( self, caller, event, **args ):
        action = caller.State
        iAxis = caller.PlaneIndex

        if event == ImagePlaneWidget.InteractionUpdateEvent:
            
            if action == ImagePlaneWidget.Cursoring:   
                if not self.isSlicing:
                    HyperwallManager.getInstance().setInteractionState( 'VolumeSlicer.Slicing' )
                    self.isSlicing = True
                ispec = self.inputSpecs[ 0 ] 
                cursor_data = caller.GetCursorData()
                image_value = cursor_data[3] 
                cpos = cursor_data[0:3]     
                dataValue = self.getDataValue( image_value )
                wpos = ispec.getWorldCoords( cpos )
                if self.generateContours:
                    contour_image_value = cursor_data[4]
                    if  contour_image_value:
                        contour_value = self.getDataValue( contour_image_value, 1 )
                        contour_units = self.getUnits(1)
                        textDisplay = " Position: (%s, %s, %s), Value: %.3G %s, Contour Value: %.3G %s" % ( wpos[0], wpos[1], wpos[2], dataValue, ispec.units, contour_value, contour_units )
                    else:
                        textDisplay = " Position: (%s, %s, %s), Value: %.3G %s" % ( wpos[0], wpos[1], wpos[2], dataValue, ispec.units )
#                    print " >>>>> Current Image Value: %d %d, data value: %.3G, contour value: %.3G, pos = %s, (%s) " % ( image_value, contour_image_value, dataValue, contour_value, str(cpos), str(wpos) )
                else:
                    textDisplay = " Position: (%s, %s, %s), Value: %.3G %s." % ( wpos[0], wpos[1], wpos[2], dataValue, ispec.units )
#                    print " >>>>> Current Image Value: %d, data value: %.3G, pos = %s, (%s) " % ( image_value, dataValue, str(cpos), str(wpos) )
                sliceIndex = caller.GetSliceIndex() 
                self.slicePosition[iAxis] = sliceIndex
                self.updateTextDisplay( textDisplay )
                
                coord = ispec.getWorldCoordsAsFloat(cpos)
                PM_VolumeSlicer.global_coords = coord
                screenPos = caller.GetCurrentScreenPosition()
                self.updateLensDisplay(screenPos, coord)
                
            if action == ImagePlaneWidget.Pushing: 
                ispec = self.inputSpecs[ 0 ]  
                if not self.isSlicing:
                    HyperwallManager.getInstance().setInteractionState( 'VolumeSlicer.Slicing' )
                    self.isSlicing = True 
                sliceIndex = caller.GetSliceIndex() 
                axisName, spos = ispec.getWorldCoord( sliceIndex, iAxis )
                textDisplay = " %s = %s ." % ( axisName, spos )
                if iAxis == 0:
                    p1 = caller.GetPoint1()
#                    print " >++++++++++++++++++> Slicing: Set Slice[%d], index=%d, pos=%.2f, " % ( iAxis, sliceIndex, p1[0] ), textDisplay
                self.slicePosition[ iAxis ] = sliceIndex                  
                self.updateTextDisplay( textDisplay ) 
                if iAxis == 2:              
                    origin = caller.GetOrigin()
                    pos = self.polygonActor.GetPosition()
                    pos1 = [ pos[0], pos[1], origin[2] ]
                    self.polygonActor.SetPosition( pos1 )
            
            if self.generateContours:
                slice_data = caller.GetReslice2Output()
                if slice_data:
                    slice_data.Update()                
                    self.contours.SetInput( slice_data )
                    self.contours.Modified()
                    origin = caller.GetOrigin()
                    contourLineActor = self.getContourActor( iAxis )
                    contourLineActor.SetPosition( origin[0], origin[1], origin[2] )
    #                contourLineActor.SetOrigin( origin[0], origin[1], origin[2] )
                    self.setVisibleContour( iAxis )
#                print " Generate Contours, data dims = %s, origin = %s, pos = %s, extent = %s" % ( str( slice_data.GetDimensions() ), str(slice_data.GetOrigin()), str(origin), str(slice_data.GetExtent()) )
                
            self.render()
#                print " Generate Contours, data dims = %s, pos = %s %s %s " % ( str( slice_data.GetDimensions() ), str(pos1), str(pos2), str(origin) )

    def setContourActorOrientation( self, iAxis, contourLineActor ):
        if iAxis == 1: 
            contourLineActor.SetOrientation(90,0,0)
        elif iAxis == 0: 
            contourLineActor.SetOrientation(90,0,90)   

    def updateContourActorOrientations( self ):
        for contourLineActorItem in self.contourLineActors.items():
            if contourLineActorItem[1].GetVisibility( ): 
                self.setContourActorOrientation( contourLineActorItem[0], contourLineActorItem[1] )
        self.render()
        pass

                                     
    def getContourActor( self, iAxis, **args ):
        contourLineActor = self.contourLineActors.get( iAxis, None )
        if contourLineActor == None:
            contourLineActor = vtk.vtkActor()
            contourLineActor.SetMapper(self.contourLineMapperer)
            contourLineActor.GetProperty().SetLineWidth(2)     
            self.renderer.AddActor( contourLineActor ) 
            self.contourLineActors[iAxis] = contourLineActor
            self.setContourActorOrientation( iAxis, contourLineActor )
#            print " GetContourActor %d, origin = %s, position = %s " % ( iAxis, str( contourLineActor.GetOrigin() ), str( contourLineActor.GetPosition() ) )
        return contourLineActor

#    def createColorBarActor(self):
#        PersistentVisualizationModule.createColorBarActor( self )
#        self.createContourColorBarActor()
#
#    def createContourColorBarActor( self ):
#        if self.contourColorBarActor == None:
#            self.contourColormapManager = ColorMapManager( self.contour_lut ) 
#            self.contourColorBarActor = vtk.vtkScalarBarActor()
#            self.contourColorBarActor.SetMaximumWidthInPixels( 50 )
#            self.contourColorBarActor.SetNumberOfLabels(9)
#            labelFormat = vtk.vtkTextProperty()
#            labelFormat.SetFontSize( 160 )
#            labelFormat.SetColor(  VTK_FOREGROUND_COLOR[0], VTK_FOREGROUND_COLOR[1], VTK_FOREGROUND_COLOR[2] ) 
#            titleFormat = vtk.vtkTextProperty()
#            titleFormat.SetFontSize( 160 )
#            titleFormat.SetColor(  VTK_FOREGROUND_COLOR[0], VTK_FOREGROUND_COLOR[1], VTK_FOREGROUND_COLOR[2]  ) 
#            self.contourColorBarActor.SetPosition( 0.02, 0.2 )    
#            self.contourColorBarActor.SetLabelTextProperty( labelFormat )
#            self.contourColorBarActor.SetTitleTextProperty( titleFormat )
#            self.contourColorBarActor.SetTitle( self.contour_units )
#            self.contourColorBarActor.SetLookupTable( self.contourColormapManager.getDisplayLookupTable() )
#            self.contourColorBarActor.SetVisibility(0)
#            self.renderer.AddActor( self.contourColorBarActor )
#        else:
#            if self.contourColorBarActor == None:
#                self.contour_lut = self.contourColorBarActor.GetLookupTable()
#                self.contourColorBarActor = ColorMapManager( self.contour_lut ) 
#            else:
#                self.contourColorBarActor.SetLookupTable( self.contourColormapManager.getDisplayLookupTable() )
#                self.contourColorBarActor.Modified()
            
    def setVisibleContour( self, iAxis ):
        for contourLineActorItem in self.contourLineActors.items():
            if iAxis == contourLineActorItem[0]:    contourLineActorItem[1].VisibilityOn( )
            else:                                   contourLineActorItem[1].VisibilityOff( )
       
    def getAdjustedSliceExtent( self ):
        ext = None
        if self.iOrientation == 1:      ext = [ 0, self.sliceOutputShape[1]-1,  0, self.sliceOutputShape[0]-1, 0, 0 ]  
        else:                           ext = [ 0, self.sliceOutputShape[0]-1,  0, self.sliceOutputShape[1]-1, 0, 0 ]  
#        print " Slice Extent = %s " % str( ext )
        return ext       

    def getAdjustedSliceSpacing( self, outputData ):
        padded_extent = outputData.GetWholeExtent()
        padded_shape = [ padded_extent[1]-padded_extent[0]+1, padded_extent[3]-padded_extent[2]+1, 1 ]
        padded_spacing = outputData.GetSpacing()
        scale_factor = [ padded_shape[0]/float(self.sliceOutputShape[0]), padded_shape[1]/float(self.sliceOutputShape[1]) ]
        if self.iOrientation == 1:      spacing = [ padded_spacing[1]*scale_factor[1], padded_spacing[0]*scale_factor[0], 1.0 ]
        else:                           spacing = [ padded_spacing[0]*scale_factor[0], padded_spacing[1]*scale_factor[1], 1.0 ]
#        print " Slice Spacing = %s " % str( spacing )
        return spacing
                
#    def activateWidgets( self, iren ):    
#        self.planeWidgetX.SetInteractor( iren )
#        self.planeWidgetX.On()
#        self.planeWidgetY.SetInteractor( iren )
#        self.planeWidgetY.On() 
#        self.planeWidgetZ.SetInteractor( iren )     
#        self.planeWidgetZ.On() 
#        print "Initial Camera Position = %s\n Origins: " % str( self.renderer.GetActiveCamera().GetPosition() )
#        for widget in [ self.planeWidgetX, self.planeWidgetY, self.planeWidgetZ ]: 
#            print " slice-%d: %s %s %s %s " % ( widget.GetPlaneOrientation(), str( widget.GetOrigin() ), str( widget.GetPoint1 () ), str( widget.GetPoint2 () ), str( widget.GetCenter() ) )
       
    def initColorScale( self, caller, event ): 
        x, y = caller.GetEventPosition()
        self.ColorLeveler.startWindowLevel( x, y )

    def scaleColormap( self, ctf_data, cmap_index=0, **args ):
        ispec = self.inputSpecs[ cmap_index ]
        if ispec and ispec.input(): 
            colormapManager = self.getColormapManager( index=cmap_index )
#            if not colormapManager.matchDisplayRange( ctf_data ):
            imageRange = self.getImageValues( ctf_data[0:2], cmap_index ) 
            colormapManager.setScale( imageRange, ctf_data )
            if self.contourLineMapperer: 
                self.contourLineMapperer.Modified()
            ispec.addMetadata( { 'colormap' : self.getColormapSpec(), 'orientation' : self.iOrientation } )
#            print '-'*50
#            print " Volume Slicer[%d]: Scale Colormap: ( %.4g, %.4g ) " % ( self.moduleID, ctf_data[0], ctf_data[1] )
#            print '-'*50
                
    def finalizeLeveling( self, cmap_index=0 ):
        isLeveling =  PersistentVisualizationModule.finalizeLeveling( self )
        if isLeveling:
            ispec = self.inputSpecs[ cmap_index ] 
            ispec.addMetadata( { 'colormap' : self.getColormapSpec(), 'orientation' : self.iOrientation } ) 
#            self.updateSliceOutput()

    def initializeConfiguration( self, cmap_index=0 ):
        PersistentModule.initializeConfiguration(self, input_index=cmap_index )
        ispec = self.inputSpecs[ cmap_index ] 
        ispec.addMetadata( { 'colormap' : self.getColormapSpec(), 'orientation' : self.iOrientation } ) 
#        self.updateSliceOutput()

    def updateColorScale( self, caller, event ):
        x, y = caller.GetEventPosition()
        wsize = self.renderer.GetSize()
        range = self.ColorLeveler.windowLevel( x, y, wsize )
        return range
              
    def onKeyPress( self, caller, event ):
        key = caller.GetKeyCode() 
        keysym = caller.GetKeySym()
        alt = ( keysym.lower().find('alt') == 0 )
        ctrl = caller.GetControlKey() 
        shift = caller.GetShiftKey() 
#        print " -- Key Press: %c ( %d: %s ), ctrl: %s, shift: %s, alt: %s, event = %s " % ( key, ord(key), str(keysym), bool(ctrl), bool(shift), bool(alt), str( event ) )
#        if ( key == 'x' ): 
#            self.planeWidgetX.SetPlaneOrientationToXAxes() 
#            self.planeWidgetX.SetSliceIndex( 0 ) #self.slicePosition[0] )
#            self.render()      
#        elif ( key == 'y' ):  
#            self.planeWidgetY.SetPlaneOrientationToYAxes()
#            self.planeWidgetY.SetSliceIndex( 0 ) #self.slicePosition[1] )
#            self.render()       
#        elif ( key == 'z' ):  
#            self.planeWidgetZ.SetPlaneOrientationToZAxes()
#            self.planeWidgetZ.SetSliceIndex( 0 ) #self.slicePosition[2] )
#            self.render() 
             
              
    def onKeyRelease( self, caller, event ):
        key = caller.GetKeyCode()

class VolumeSlicer(WorkflowModule):
    
    PersistentModuleClass = PM_VolumeSlicer
    
    def __init__( self, **args ):
        WorkflowModule.__init__(self, **args)    
              
if __name__ == '__main__':
    executeVistrail( 'VolumeSlicerDemo' )
    
    
    
#        self.spacing = self.input().GetSpacing()
#        sx, sy, sz = self.spacing       
#        origin = self.input().GetOrigin()
#        ox, oy, oz = origin
#        center = [ origin[0] + self.spacing[0] * 0.5 * (xMin + xMax), origin[1] + self.spacing[1] * 0.5 * (yMin + yMax), origin[2] + self.spacing[2] * 0.5 * (zMin + zMax)]
#        self.sliceMatrix = [ vtk.vtkMatrix4x4(), vtk.vtkMatrix4x4(), vtk.vtkMatrix4x4() ]
#        self.sliceMatrix[0].DeepCopy( (0, 1, 0, center[0],    0,  0, 1, center[1],     1, 0, 0, center[2],    0, 0, 0, 1) )
#        self.sliceMatrix[1].DeepCopy( (1, 0, 0, center[0],    0,  0, 1, center[1],     0, 1, 0, center[2],    0, 0, 0, 1) )
#        self.sliceMatrix[2].DeepCopy( (1, 0, 0, center[0],    0, -1, 0, center[1],     0, 0, 1, center[2],    0, 0, 0, 1) )
         
#        self._range = self.rangeBounds[0:2]           
<|MERGE_RESOLUTION|>--- conflicted
+++ resolved
@@ -52,7 +52,9 @@
         self.addConfigurableLevelingFunction( 'zScale', 'z', label='Vertical Scale', setLevel=self.setZScale, activeBound='max', getLevel=self.getScaleBounds, windowing=False, sensitivity=(10.0,10.0), initRange=[ 2.0, 2.0, 1 ] )
         self.addConfigurableLevelingFunction( 'contourDensity', 'g', label='Contour Density', activeBound='max', setLevel=self.setContourDensity, getLevel=self.getContourDensity, layerDependent=True, windowing=False, rangeBounds=[ 3.0, 30.0, 1 ], bound=False, isValid=self.hasContours )
         self.addConfigurableLevelingFunction( 'contourColorScale', 'S', label='Contour Colormap Scale', units='data', setLevel=self.scaleContourColormap, getLevel=lambda:self.getDataRangeBounds(1), layerDependent=True, adjustRangeInput=1, isValid=self.hasContours )
-        self.addConfigurableBooleanFunction('toggleOutlineMap', self.toggleOutlineMap, 'm', labels='Show Outline Map|Hide Outline Map', initVal=True )
+        self.addConfigurableLevelingFunction( 'basemapLineThickness', 'm', label='Basemap Line Thickness', setLevel=self.setBasemapLineThickness, getLevel=self.getBasemapLineThickness, activeBound='min', layerDependent=False, rangeBounds=[ 0.0, 4.49 ], initRange=[ 1.0, 1.0, 1 ] )
+
+        #self.addConfigurableBooleanFunction('toggleOutlineMap', self.toggleOutlineMap, 'm', labels='Show Outline Map|Hide Outline Map', initVal=True )
 
         self.addUVCDATConfigGuiFunction( 'contourColormap', ColormapConfigurationDialog, 'K', label='Choose Contour Colormap', setValue=lambda data: self.setColormap(data,1) , getValue=lambda: self.getColormap(1), layerDependent=True, isValid=self.hasContours )
         self.sliceOutputShape = args.get( 'slice_shape', [ 100, 50 ] )
@@ -67,6 +69,7 @@
         self.generateContours = False
         self.contourLineActors = {}
         self.contourLineMapperer = None
+        self.basemapLineThickness = [ 1.0, 1.0, 1 ]
         self.contours = None
         self.NumContours = 10.0
         self.showOutlineMap = True
@@ -77,17 +80,16 @@
         except api.NoVistrail:
             pass
 
-<<<<<<< HEAD
-=======
-    def __del__(self):
-        print " **************************************** Deleting VolumeSlicer module, id = %d  **************************************** " % self.moduleID
-        sys.stdout.flush()
-#        self.planeWidgetX.RemoveAllObservers()
-#        self.planeWidgetY.RemoveAllObservers()
-#        self.planeWidgetZ.RemoveAllObservers()
-        PersistentVisualizationModule.__del__(self)
-
->>>>>>> e90785ad
+    def setBasemapLineThickness( self, value ):
+        self.basemapLineThickness = value
+        npixels = int(round(self.basemapLineThickness[0]))
+        self.polygonActor.SetVisibility(npixels)
+        if npixels > 0: self.polygonActor.GetProperty().SetLineWidth( npixels )           
+        self.render()
+        
+    def getBasemapLineThickness( self, value ):
+        return self.basemapLineThickness
+        
     def clearReferrents(self):
         print " **************************************** VolumeSlicer:clearReferrents, id = %d  **************************************** " % self.moduleID
         sys.stdout.flush()
@@ -110,12 +112,7 @@
         input0 = ispec.input() 
         print " VolumeSlicer: Input refs = %d " % input0.GetReferenceCount()
         sys.stdout.flush()
-        
-    def toggleOutlineMap( self, enabled ):
-        self.showOutlineMap = enabled
-        self.planeWidgetZ.planeActor.SetVisibility(self.showOutlineMap)
-        self.render()
-        
+                
     def scaleContourColormap(self, data, **args ):
         return self.scaleColormap( data, 1, **args )
         
@@ -234,17 +231,9 @@
         picker = None
         useVtkImagePlaneWidget = False
         textureColormapManager = self.getColormapManager( index=0 )
-<<<<<<< HEAD
-
         picker = vtk.vtkCellPicker()
         picker.SetTolerance(0.005) 
                 
-=======
-        
-        picker  = vtk.vtkCellPicker()
-        picker.SetTolerance(0.005) #need some fluff
-        
->>>>>>> e90785ad
         if self.planeWidgetZ == None:
             self.planeWidgetZ = ImagePlaneWidget( self, picker, 2 )
             self.planeWidgetZ.SetRenderer( self.renderer )
@@ -258,12 +247,7 @@
         self.planeWidgetZ.SetInput( primaryInput, contourInput )
         self.planeWidgetZ.SetPlaneOrientationToZAxes()
         self.planeWidgetZ.PlaceWidget( bounds )
-<<<<<<< HEAD
-        self.createContours()      
-=======
-        outlineMap = self.buildOutlineMap()
-        if outlineMap: self.planeWidgetZ.SetOutlineMap( outlineMap )        
->>>>>>> e90785ad
+        self.createBasemapPolylines()      
         
         if self.planeWidgetZ.HasThirdDimension(): 
             if (self.planeWidgetX == None): 
@@ -301,10 +285,6 @@
             self.planeWidgetY.SetInput( primaryInput, contourInput )
             self.planeWidgetY.SetPlaneOrientationToYAxes()       
             self.planeWidgetY.PlaceWidget(  bounds  ) 
-<<<<<<< HEAD
-=======
-        
->>>>>>> e90785ad
 
         self.renderer.SetBackground( VTK_BACKGROUND_COLOR[0], VTK_BACKGROUND_COLOR[1], VTK_BACKGROUND_COLOR[2] )
         self.updateOpacity() 
@@ -410,7 +390,7 @@
     def getAxes(self):
         pass
 
-    def createContours( self, **args ):
+    def createBasemapPolylines( self, **args ):
 #        ispec = self.getInputSpec(0)  
         from Shapefile import shapeFileReader     
         rgb=args.get( 'rgb', [ 0, 0, 0 ] )
@@ -419,12 +399,16 @@
         textFilePath = os.path.join( os.path.dirname(__file__), "data", type, "index.txt" )
         s=shapeFileReader()
         s.setColors(rgb)
-        s.setWidth(linewidth)
-        self.polygonActor=s.getLine( self.roi, textFilePath )        
+        s.setWidth( int(self.basemapLineThickness[0]) )
+        self.polygonActor=s.getPolyLines( self.roi, textFilePath )        
         self.renderer.AddActor(self.polygonActor)
+        origin = self.planeWidgetZ.GetOrigin()
+        pos = self.polygonActor.GetPosition()
+        pos1 = [ pos[0], pos[1], origin[2] ]
+        self.polygonActor.SetPosition( pos1 )
         
     def ProcessIPWAction( self, caller, event, **args ):
-        action = caller.State
+        action = args.get( 'action', caller.State )
         iAxis = caller.PlaneIndex
 
         if event == ImagePlaneWidget.InteractionUpdateEvent:
@@ -479,17 +463,19 @@
                     pos1 = [ pos[0], pos[1], origin[2] ]
                     self.polygonActor.SetPosition( pos1 )
             
-            if self.generateContours:
-                slice_data = caller.GetReslice2Output()
-                if slice_data:
-                    slice_data.Update()                
-                    self.contours.SetInput( slice_data )
-                    self.contours.Modified()
-                    origin = caller.GetOrigin()
-                    contourLineActor = self.getContourActor( iAxis )
-                    contourLineActor.SetPosition( origin[0], origin[1], origin[2] )
-    #                contourLineActor.SetOrigin( origin[0], origin[1], origin[2] )
-                    self.setVisibleContour( iAxis )
+                if self.generateContours:
+                    slice_data = caller.GetReslice2Output()
+                    if slice_data:
+                        slice_data.Update()    
+                        iextent =  slice_data.GetExtent()            
+                        ispacing =  slice_data.GetSpacing()            
+                        self.contours.SetInput( slice_data )
+                        self.contours.Modified()
+                        origin = caller.GetOrigin()
+                        contourLineActor = self.getContourActor( iAxis )
+                        contourLineActor.SetPosition( origin[0], origin[1], origin[2] )
+        #                contourLineActor.SetOrigin( origin[0], origin[1], origin[2] )
+                        self.setVisibleContour( iAxis )
 #                print " Generate Contours, data dims = %s, origin = %s, pos = %s, extent = %s" % ( str( slice_data.GetDimensions() ), str(slice_data.GetOrigin()), str(origin), str(slice_data.GetExtent()) )
                 
             self.render()
