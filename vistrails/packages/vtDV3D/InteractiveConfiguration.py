'''
Created on Dec 15, 2010

@author: tpmaxwel
'''
import sys, threading, traceback
from PyQt4.QtCore import *
from PyQt4.QtGui import *
from gui.modules.module_configure import StandardModuleConfigurationWidget
from core.vistrail.port import PortEndPoint
from core.modules.vistrails_module import Module, ModuleError
from core.interpreter.default import get_default_interpreter as getDefaultInterpreter
from core.modules.basic_modules import Integer, Float, String, Boolean, Variant
from packages.vtDV3D.ColorMapManager import ColorMapManager 
from packages.vtDV3D import ModuleStore
from core.utils import getHomeRelativePath, getFullPath
from packages.vtDV3D.CDATTask import deserializeTaskData
from packages.vtDV3D import HyperwallManager
from collections import OrderedDict
from packages.vtDV3D.vtUtilities import *
import cdms2, cdtime
from sets import *


class CDMSDataType:
    Volume = 1
    Slice = 2
    Vector = 3
    Hoffmuller = 4
    ChartData = 5
    VariableSpace = 6
    
class ConfigPopupManager( QObject ):
    
    def __init__( self, **args ):
        QObject.__init__( self )
        self.menu = QMenu()
        self.resetActions = True
        self.connect ( self.menu, SIGNAL("aboutToHide()"), lambda: self.reset() )
            
    def show( self, module, x, y ):
        if self.resetActions: 
            self.resetActions = False
            self.menu.clear()  
            self.actionMap = {}
            
        for configFunc in module.configurableFunctions.values():
            action_key = str( configFunc.name )
            menuItem = self.menu.addAction( configFunc.label )
            self.actionMap.setdefault( action_key, [] ).append( ( module, configFunc.key ) ) 
            self.connect ( menuItem, SIGNAL("triggered()"), lambda akey=action_key: self.execAction( akey ) )

        if self.menu.isHidden():    
            self.menu.popup( QCursor.pos() )
        else:                       
            self.menu.updateGeometry()
    
    def execAction( self, action_key ): 
#        print " execAction: ", action_key
        actionList  =  self.actionMap[ action_key ]
        for ( module, key ) in actionList:
            module.processKeyEvent( key )
                
    def reset(self):
        self.resetActions = True

DV3DGuiEventType =  QEvent.User + 12

class DV3DGuiEvent( QEvent ):

    def __init__( self, event_type, **args ):
        QEvent.__init__( self, DV3DGuiEventType )
        self.event_type = event_type
        self.attributes = dict( **args )
        
    def getAttribute( self, key ):
        return self.attributes.get( key, None )
 
class WindowRefinementGenerator( QObject ):

    def __init__( self, **args ):
        QObject.__init__( self )
        self.initialPosition = None
        self.initialRefinement = None
        self.range = args.get( 'range', [ 0.0, 1.0 ] )
        
    def initRefinement( self, pos, initRefinement ):  
        self.initialPosition = pos
        self.initialRefinement = initRefinement
        
    def updateRefinement( self, pos, wsize ):
        newRefinement = [ 0, 0 ]
        scale = self.range[1] - self.range[0]
        for iR in [ 0, 1 ]:
            dr = ( pos[iR] - self.initialPosition[iR] ) * scale / wsize[iR]
            newRefinement[iR] = self.initialRefinement[iR] + dr
            if newRefinement[iR] < self.range[0]: newRefinement[iR] = self.range[0]
            if newRefinement[iR] > self.range[1]: newRefinement[iR] = self.range[1]
        return newRefinement

class QtWindowLeveler( QObject ):
    
    update_range_signal = SIGNAL('update_range')
    
    WindowRelative = 0
    BoundsRelative = 1
    Absolute = 2
   
    def __init__( self, **args ):
        QObject.__init__( self )
        self.OriginalWindow           = 1.0
        self.OriginalLevel            = 0.5
        self.CurrentWindow            = 1.0
        self.CurrentLevel             = 0.5
        self.sensitivity              = args.get( 'sensitivity', (1.5, 5.0) )
        self.algorithm                = self.WindowRelative if args.get( 'windowing', True ) else self.Absolute
        self.scaling = 1.0        
        self.invert = False

    def setDataRange( self, data_range ):
        if (self.algorithm == self.Absolute):
            self.setWindowLevel( data_range[0], data_range[1] )
        else:
            self.scaling = 0.5 * ( abs(data_range[0]) + abs(data_range[1]) )
            if self.scaling == 0.0: self.scaling = 1.0
            self.OriginalWindow = ( data_range[1] - data_range[0] ) / self.scaling if ( self.scaling > 0.0 ) else 1.0
            self.OriginalLevel = 1.0
          
            if( abs( self.OriginalWindow ) < 0.001 ): self.OriginalWindow = -0.001 if ( self.OriginalWindow < 0.0 ) else  0.001
            if( abs( self.OriginalLevel  ) < 0.001 ): self.OriginalLevel  = -0.001 if ( self.OriginalLevel  < 0.0 ) else  0.001
            self.setWindowLevel( self.OriginalWindow, self.OriginalLevel )
    
    def addUpdateRangeObserver( self, observer ):   
        self.connect( self, self.update_range_signal, observer )

    def windowLevel( self, X, Y, window_size ):
        result = None
        if self.algorithm == self.WindowRelative:
              window = self.InitialWindow
              level = self.InitialLevel
                
              dx = self.sensitivity[0] * ( X - self.StartWindowLevelPositionX ) / float( window_size[0] )
              dy = self.sensitivity[1] * ( self.StartWindowLevelPositionY - Y ) / float( window_size[1] )
               
              if ( abs( window ) > 0.01 ):   dx = dx * window
              else:                          dx = (dx * -0.01) if ( window < 0 ) else (dx *  0.01)
        
              if ( abs( level  ) > 0.01 ):   dy = dy * level
              else:                          dy = (dy * -0.01) if ( window < 0 ) else (dy *  0.01)
                
              if ( window < 0.0 ):           dx = -1 * dx
              if ( level < 0.0 ):            dy = -1 * dy
             
              newWindow = dx + window
              newLevel = level - dy
            
              if ( abs( newWindow ) < 0.01 ):  newWindow = -0.01 if( newWindow < 0 ) else  0.01 
              if ( abs( newLevel ) < 0.01 ):   newLevel  = -0.01 if( newLevel  < 0 ) else  0.01 
              
              if (( (newWindow < 0) and (self.CurrentWindow > 0 )) or ( (newWindow > 0) and (self.CurrentWindow < 0) )):
                  self.invert = not self.invert
            
              rmin = newLevel - 0.5*abs( newWindow )
              rmax = rmin + abs( newWindow )
              result = [ rmin*self.scaling, rmax*self.scaling, 1 if self.invert else 0 ]
              self.emit( self.update_range_signal, result )
            
              self.CurrentWindow = newWindow
              self.CurrentLevel = newLevel
        elif self.algorithm == self.BoundsRelative:
              dx =  self.sensitivity[0] * ( X - self.StartWindowLevelPositionX ) 
              dy =  self.sensitivity[1] * ( Y - self.StartWindowLevelPositionY ) 
              rmin = self.InitialRange[0] + ( dx / window_size[0] ) * self.InitialWindow
              rmax = self.InitialRange[1] + ( dy / window_size[1] ) * self.InitialWindow
              if rmin > rmax:   result =  [ rmax, rmin, 1 ]
              else:             result =  [ rmin, rmax, 0 ]
              self.CurrentWindow = result[1] - result[0]
              self.CurrentLevel =  0.5 * ( result[0] + result[1] )
        elif self.algorithm == self.Absolute:
              dx =  1.0 + self.sensitivity[0] * ( ( X - self.StartWindowLevelPositionX )  / self.StartWindowLevelPositionX ) 
              dy =  1.0 + self.sensitivity[1] * ( ( Y - self.StartWindowLevelPositionY ) / self.StartWindowLevelPositionY ) 
              self.CurrentWindow = dx*self.InitialWindow
              self.CurrentLevel =  dy*self.InitialLevel
              print str( [dx,dy,self.CurrentWindow,self.CurrentLevel] )
              result = [ self.CurrentWindow, self.CurrentLevel, 0 ]
              self.emit( self.update_range_signal, result )
 #       print " --- Set Range: ( %f, %f ),   Initial Range = ( %f, %f ), P = ( %d, %d ) dP = ( %f, %f ) " % ( result[0], result[1], self.InitialRange[0], self.InitialRange[1], X, Y, dx, dy )      
        return result
      
    def startWindowLevel( self, X, Y ):   
        self.InitialWindow = self.CurrentWindow
        self.InitialLevel = self.CurrentLevel  
        self.StartWindowLevelPositionX = float(X)
        self.StartWindowLevelPositionY = float(Y)
        rmin = self.InitialLevel - 0.5 * abs( self.CurrentWindow )
        rmax = rmin + abs( self.CurrentWindow )
        self.InitialRange = [ rmin, rmax ] if ( rmax > rmin ) else [ rmax, rmin ]
#        print " --- Initialize Range: ( %f, %f ), P = ( %d, %d ) WL = ( %f, %f ) " % ( self.InitialRange[0]*self.scaling, self.InitialRange[1]*self.scaling, X, Y, self.InitialWindow, self.InitialLevel )     

    def setWindowLevel( self, window,  level ):
        if ( (self.CurrentWindow == window) and (self.CurrentLevel == level) ): return
        
        if (( (window < 0) and (self.CurrentWindow > 0 )) or ( (window > 0) and (self.CurrentWindow < 0) )):
              self.invert = not self.invert
        
        if window < 0.01:
            pass      
        self.CurrentWindow = window
        self.CurrentLevel = level
        
        rmin = self.CurrentLevel - 0.5 * abs( self.CurrentWindow )
        rmax = rmin + abs( self.CurrentWindow )
        result = [ rmin*self.scaling, rmax*self.scaling, 1 if self.invert else 0 ]
        self.emit( self.update_range_signal, result )

        return result

    def setWindowLevelFromRange( self, range ):
        self.CurrentWindow = ( range[1] - range[0] ) / self.scaling
        self.CurrentLevel = ( range[1] + range[0] ) / ( 2 * self.scaling )
        

###############################################################################   

class OutputRecManager: 
    
    sep = ';#:|!'   
            
    def __init__( self, serializedData = None ): 
        self.outputRecs = {}
        if serializedData <> None:
            self.deserialize( serializedData )
            
    def deleteOutput( self, dsid, outputName ):
        orecMap =  self.outputRecs.get( dsid, None )
        if orecMap: del orecMap[outputName] 

    def addOutputRec( self, dsid, orec ): 
        orecMap =  self.outputRecs.setdefault( dsid, {} )
        orecMap[ orec.name ] = orec

    def getOutputRec( self, dsid, outputName ):
        orecMap =  self.outputRecs.get( dsid, None )
        return orecMap[ outputName ] if orecMap else None

    def getOutputRecNames( self, dsid  ): 
        orecMap =  self.outputRecs.get( dsid, None )
        return orecMap.keys() if orecMap else []

    def getOutputRecs( self, dsid ):
        orecMap =  self.outputRecs.get( dsid, None )
        return orecMap.values() if orecMap else []
        
    def deserialize( self, serializedData ): 
        self.outputRecs = {}  
        outputRecData = serializedData.split( OutputRecManager.sep[0] )
        for outputRecItem in outputRecData:
            if outputRecItem:
                outputFields = outputRecItem.split( OutputRecManager.sep[1] )
                if outputFields:
                    try: 
                        varList = []
                        dsid = outputFields[0]
                        port_data = outputFields[1]
                        port_data_fields = port_data.split( OutputRecManager.sep[2] )
                        name = port_data_fields[0]
                        ndim = int( port_data_fields[1] )
                        variables = outputFields[2].split( OutputRecManager.sep[2] ) 
                        selectedLevel = outputFields[3] if ( len( outputFields ) > 3 ) else None
                        if variables: 
                            for varEntry in variables:
                                varRec = varEntry.split( OutputRecManager.sep[3] ) 
                                if len( varRec[0] ) > 0: varList.append( varRec )                            
                        orec = OutputRec( name, ndim=ndim, varList=varList, level=selectedLevel ) 
                        self.addOutputRec( dsid, orec ) 
                    except Exception, err:
                        print "Error deserializing port data: %s " % ( str( err ) )
                        
                            
    def serialize( self ):        
        portData = []
        for oRecData in self.outputRecs.items():
            dsetId = oRecData[0]
            orecMap = oRecData[1]
            for oRec in orecMap.values():
                port_name = oRec.name
                port_table = oRec.varTable
                nVarDims = oRec.ndim
                portData.append( "%c%s%c" % ( OutputRecManager.sep[0], dsetId, OutputRecManager.sep[1] ) )
                if port_table <> None:
                    portData.append( "%s%c%d%c" % (  port_name, OutputRecManager.sep[2], nVarDims, OutputRecManager.sep[1] ) )
                    for iRow in range( port_table.rowCount() ):
                        varNameLabel = port_table.cellWidget( iRow, 0 )
                        varName = str( varNameLabel.text() )
                        portData.append( "%c%s" % (  OutputRecManager.sep[2], varName ) )
                elif oRec.varList:
                   portData.append( "%s%c%d%c" % (  port_name, OutputRecManager.sep[2], nVarDims, OutputRecManager.sep[1]  ) )
                   for varRec in oRec.varList:
                        portData.append( "%c%s%c" % (  OutputRecManager.sep[2], varRec[0],  OutputRecManager.sep[3] ) )
                elif oRec.varComboList:
                   portData.append( "%s%c%d%c" % ( port_name, OutputRecManager.sep[2], nVarDims, OutputRecManager.sep[1]  ) )
                   for varName in oRec.getSelectedVariableList():
                       portData.append( "%c%s%c" % (  OutputRecManager.sep[2], varName,  OutputRecManager.sep[3] ) )               
                if ( oRec.levelsCombo <> None ):
                   portData.append( "%c%s" % ( OutputRecManager.sep[1], str( oRec.levelsCombo.currentText() )  ) )
        serializedData = ''.join( portData )
        print " -- PortData: %s " % serializedData
        return serializedData
    
###############################################################################   
         
class OutputRec:
    
    def __init__(self, name, **args ): 
        self.name = name
        self.varComboList = args.get( "varComboList", [] )
        self.levelsCombo = args.get( "levelsCombo", None )
        self.level = args.get( "level", None )
        self.varTable = args.get( "varTable", None )
        self.varList = args.get( "varList", None )
        self.varSelections = args.get( "varSelections", [] )
        self.type = args.get( "type", None )
        self.ndim = args.get( "ndim", 3 )
        self.updateSelections() 

    def getVarList(self):
        vlist = []
        for vrec in self.varList:
            vlist.append( str( getItem( vrec ) ) )
        return vlist
    
    def getSelectedVariableList(self):
        return [ str( varCombo.currentText() ) for varCombo in self.varComboList ]

    def getSelectedLevel(self):
        return str( self.levelsCombo.currentText() ) if self.levelsCombo else None
    
    def updateSelections(self):
        self.varSelections = []
        for varCombo in self.varComboList:
            varSelection = str( varCombo.currentText() ) 
            self.varSelections.append( [ varSelection, "" ] )

###############################################################################   

  
class ConfigurableFunction( QObject ):
    
    ConfigurableFunctions = {}    
    
    def __init__( self, name, function_args, key, **args ):
        QObject.__init__(self)
        self.name = name
        self.activateByCellsOnly = args.get( 'cellsOnly', False )
        self.persist = args.get( 'persist', True )
        self.type = 'generic'
        self.matchUnits = False
        self.args = function_args
        self.kwargs = args
        self.label = args.get( 'label', self.name )
        self.units = args.get( 'units', '' ).strip().lower()
        self.key = key
        self.functionID = -1 
        self.isLayerDependent = args.get( 'layerDependent', False )
        self.activeBound = args.get( 'activeBound', 'both' )
        self.active = args.get( 'active', True )
        self.activeFunctionList = []
        self.moduleID = None
        self.altMode = False
        self._persisted = True
        self.guiEnabled = False
        self.range_bounds = None
#        self.parameterInputEnabled = True                                      # Handlers executed at:
        self.initHandler = args.get( 'init', None )         #    end of compute()
        self.openHandler = args.get( 'open', None )         #    key press
        self.startHandler = args.get( 'start', None )       #    left click
        self.updateHandler = args.get( 'update', None )     #    mouse drag or menu option choice
        self.hasState = args.get( 'hasState', True )
                        
    def clearReferrents(self):
        self.initHandler = None
        self.openHandler = None
        self.startHandler = None
        self.updateHandler = None
        self.active = False
        self.moduleID = None
        self.kwargs.clear()
        self.args = []

    @property
    def module(self):
        return ModuleStore.getModule( self.moduleID ) if ( self.moduleID <> None ) else None

    def get_persisted(self):
        return self._persisted if self.persist else True
    
    def updateWindow( self ):
        pass
     
    def set_persisted(self, value):
        self._persisted = value
#        
    persisted = property(get_persisted, set_persisted) 

    def isValid(self):
        return True
    
    def hasDataUnits(self):
        return ( self.units == 'data' )
    
    def isCompatible( self, config_fn ):
        if config_fn and self.matchUnits:
            if self.units <> config_fn.units:
                return False           
        return True

    def setValue( self, new_parameter_value ):
        pass
        
    def postInstructions( self, message ):
        print "\n ----- %s -------\n" % message

    @staticmethod
    def getActiveFunctionList( active_irens = None ):
        activeFunctionList = []
        for cfgFunctionMap in ConfigurableFunction.ConfigurableFunctions.values():
            for cfgFunction in cfgFunctionMap.values():
                mod = cfgFunction.module
                if mod and (  ( active_irens == None ) or ( mod.iren in active_irens ) ):
                    activeFunctionList.append( cfgFunction )
        return activeFunctionList
    
    @staticmethod
    def clear( moduleId ):
        for configFunctionMap in ConfigurableFunction.ConfigurableFunctions.values():
            if moduleId in configFunctionMap:
                cfgFunction = configFunctionMap[moduleId]
                cfgFunction.clearReferrents()
                del configFunctionMap[ moduleId ]
                del cfgFunction
         
    def updateActiveFunctionList( self ):
        from packages.vtDV3D.PersistentModule import PersistentVisualizationModule 
        cfgFunctGlobalMap = ConfigurableFunction.ConfigurableFunctions
        cfgFunctionMap = cfgFunctGlobalMap.get( self.name, {} )
        self.activeFunctionList = []
#        valid_irens =  PersistentVisualizationModule.getValidIrens() 
#        print " ** N active_irens: %d " % len( active_irens )      
        for cfgFunction in cfgFunctionMap.values():
            if (cfgFunction <> self) and cfgFunction.module:
#                isActive = ( cfgFunction.module.iren in valid_irens )
#                if isActive and (cfgFunction.units == self.units):
                self.activeFunctionList.append( cfgFunction )
             
    def matches( self, key ):
        return self.active and ( self.key == key )
    
    def applyParameter( self, **args ):
        pass

    def init( self, module, **args ):
        self.moduleID = module.moduleID
        if self.units == 'data': 
            self.units = module.getUnits() 
            self.matchUnits = True             
        if ( self.initHandler != None ):
            self.initHandler( **self.kwargs ) 
        configFunctionMap = ConfigurableFunction.ConfigurableFunctions.setdefault( self.name, {} )
        configFunctionMap[self.moduleID] = self

    def fixRange(self):
        pass
            
    def expandRange( self ):
        pass
            
#    def setParameterInputEnabled( self, isEnabled ):
#        self.parameterInputEnabled = isEnabled
            
    def getHelpText( self ):
        return "<tr>   <td>%s</td>  <td>%s</td> <td>%s</td> </tr>\n" % ( self.key, self.label, self.type )

    def open( self, state, alt = False ):
        if( self.name == state ): 
            self.altMode = alt
            if ( self.openHandler != None ): 
                self.openHandler()
            
    def close(self):
        pass
            
    def activateWidget( self, iren ):
        pass
    
    def reset(self):
        return None
        
    def start( self, state, x, y ):
        if ( self.startHandler != None ) and ( self.name == state ):
            self.startHandler( x, y )

    def update( self, state, x, y, wsize ):
        if ( self.updateHandler != None ) and ( self.name == state ):
            return self.updateHandler( x, y, wsize )
        return None
    
    def getTextDisplay(self, **args ):
        return None
    
    def wrapData( self, data ):
        wrappedData = []
        argClasses = iter( self.args )
        for data_elem in data:
            arg_sig = argClasses.next()
            arg_class = arg_sig[0] if IsListType( arg_sig ) else arg_sig
            wd_val = arg_class()
            wd_val.setValue( data_elem )
            wrappedData.append( wd_val )
        return wrappedData

    def unwrapData( self, data ):
        unwrappedData = []
        for data_elem in data:
            uw_val = data_elem.getResult()
            unwrappedData.append( uw_val )
        return unwrappedData
            
################################################################################

class ConfigurableBooleanFunction( ConfigurableFunction ):
    
    def __init__( self, name, function_args, key, **args ):
        ConfigurableFunction.__init__( self, name, function_args, key, **args )
        self.switchVal = args.get( 'initVal', False )
        self.labels = args.get( 'labels', '|'.join([self.name]*2) ).split('|')
        self.label = self.labels[ int(self.switchVal) ]
    
    
    def open( self, state, alt = False ):
        if( self.name == state ): 
            self.altMode = alt
            if ( self.openHandler != None ):
                self.switchVal = not self.switchVal
                self.label = self.labels[ int(self.switchVal) ]
                self.openHandler( self.switchVal )

################################################################################

class WindowLevelingConfigurableFunction( ConfigurableFunction ):
    
    def __init__( self, name, key, **args ):
        ConfigurableFunction.__init__( self, name, [ ( Float, 'min'), ( Float, 'max'),  ( Integer, 'ctrl'), ( Float, 'refine0'), ( Float, 'refine1') ], key, **args  )
        self.type = 'leveling'
        self.manuallyAdjusted = False
        self.windowLeveler = QtWindowLeveler( **args )
        self.windowRefiner = WindowRefinementGenerator( range=[ 0.001, 0.999 ] )
        if( self.initHandler == None ): self.initHandler = self.initLeveling
        if( self.startHandler == None ): self.startHandler = self.startLeveling
        if( self.updateHandler == None ): self.updateHandler = self.updateLeveling
        self.setLevelDataHandler = args.get( 'setLevel', None )
        self.getLevelDataHandler = args.get( 'getLevel', None )
        self.getInitLevelDataHandler = args.get( 'getInitLevel', None )
        self.isDataValue = args.get( 'isDataValue', True )
        self.initial_range = args.get( 'initRange', None )
        self.initRefinement = args.get( 'initRefinement', [ 0.0, 1.0 ] )
        self.isValid = args.get( 'isValid', lambda: True )
        self.boundByRange = args.get( 'bound', True )
        self.adjustRangeInput = args.get( 'adjustRangeInput', -1 )
        self.widget = args.get( 'gui', None )

    def postInstructions( self, message ):
        self.module.displayInstructions( message ) # "Left-click, mouse-move, left-click in this cell." )
    
    def applyParameter( self, **args ):
        try:
            self.setLevelDataHandler( self.range, **args )
            self.persisted = False
        except Exception, err:
            print>>sys.stderr, "Error in setLevelDataHandler: ", str(err)        
    def reset(self):
        self.setLevelDataHandler( self.initial_range )
        self.persisted = False
        self.module.render() 
        return self.initial_range
    
    def fixRange(self):
        if self.adjustRangeInput >= 0:
            self.adjustRangeInput = -1
            if not self.manuallyAdjusted:
                self.manuallyAdjusted = True
                self.module.finalizeParameter( self.name )

    def expandRange( self ):
        if self.adjustRangeInput >= 0:
            ispec = self.module.getInputSpec( self.adjustRangeInput )
            if ispec and ispec.input():
                if ( self.range_bounds[0] <> ispec.seriesScalarRange[0] ) or ( self.range_bounds[1] <> ispec.seriesScalarRange[1] ):
                    self.range_bounds[0:2] = ispec.seriesScalarRange[0:2]
                    self.initial_range[:] = self.range_bounds[:]
                    if not self.manuallyAdjusted: 
                        self.range[0:2] = self.range_bounds[0:2]
                        self.initLeveling( initRange = False ) 
 
    def initLeveling( self, **args ):
        initRange = args.get( 'initRange', True )
# Dont't currently need these (But should be OK):
#        units_src = args.get('units',None)
#        input_index = args.get( 'input_index', 0 )
#        ispec = self.module.ispec( input_index )
        if self.range_bounds == None:
            self.range_bounds =   args.get( 'rangeBounds', None )
        if initRange:
            if self.initial_range == None:
                self.initial_range =  [ 0.0, 1.0, 1 ] if ( self.getLevelDataHandler == None ) else self.getLevelDataHandler()
            if self.range_bounds == None:
                self.range_bounds = self.initial_range if ( self.getLevelDataHandler == None ) else self.getLevelDataHandler()
#            if self.name == 'colorScale':
#                print 'x'
            input_range = self.module.getInputValue( self.name )
            if input_range == None:     input_range = self.initial_range
            else:                       self.manuallyAdjusted = True
            self.range = list( input_range  ) # if not self.module.newDataset else self.initial_range
            if len( self.range ) == 3: 
                for iR in range(2): self.range.append( self.initRefinement[iR] )
        self.windowLeveler.setDataRange( self.range )
        self.setLevelDataHandler( self.range )
#        self.module.setParameter( self.name, self.range )
        if self.widget: 
            self.widget.initLeveling( self.range )
            self.connect( self.widget, SIGNAL('update(QString)'), self.broadcastLevelingData )

#        print "    ***** Init Leveling Parameter: %s, initial range = %s" % ( self.name, str(self.range) )
        
    def startLeveling( self, x, y ):
        if self.altMode:    self.windowRefiner.initRefinement( [ x, y ], self.range[3:5] )   
        else:               self.windowLeveler.startWindowLevel( x, y )
        self.updateActiveFunctionList()
        self.adjustRangeInput = -1
        self.emit(SIGNAL('startLeveling()'))
        print "startLeveling: %s " % str( self.range )

    def getTextDisplay(self, **args ):
        try:
            mod = self.module
            rmin = self.range[0] # if not self.isDataValue else self.module.getDataValue( self.range[0] )
            rmax = self.range[1] # if not self.isDataValue else self.module.getDataValue( self.range[1] )
            units = mod.units if ( mod and hasattr(mod,'units') )  else None
            if units: textDisplay = " Range: %.4G, %.4G %s . " % ( rmin, rmax, units )
            else: textDisplay = " Range: %.4G, %.4G . " % ( rmin, rmax )
            return textDisplay
        except:
            return None
    
    def updateWindow( self ): 
        self.windowLeveler.setWindowLevelFromRange( self.range )
            
    def updateLeveling( self, x, y, wsize ):
        from packages.vtDV3D.PlotPipelineHelper import DV3DPipelineHelper     
        if self.altMode:
            refinement_range = self.windowRefiner.updateRefinement( [ x, y ], wsize )
            for iR in [ 0, 1 ]: self.range[3+iR] = refinement_range[iR]
        else:  
            leveling_range = self.windowLeveler.windowLevel( x, y, wsize )
            for iR in [ 0, 1 ]: self.range[iR] = bound( leveling_range[iR], self.range_bounds ) if self.boundByRange else leveling_range[iR]
        self.emit( SIGNAL('updateLeveling()') )
        return self.broadcastLevelingData( active_modules = DV3DPipelineHelper.getActivePlotList() )
#        print "updateLeveling: %s " % str( self.range )

    def setImageDataRange(  self, imageRange  ):
        data_range = self.module.getDataValues( imageRange )
        self.setDataRange( data_range )

    def setDataRange(  self, data_range, isManual = False  ):
        self.range[0:2] = data_range[0:2]
        if isManual: self.manuallyAdjusted = True
#        print " setImageDataRange, imageRange=%s, dataRange=%s " % ( str(imageRange), str(data_range) )
        self.setLevelDataHandler( self.range )
        self.persisted = False

    def setScaledDataRange(  self, scaled_data_range, isManual = False  ):
        dr = (self.range_bounds[1]-self.range_bounds[0])
        self.range[0] = self.range_bounds[0] + scaled_data_range[0] * dr
        self.range[1] = self.range_bounds[0] + scaled_data_range[1] * dr
        if isManual: self.manuallyAdjusted = True
#        print " setImageDataRange, imageRange=%s, dataRange=%s " % ( str(imageRange), str(data_range) )
        self.setLevelDataHandler( self.range )
        self.persisted = False

    def getScaledDataRange(  self  ):
        dr = (self.range_bounds[1]-self.range_bounds[0])
        scaled_range = [ ( self.range[0] - self.range_bounds[0] ) / dr, ( self.range[1] - self.range_bounds[0] ) / dr ]
        return scaled_range
        
    def broadcastLevelingData(  self, range = None, **args  ):
        if range: self.range = range
#        print " ** Broadcast Leveling: altMode = %s, range = %s, refine = %s, Modules: " % ( str( self.altMode ) , str( self.range[0:2] ), str( self.range[3:5] )  )
        affected_renderers = set()
        active_module_list = args.get( 'active_modules', None )
        if (active_module_list == None) or (self.moduleID in active_module_list):
            mod = self.module
            self.setLevelDataHandler( self.range )
            mod.setParameter( self.name, range )
            self.persisted = False
            affected_renderers.add( mod.renderer )
            self.manuallyAdjusted = True
        for cfgFunction in self.activeFunctionList:
            if (active_module_list == None) or (cfgFunction.moduleID in active_module_list):
                if( cfgFunction.units == self. units ):
                    cfgFunction.setDataRange( self.range, True )
                else:
                    cfgFunction.setScaledDataRange( self.getScaledDataRange(), True )
                affected_renderers.add( cfgFunction.module.renderer )
#               print "   -> module = %x " % id(cfgFunction.module)

        for renderer in affected_renderers:
            if renderer <> None:
                rw = renderer.GetRenderWindow()
                if rw <> None: rw.Render()

        return self.range # self.wrapData( range )

################################################################################

class UVCDATGuiConfigFunction( ConfigurableFunction ):
    
    start_parameter_signal = SIGNAL('start_parameter')
    update_parameter_signal = SIGNAL('update_parameter')
    finalize_parameter_signal = SIGNAL('finalize_parameter')
    connectedModules = {}
    
    def __init__( self, name, guiClass, key, **args ):
        ConfigurableFunction.__init__( self, name, guiClass.getSignature(), key, **args  )
        self.type = 'uvcdat-gui'
        self.useDialog = False
        self.guiClass = guiClass
        if( self.initHandler == None ): self.initHandler = self.initGui
        if( self.openHandler == None ): self.openHandler = self.openGui
        self.setValueHandler = args.get( 'setValue', None )
        self.getValueHandler = args.get( 'getValue', None )
        self.startConfigurationObserver = args.get( 'start', None )
        self.updateConfigurationObserver = args.get( 'update', None )
        self.finalizeConfigurationObserver = args.get( 'finalize', None )
#        print "create UVCDATGuiConfigFunction: %x" % ( id(self) )
        
    @staticmethod
    def clearModules( pipeline ): 
        from packages.vtDV3D.PlotPipelineHelper import DV3DPipelineHelper 
        from packages.vtDV3D.CDMS_VariableReaders import PM_CDMSDataReader
        DV3DPipelineHelper.reset()
        cleared_coords = set()
        if pipeline:   
            for moduleId in pipeline.modules:
                cell_coords = DV3DPipelineHelper.getCellCoordinates( moduleId ) 
                if not cell_coords in cleared_coords:
                    PM_CDMSDataReader.clearCache( cell_coords )  
                    cleared_coords.add( cell_coords )
                DV3DPipelineHelper.removeModuleFromActivationMap( moduleId ) 
                ConfigurableFunction.clear( moduleId )
                for (key, moduleList) in UVCDATGuiConfigFunction.connectedModules.items():
                    if moduleId in moduleList: 
                        moduleList.remove( moduleId )
    #                    print "Removing module %s (%d) from connectedModules for key %s" % ( module.__class__.__name__, moduleId, key )
                ModuleStore.removeModule( moduleId ) 
        DV3DPipelineHelper.clearActionMap()
              
    def initGui( self, **args ):   # init value from moudle input port
        moduleList = UVCDATGuiConfigFunction.connectedModules.setdefault( self.name, Set() )
        moduleList.add( self.moduleID )
        initValue = args.get( 'initValue', True ) 
        if initValue:
            initial_value = None if ( self.getValueHandler == None ) else self.getValueHandler()         
            value = self.module.getInputValue( self.name, initial_value ) if self.module else initial_value
            if value: self.setValue( value ) 
        
    def reset(self):
        self.updateWindow()
        self.guiEnabled = False
        
    def getValue(self):
        from packages.vtDV3D.PlotPipelineHelper import DV3DPipelineHelper   
        gui = DV3DPipelineHelper.getGuiKernel() 
        return gui.getValue() if gui else None
        
    def getWidget( self, manager ):
#        print "init UVCDATGuiConfigFunction: %x" % ( id(self) )
        moduleList = UVCDATGuiConfigFunction.connectedModules.get( self.name, [] )
        self.kwargs['manager'] = manager
        gui = self.guiClass( str(self.name), **self.kwargs )
#        self.gui.connect(self.gui, SIGNAL('delete()'), self.reset )
#        print "Getting moduleList for key ", self.name
        for moduleId in moduleList: gui.addActiveModule( moduleId )
#                print " --> module %s (%d) " % ( module.__class__.__name__, module.moduleID )
#        if self.startConfigurationObserver <> None:
#            self.gui.connect( self.gui, self.start_parameter_signal, self.startConfigurationObserver )
#        if self.updateConfigurationObserver <> None:
#            self.gui.connect( self.gui, self.update_parameter_signal, self.updateConfigurationObserver )
#        if self.finalizeConfigurationObserver <> None:
#            self.gui.connect( self.gui, self.finalize_parameter_signal, self.finalizeConfigurationObserver )
        initial_value = None if ( self.getValueHandler == None ) else self.getValueHandler()          
        value = self.module.getInputValue( self.name, initial_value )  # if self.parameterInputEnabled else initial_value
        if value <> None: gui.setValue( value )
        self.guiEnabled = True
        return gui
               
    def updateWindow(self):
        pass

    def openGui( self ):
        from packages.vtDV3D.PlotPipelineHelper import DV3DPipelineHelper   
        gui = DV3DPipelineHelper.getGuiKernel() 
        if gui:
            mod = self.module
            value = self.getValueHandler() if (self.getValueHandler <> None) else None 
#            print " -AAXX- Accessing gui: %s[%s:%s], id = %x " % ( self.__class__.__name__, self.module.__class__.__name__, self.name, id( self ) )
            gui.initWidgetFields( value, mod )
            gui.createGuiPanels()
            gui.show()
            mod.resetNavigation()
        
    def getTextDisplay(self, **args ):
        from packages.vtDV3D.PlotPipelineHelper import DV3DPipelineHelper 
        try:  
            gui = DV3DPipelineHelper.getGuiKernel() 
            return gui.getTextDisplay( **args ) 
        except:
            return None
       
    def setValue( self, value ):
        if self.setValueHandler <> None: 
            self.setValueHandler( value )
            self.persisted = False

class GuiConfigurableFunction( ConfigurableFunction ):
    
    start_parameter_signal = SIGNAL('start_parameter')
    update_parameter_signal = SIGNAL('update_parameter')
    finalize_parameter_signal = SIGNAL('finalize_parameter')
    
    def __init__( self, name, guiClass, key, **args ):
        ConfigurableFunction.__init__( self, name, guiClass.getSignature(), key, **args  )
        self.type = 'gui'
        self.guiClass = guiClass
        if( self.initHandler == None ): self.initHandler = self.initGui
        if( self.openHandler == None ): self.openHandler = self.openGui
        self.setValueHandler = args.get( 'setValue', None )
        self.getValueHandler = args.get( 'getValue', None )
        self.startConfigurationObserver = args.get( 'start', None )
        self.updateConfigurationObserver = args.get( 'update', None )
        self.finalizeConfigurationObserver = args.get( 'finalize', None )
        self.gui = None
        
    def initGui( self, **args ):
        mod = self.module
        if self.gui == None: 
            self.gui = self.guiClass.getInstance( self.guiClass, self.name, mod, **args  )
            if self.startConfigurationObserver <> None:
                self.gui.connect( self.gui, self.start_parameter_signal, self.startConfigurationObserver )
            if self.updateConfigurationObserver <> None:
                self.gui.connect( self.gui, self.update_parameter_signal, self.updateConfigurationObserver )
            if self.finalizeConfigurationObserver <> None:
                self.gui.connect( self.gui, self.finalize_parameter_signal, self.finalizeConfigurationObserver )
        initial_value = None if ( self.getValueHandler == None ) else self.getValueHandler()          
        value = mod.getInputValue( self.name, initial_value )  # if self.parameterInputEnabled else initial_value
        if value <> None: 
            self.gui.setValue( value )
            self.setValue( value )
            mod.setResult( self.name, value )

    def openGui( self ):
        mod = self.module
        value = self.getValueHandler() if (self.getValueHandler <> None) else None 
        self.gui.initWidgetFields( value, mod )
        self.gui.show()
        mod.resetNavigation()
        
    def getTextDisplay(self, **args ):
        try:
            return self.gui.getTextDisplay( **args )
        except:
            return None
       
    def setValue( self, value ):
        if self.setValueHandler <> None: 
            self.setValueHandler( value )

################################################################################

class WidgetConfigurableFunction( ConfigurableFunction ):
        
    def __init__( self, name, signature, widgetWrapper, key, **args ):
        ConfigurableFunction.__init__( self, name, signature, key, **args  )
        self.type = 'widget'
        self.widget = None
        self.widgetWrapper = widgetWrapper
        if( self.initHandler == None ): self.initHandler = self.initWidget
        if( self.openHandler == None ): self.openHandler = self.openWidget
        self.setValueHandler = args.get( 'setValue', None )
        self.getValueHandler = args.get( 'getValue', None )
        
    def initWidget( self, **args ):
        mod = self.module
        if self.widget == None: self.widget = self.widgetWrapper( self.name, mod, **args )
        initial_value = None if ( self.getValueHandler == None ) else self.getValueHandler() 
        value = mod.getInputValue( self.name, initial_value ) # if self.parameterInputEnabled else initial_range
        if value <> None: 
            self.widget.setInitialValue( value )         
            self.setValue( value )
            mod.setParameter( self.name, value )
                
    def reset(self):
        return self.widget.reset()
        
    def close(self):
        self.widget.close()

    def activateWidget( self, iren ):
        self.widget.activateWidget( iren )

    def openWidget( self ):
        start_value = None if ( self.getValueHandler == None ) else self.getValueHandler() 
        self.widget.open( start_value )
        self.module.resetNavigation()
        
    def getTextDisplay(self, **args ):
        try:
            return self.widget.getTextDisplay(**args)
        except:
            return None

    def setValue( self, value ):
        if self.setValueHandler <> None: 
            self.setValueHandler( value )
            self.persisted = False
       
    def getValue( self ):
        if self.getValueHandler <> None: 
            return self.getValueHandler()
            
################################################################################

class ModuleDocumentationDialog( QDialog ):
    """
    ModuleDocumentationDialog is a dialog for showing module documentation.  It has a set of tabbed pages corresponding to a set of topics.

    """
    def __init__(self, useHTML=True, parent=None):
        QDialog.__init__(self, parent)
        self.textPages = {}
        self.useHTML = useHTML
        self.setWindowTitle('Module Documentation')
        self.setLayout(QVBoxLayout())
        self.layout().addStrut(600)
        self.closeButton = QPushButton('Ok', self)
        self.tabbedWidget = QTabWidget()
        self.layout().addWidget( self.tabbedWidget )         
        self.layout().addWidget(self.closeButton)
        self.connect(self.closeButton, SIGNAL('clicked(bool)'), self.close)
        self.closeButton.setShortcut('Enter')
        
    def addCloseObserver( self, observer ):
        self.connect(self.closeButton, SIGNAL('clicked(bool)'), observer )
    
    def getTabPage( self, name ): 
        tabPage = self.textPages.get( name, None ) 
        if tabPage == None:  
            textEdit = QTextEdit(self)
            textEdit.setReadOnly(True)
            index = self.tabbedWidget.addTab( textEdit, name ) 
            self.tabbedWidget.setCurrentWidget(textEdit)
            tabPage = [ textEdit, [] ]
            self.textPages[name] = tabPage
        return tabPage
    
    def clearTopic( self, topic ):
        tabPage = self.textPages.get( topic, None )
        if tabPage <> None: tabPage[1] = []
                                    
    def addDocument( self, topic, text ):
        tabPage = self.getTabPage( topic )
        tabPage[1].append( text )
        
    def generateDisplayedText(self):
        for tabPage in self.textPages.values():
            if self.useHTML:    tabPage[0].setHtml ( '\n<hr width="90%" color="#6699ff" size="6" />\n'.join( tabPage[1] ) )               
            else:               tabPage[0].setText ( '\n############################################################\n'.join( tabPage[1] ) )
        
    def clearDocuments(self):
        for tabPage in self.textPages.values():
            tabPage[1] = []
        
    def show(self):
        self.generateDisplayedText()
        QDialog.show(self)
        
#        self.textEdit.setTextCursor( QTextCursor(self.textEdit.document()) )   
        
################################################################################

class IVModuleConfigurationDialog( QWidget ):
    """
    IVModuleConfigurationDialog ...   
    """ 
    instances = {}
    activeModuleList = []
    update_animation_signal = SIGNAL('update_animation')     
         
    def __init__(self, name, **args ):
        QWidget.__init__(self, None)
        self.isConfiguring = False
        self.manager = args.get( 'manager', None )
        self.active_cfg_cmd = None
        self.gui_cmds = []
        self.moduleTabLayout = None
        self.dialogButtonLayout = None
        self.guiButtonLayout = None
        self.modules = Set()
        self.moduleID = None
        self.initValue = None
        self.name = name
        self.initialize()
        title = ( '%s configuration' % name )
        self.setWindowTitle( title )        
        self.setLayout(QVBoxLayout())
        self.tabbedWidget = QTabWidget()
        self.layout().addWidget( self.tabbedWidget ) 
        self.layout().setMargin(5)
        self.layout().setSpacing(5)
        self.createContent()
        self.tabbedWidget.setCurrentIndex(0)
#        self.disable()
#        print "  -AAXX- Creating %s[%s]: id = %x " % ( self.__class__.__name__, self.name, id( self ) )

    @staticmethod 
    def reset():
        IVModuleConfigurationDialog.instances = {}
        IVModuleConfigurationDialog.activeModuleList = []
        
    def createGuiButtonLayout(self):
        if self.dialogButtonLayout <> None:
            self.layout().removeItem( self.dialogButtonLayout )
            self.dialogButtonLayout = None
        if self.guiButtonLayout == None:
            self.guiButtonLayout = QHBoxLayout() 
            revert_button = QPushButton("Revert", self)
            save_button = QPushButton("Save", self)
            self.guiButtonLayout.addWidget( revert_button )
            self.guiButtonLayout.addStretch() 
            self.guiButtonLayout.addWidget( save_button )
            min_height = save_button.minimumHeight()
            revert_button.setMinimumHeight( 25 )
            save_button.setMinimumHeight( 25 )
#            revert_button.setSizePolicy( QSizePolicy.Expanding, QSizePolicy.Minimum  )
#            save_button.setSizePolicy( QSizePolicy.Expanding, QSizePolicy.Minimum  )
            self.connect( revert_button, SIGNAL("clicked()"), lambda: self.revertConfig() ) 
            self.connect( save_button, SIGNAL("clicked()"), lambda: self.finalizeConfig() )         
            self.layout().addLayout( self.guiButtonLayout ) 
        
#    def createDialogPanels(self):
#        if self.guiButtonLayout <> None:
#            self.layout().removeItem( self.guiButtonLayout )
#            self.guiButtonLayout = None
#        if self.moduleTabLayout == None:
#            self.createActiveModulePanel()
#            self.registerActiveModules()
#            self.createDialogButtonLayout()
#            self.setWindowFlags( self.windowFlags() | Qt.WindowStaysOnTopHint )

    def createGuiPanels(self):            
        self.createGuiButtonLayout()

#    def getConfigTab(self): 
#        if DV3DPipelineHelper.isGuiConfigMode(): return self.guiWidget
#        if DV3DPipelineHelper.isLevelingConfigMode(): return self.levelingConfigWidget
#        return None
    
#    @staticmethod    
#    def getExistingInstance( klass, name, caller, **args  ):
##        stack = inspect.stack()
##        frame = stack[0][0]
##        print " ---> %s: %s" % ( frame.__class__, dir( frame ) )
#        instance = IVModuleConfigurationDialog.instances.get( str(name), None )
#        if instance == None:
#            instance = klass( str(name), **args )
#            IVModuleConfigurationDialog.instances[ str(name) ] = instance
#        instance.addActiveModule( caller )
#        return instance 
                
    def initialize(self):
        self.active_cfg_cmd = None
        self.active_modules = Set()

    def getInteractionState( self ):
        return ( self.active_cfg_cmd.name, self.active_cfg_cmd.persisted ) if self.active_cfg_cmd else ( "None", True )     

    def clearInteractionState( self ):
        if self.active_cfg_cmd:
            self.active_cfg_cmd.persisted = True
        
    
    def enable(self): 
        self.setVisible(True)
        self.isConfiguring = True

    def disable(self): 
        self.setVisible(False)
        self.deactivate_current_command()
        self.isConfiguring = False

    def deactivate_current_command(self):
        if self.active_cfg_cmd:
            self.active_cfg_cmd.updateWindow()
            self.active_cfg_cmd = None
        
    def isEligibleCommand( self, cmd ):
        return (self.active_cfg_cmd == None) or ( cmd == self.active_cfg_cmd )
                                     
    def createContent(self ):
        """ createContent() 
        Creates the content of this widget       
        """
        pass
    
#    def initActivation( self, curr_module ):
#        for module in self.modules:
#            isActive = ( curr_module.renderer == module.renderer )
#            module.setActivation( self.name, isActive )
#            activateCheckBox = self.modules[ module ] 
#            activateCheckBox.setChecked( isActive )
    
    def addActiveModule( self, moduleID ):
        if not moduleID in self.modules:
            self.modules.add(  moduleID )
            if not ( IVModuleConfigurationDialog.activeModuleList and IVModuleConfigurationDialog.activeModuleList[-1] == moduleID ):
                IVModuleConfigurationDialog.activeModuleList.append( moduleID )
                module = ModuleStore.getModule( moduleID )
                self.connect( self, self.update_animation_signal, module.updateAnimation )

#    @staticmethod              
#    def removeActiveModule( self, module ):
#        IVModuleConfigurationDialog.activeModuleList
                             
    @staticmethod              
    def getActiveModules():
        from packages.vtDV3D.PlotPipelineHelper import DV3DPipelineHelper  
        active_mods = Set()
        for moduleID in IVModuleConfigurationDialog.activeModuleList:
            isActive = DV3DPipelineHelper.getPlotActivation( moduleID )
            if isActive: active_mods.add( moduleID )
        return active_mods
            
#    def registerActiveModules(self):
#        for row, item in enumerate( self.modules.items() ):
#            isActive = item[1]
#            activateCheckBox = QCheckBox( 'Activate' ) 
#            activateCheckBox.setChecked( isActive )   
#            module = item[0]
#            module_label = QLabel( module.getName()  )
#            self.moduleTabLayout.addWidget( module_label, row, 0 )
#            self.moduleTabLayout.addWidget( activateCheckBox, row, 1 )            
#            self.connect( activateCheckBox, SIGNAL( "stateChanged(int)" ), callbackWrapper( module.setActivation, self.name ) ) 
#            module.setActivation( self.name, isActive )
##            self.initActivation( module )
#            self.moduleTabLayout.update()
##            self.registerModule( module )
##            print "Add active module %s to dialog %s[%s], modules: %s" % ( module.getName(), self.name, str(id(self)), str(self.modules.keys() ) )
         
    def parameterUpdating(self):
        from packages.vtDV3D.PlotPipelineHelper import DV3DPipelineHelper 
        for moduleID in self.modules:
            if DV3DPipelineHelper.getPlotActivation( moduleID ):
                module = ModuleStore.getModule( moduleID )
                if module.parameterUpdating( self.name ):
                    return True
        return False

    def updateConfiguration(self):
        from packages.vtDV3D.PlotPipelineHelper import DV3DPipelineHelper 
        command = [ self.name ]
        value = self.getValue()
        command.extend( value ) if isList( value ) else command.append( value )   
        for moduleID in self.modules:
            if DV3DPipelineHelper.getPlotActivation( moduleID ) :
                self.active_modules.add( moduleID )
                module = ModuleStore.getModule( moduleID )
                module.updateConfigurationObserver( self.name, value )        
        HyperwallManager.getInstance().processGuiCommand( command  )

    def startConfiguration(self):
        from packages.vtDV3D.PlotPipelineHelper import DV3DPipelineHelper 
        for moduleID in self.modules:
            if DV3DPipelineHelper.getPlotActivation( moduleID ) :
                module = ModuleStore.getModule( moduleID )
                module.startConfigurationObserver( self.name, self.getValue() )        

    def finalizeConfiguration(self):
        from packages.vtDV3D.PlotPipelineHelper import DV3DPipelineHelper 
        for moduleID in self.modules:
            if DV3DPipelineHelper.getPlotActivation( moduleID ) :
                module = ModuleStore.getModule( moduleID )
                module.finalizeConfigurationObserver( self.name, self.getValue() )        

    def initiateParameterUpdate(self):
        from packages.vtDV3D.PlotPipelineHelper import DV3DPipelineHelper 
        for moduleID in self.modules:
            if DV3DPipelineHelper.getPlotActivation( moduleID ) :
                module = ModuleStore.getModule( moduleID )
                module.initiateParameterUpdate( self.name )
 
    def refreshPipeline(self):
        wmods = getWorkflowObjectMap()
        for moduleID in self.modules:   
            wmod = wmods[ moduleID ]
            if wmod == None:
                executeWorkflow()
                return
            
    def resetNavigation(self):   
        for moduleID in self.modules: 
            module = ModuleStore.getModule( moduleID )
            module.resetNavigation()
            
    def close(self):
        self.resetNavigation()  
        QWidget.close( self ) 
 
    def getTextDisplay( self, **args  ):
        try:
            value = self.getTextValue( self.getValue() )
            return "%s: %s" % ( self.name, value ) if value else None
        except:
            return None
       
    def getTextValue( self, value, **args ):
        from packages.vtDV3D.PlotPipelineHelper import DV3DPipelineHelper     
        text_value = None
        text_value_priority = 0
        for moduleID in self.modules:
            if DV3DPipelineHelper.getPlotActivation( moduleID ):
                module = ModuleStore.getModule( moduleID )
                tval, priority = module.getParameterDisplay( self.name, value )
                if tval and ( priority > text_value_priority ): 
                    text_value = tval
                    text_value_priority = priority
        return str( text_value ) if text_value else None
 
    def activateWidget( self, iren ):
        pass

    def initWidgetFields( self, value, module ):
        if ( self.moduleID == None ) or ( module.renderer <> None ): 
            self.moduleID = module.moduleID
#        self.initActivation( module )
        self.initValue = value

    def createActiveModulePanel(self ):
        """ createEditor() -> None
        Configure sections       
        """       
        activeModuleTab = QWidget()        
        self.tabbedWidget.addTab( activeModuleTab, 'Active Modules' )
        self.moduleTabLayout = QGridLayout()
        self.moduleTabLayout.setMargin( 5 )
        self.moduleTabLayout.setSpacing( 5 )
        activeModuleTab.setLayout( self.moduleTabLayout )
                      
#QLayout.removeItem (self, QLayoutItem)
#QLayout.count (self)
#QLayoutItem QLayout.itemAt (self, int index)
#QLayout.addItem (self, QLayoutItem)

#    def refreshActiveModules(self): 
#        layout = QGridLayout()
#        self.activeModuleTab.setLayout( layout ) 
#        layout.setMargin(10)
#        layout.setSpacing(20)
#        moduleIter = iter( self.modules )     
#        for iRow in range( len( self.modules ) ):
#            module = moduleIter.next()            
#            activateCheckBox = QCheckBox('Activate')
#            activateCheckBox.setChecked( self.modules[module] )
#            module_label = QLabel( module.getName()  )
#            layout.addWidget( module_label, iRow, 0 )
#            layout.addWidget( activateCheckBox, iRow, 1 )
#            self.connect( activateCheckBox, SIGNAL("stateChanged(int)"), self.updateActiveModules )  
#
#    def updateActiveModules( self, val ):
#        for item in self.modules.items():
#            active = item[1]
#            module = item[0]

    def createDialogButtonLayout(self):
        """ createButtonLayout() -> None
        Construct Ok & Cancel button
        
        """
        self.dialogButtonLayout = QHBoxLayout()
        self.dialogButtonLayout.setMargin(5)
        self.okButton = QPushButton('&OK', self)
        self.okButton.setAutoDefault(False)
        self.okButton.setFixedWidth(100)
        self.dialogButtonLayout.addWidget(self.okButton)
        self.cancelButton = QPushButton('&Cancel', self)
        self.cancelButton.setAutoDefault(False)
        self.cancelButton.setShortcut('Esc')
        self.cancelButton.setFixedWidth(100)
        self.dialogButtonLayout.addWidget(self.cancelButton)
        self.layout().addLayout(self.dialogButtonLayout)
        self.connect(self.okButton, SIGNAL('clicked(bool)'), self.okTriggered)
        self.connect(self.cancelButton, SIGNAL('clicked(bool)'), self.cancelTriggered)
                    
    def okTriggered(self, checked = False):
        """ okTriggered(checked: bool) -> None
        Update vistrail controller (if neccesssary) then close the widget        
        """
        self.finalizeParameter()
        self.close()

    def cancelTriggered(self, checked = False):
        self.close()
        
    def closeTriggered(self, checked = False):
        self.close()

    def finalizeParameter( self ):
        self.finalizeConfiguration()
        self.emit( GuiConfigurableFunction.finalize_parameter_signal, self.name, self.getValue() )
        command = [ self.name ]
        value = self.getValue()
        command.extend( value ) if isList( value ) else command.append( value )   
        HyperwallManager.getInstance().processGuiCommand( command  )

    def startParameter( self, *args ):
        self.startConfiguration()
        self.emit( GuiConfigurableFunction.start_parameter_signal, self.name, self.getValue() )
        
    def enableConfiguration(self, enable = True ):
        self.isConfiguring = enable

    def updateParameter( self, *args ):
        if self.isConfiguring:
            self.updateConfiguration()
            self.emit( GuiConfigurableFunction.update_parameter_signal, self.name, self.getValue() )

    @staticmethod   
    def getSignature( self ):
        return []
        
    def getValue( self ):
        return None

    def setValue( self, value ):
        pass

          
    def startConfig(self, qs_action_key, qs_cfg_key ):
        from packages.vtDV3D.PlotPipelineHelper import DV3DPipelineHelper
        cfg_key = str(qs_cfg_key)
        action_key = str(qs_action_key)
        self.active_cfg_cmd = None
#        self.getConfigTab().setTitle( action_key )
        try:
            cmd_list = DV3DPipelineHelper.getConfigCmd ( cfg_key )
            if cmd_list:
                self.deactivate_current_command()
                active_cells = DV3DPipelineHelper.getActiveCellStrs()
                active_module_located = False
                for cmd_entry in cmd_list:
                    module = ModuleStore.getModule( cmd_entry[0] )
                    if module:
                        cfg_cmd = cmd_entry[1] 
                        cell_loc = module.getCellLocation()
                        if cfg_cmd and cell_loc and cfg_cmd.guiEnabled:
                            self.gui_cmds.append( cfg_cmd )
                            if ( not active_module_located and ( ( self.active_cfg_cmd == None ) or ( cell_loc[-1] in active_cells ) ) ):
                                self.active_cfg_cmd = cfg_cmd 
                                if cell_loc[-1] == active_cells[0]: active_module_located = True
                if self.active_cfg_cmd:                 
                    self.active_cfg_cmd.updateActiveFunctionList()
                    self.enable()
                else:
                    self.finalizeConfig()
        except RuntimeError:
            print "RuntimeError"
            
    def endConfig( self ):
        HyperwallManager.getInstance().setInteractionState( None )
        self.resetGuiCmds()
        self.disable()

    def finalizeConfig( self ):
        from packages.vtDV3D.PlotPipelineHelper import DV3DPipelineHelper
        interactionState = self.name
        for moduleID in self.modules:
            if DV3DPipelineHelper.getPlotActivation( moduleID ):
                module = ModuleStore.getModule( moduleID )
                config_data = module.getParameter( interactionState  ) 
                if config_data: 
                    module.writeConfigurationResult( interactionState, config_data ) 
        HyperwallManager.getInstance().setInteractionState( None )               
        if self.manager:    self.manager.endConfig()
        else:               self.endConfig()

    def revertConfig(self):
        self.finalizeConfig()
        
    def resetGuiCmds(self):
        for cfg_cmd in self.gui_cmds:
            cfg_cmd.reset() 
        self.gui_cmds = []             

#################################################################################
        
class ColormapConfigurationDialog( IVModuleConfigurationDialog ):   
    """
    ColormapConfigurationDialog ...   
    """ 
       
    def __init__(self, name, **args ):
        IVModuleConfigurationDialog.__init__( self, name, **args )
        
    @staticmethod   
    def getSignature():
        return [ (String, 'name'), ( Integer, 'invert'), ( Integer, 'stereo'), ( Integer, 'smooth') ]
        
    def getValue(self):
        checkState = 1 if ( self.invertCheckBox.checkState() == Qt.Checked ) else 0
        stereoState = 1 if ( self.stereoCheckBox.checkState() == Qt.Checked ) else 0
        smoothState = 1 if ( self.smoothCheckBox.checkState() == Qt.Checked ) else 0
        return [ str( self.colormapCombo.currentText() ), checkState, stereoState, smoothState ]

    def setValue( self, value ):
        colormap_name = str( value[0] )
        check_state = Qt.Checked if int(float(value[1])) else Qt.Unchecked
        stereo_state = Qt.Checked if int(float(value[2])) else Qt.Unchecked
        smooth_state = Qt.Unchecked if ( len(value) > 3 ) and ( int(float(value[3])) == 0 ) else Qt.Checked
        itemIndex = self.colormapCombo.findText( colormap_name, Qt.MatchFixedString )
        if itemIndex >= 0: self.colormapCombo.setCurrentIndex( itemIndex )
        else: print>>sys.stderr, " Can't find colormap: %s " % colormap_name
        self.invertCheckBox.setCheckState( check_state )
        self.stereoCheckBox.setCheckState( stereo_state )
        self.smoothCheckBox.setCheckState( smooth_state )
        
        
    def createContent(self ):
        """ createEditor() -> None
        Configure sections       
        """       
        colorMapTab = QWidget() 
        self.tabbedWidget.addTab( colorMapTab, 'Colormap' )                      
        self.tabbedWidget.setCurrentWidget(colorMapTab)
        layout = QGridLayout()
        colorMapTab.setLayout( layout ) 
        layout.setMargin(10)
        layout.setSpacing(20)
       
        colormap_label = QLabel( "Colormap:"  )
        layout.addWidget( colormap_label, 0, 0 ) 

        self.colormapCombo =  QComboBox ( self.parent() )
        colormap_label.setBuddy( self.colormapCombo )
        self.colormapCombo.setMaximumHeight( 30 )
        layout.addWidget( self.colormapCombo, 0, 1, 1, 2 )
        for cmap in ColorMapManager.getColormaps(): self.colormapCombo.addItem( cmap )   
        self.connect( self.colormapCombo, SIGNAL("currentIndexChanged(QString)"), self.updateParameter )  
        
        self.invertCheckBox = QCheckBox('Invert')
        layout.addWidget( self.invertCheckBox, 1, 0 )
        self.connect( self.invertCheckBox, SIGNAL("stateChanged(int)"), self.updateParameter )  

        self.stereoCheckBox = QCheckBox('Stereo')
        layout.addWidget( self.stereoCheckBox, 1, 1 )
        self.connect( self.stereoCheckBox, SIGNAL("stateChanged(int)"), self.updateParameter )  

        self.smoothCheckBox = QCheckBox('Smooth')
        layout.addWidget( self.smoothCheckBox, 1, 2 )
        self.connect( self.smoothCheckBox, SIGNAL("stateChanged(int)"), self.updateParameter )  

class VolumeRenderCfgDialog( IVModuleConfigurationDialog ):   
    """
    VolumeRenderCfgDialog ...   
    """ 
    VolumeRenderTypes = [ 'Default', 'RayCastAndTexture', 'RayCast', 'Texture3D', 'Texture2D' ]
       
    def __init__(self, name, **args ):
        self.enableShading = False
        IVModuleConfigurationDialog.__init__( self, name, **args )
        
    @staticmethod   
    def getSignature():
        return [ (String, 'config_str') ]
        
    def getValue(self):
        return [ ";".join( [ str( self.volRenderTypeCombo.currentText() ), str( self.enableShading )  ] ) ]

    def setValue( self, value ):
        config_str = str( getItem( value ) ).split(';')
        itemIndex = self.volRenderTypeCombo.findText( config_str[0], Qt.MatchFixedString )
        if itemIndex >= 0: self.volRenderTypeCombo.setCurrentIndex( itemIndex )
        else: print>>sys.stderr, " Can't find volume render type: %s " % config_str[0]
        self.enableShading = ( config_str[1] == str( True ) )
        self.shadeCheckbox.setChecked( self.enableShading )
        
    def setShading( self, isChecked ):
        self.enableShading = isChecked
        self.updateParameter() 
        
    def createContent(self ):
        """ createEditor() -> None
        Configure sections       
        """       
        colorMapTab = QWidget() 
        self.tabbedWidget.addTab( colorMapTab, 'Volume Render Config' )                      
        self.tabbedWidget.setCurrentWidget(colorMapTab)
        layout = QGridLayout()
        colorMapTab.setLayout( layout ) 
        layout.setMargin(10)
        layout.setSpacing(20)
       
        vrType_label = QLabel( "Type:"  )
        layout.addWidget( vrType_label, 0, 0 ) 

        self.volRenderTypeCombo =  QComboBox ( self.parent() )
        vrType_label.setBuddy( self.volRenderTypeCombo )
        self.volRenderTypeCombo.setMaximumHeight( 30 )
        layout.addWidget( self.volRenderTypeCombo, 0, 1, 1, 2 )
        for vrType in self.VolumeRenderTypes: self.volRenderTypeCombo.addItem( vrType )   
        self.connect( self.volRenderTypeCombo, SIGNAL("currentIndexChanged(QString)"), self.updateParameter )  
        
        self.shadeCheckbox = QCheckBox( self.parent() )
        self.shadeCheckbox.setText( "Enable Shading" )
        layout.addWidget(self.shadeCheckbox)
        self.connect( self.shadeCheckbox, SIGNAL("toggled(bool)"), self.setShading )  

        
################################################################################
        
class LayerConfigurationDialog( IVModuleConfigurationDialog ):
    """
    LayerConfigurationDialog ...   
    """ 
       
    def __init__(self, name, **args ):
        IVModuleConfigurationDialog.__init__( self, name, **args )
        
    @staticmethod   
    def getSignature():
        return [ (String, 'layer'), ]
        
    def getValue(self):
        return [ str( self.layerCombo.currentText() ), ]

    def setValue( self, value ):
        if value:
            layer_name = str( value[0] )
            itemIndex = self.layerCombo.findText( layer_name, Qt.MatchFixedString )
            if itemIndex >= 0: self.layerCombo.setCurrentIndex( itemIndex )
            else: print>>sys.stderr, " Can't find colormap: %s " % layer_name

#    def queryLayerList( self, ndims=3 ):
#        portName = 'volume' if ( ndims == 3 ) else 'slice'
#        mid = self.module.id
#        while mid <> None:
#            connectedModuleIds = getConnectedModuleIds( self.controller, mid, portName ) 
#            for ( mid, mport ) in connectedModuleIds:
#                module = self.controller.current_pipeline.modules[ mid ]
#                dsetId = module.getAnnotation( "datasetId" )
#                if dsetId:
#                    portData = getFunctionParmStrValues( module, "portData" )
#                    if portData:
#                        serializedPortData = portData[0]
#                        oRecMgr = OutputRecManager( serializedPortData )
#                        orec = oRecMgr.getOutputRec( dsetId, portName )
#                        return orec.getVarList()
#        return []      
            
    def getLayerList( self ):
        for moduleID in self.modules:
            module = ModuleStore.getModule( moduleID )
            layerList = module.getLayerList()
            if len(layerList): return layerList
        return []

    def initWidgetFields( self, value, module ):
        IVModuleConfigurationDialog.initWidgetFields( self, value, module )
        self.layerCombo.clear()
        layerlist = self.getLayerList()
        for layer in layerlist:
            if layer: self.layerCombo.addItem( layer ) 
                
    def createContent(self ):
        """ createEditor() -> None
        Configure sections       
        """       
        colorMapTab = QWidget() 
        self.tabbedWidget.addTab( colorMapTab, 'Layers' )                      
        self.tabbedWidget.setCurrentWidget(colorMapTab)
        layout = QGridLayout()
        colorMapTab.setLayout( layout ) 
        layout.setMargin(10)
        layout.setSpacing(20)
       
        layer_label = QLabel( "Layer:"  )
        layout.addWidget( layer_label, 0, 0 ) 

        self.layerCombo =  QComboBox ( self.parent() )
        layer_label.setBuddy( self.layerCombo )
        self.layerCombo.setMaximumHeight( 30 )
        layout.addWidget( self.layerCombo, 0, 1 ) 
        self.connect( self.layerCombo, SIGNAL("currentIndexChanged(QString)"), self.updateParameter )  

class DV3DConfigurationWidget(StandardModuleConfigurationWidget):
    
    newConfigurationWidget = None
    currentConfigurationWidget = None
    savingChanges = False

    def __init__(self, module, controller, title, parent=None):
        """ DV3DConfigurationWidget(module: Module,
                                       controller: VistrailController,
                                       parent: QWidget)
                                       -> LayerConfigurationWidget
        Setup the dialog ...
        
        """
        StandardModuleConfigurationWidget.__init__(self, module, controller, parent)
        self.setWindowTitle( title )
        self.moduleId = module.id
#        self.pmod = module.module_descriptor.module.forceGetPersistentModule( module.id ) # self.module_descriptor.module.forceGetPersistentModule( module.id )
        self.getParameters( module )
        self.createTabs()
        self.createLayout()
        self.addPortConfigTab()
        if ( DV3DConfigurationWidget.newConfigurationWidget == None ): DV3DConfigurationWidget.setupSaveConfigurations() 
        DV3DConfigurationWidget.newConfigurationWidget = self 
        
    def destroy( self, destroyWindow = True, destroySubWindows = True):
        self.saveConfigurations()
        StandardModuleConfigurationWidget.destroy( self, destroyWindow, destroySubWindows )

#    def close (self):
#        pass
#        return StandardModuleConfigurationWidget.close(self)
    
    def sizeHint(self):
        return QSize(400,200)
    
    def createTabs( self ):
        self.setLayout( QVBoxLayout() )
        self.layout().setMargin(0)
        self.layout().setSpacing(0)

        self.tabbedWidget = QTabWidget()
        self.layout().addWidget( self.tabbedWidget ) 
        self.createButtonLayout() 
    
    def addPortConfigTab(self):
        portConfigPanel = self.getPortConfigPanel()
        self.tabbedWidget.addTab( portConfigPanel, 'ports' )           
        self.tabbedWidget.setCurrentWidget(portConfigPanel)
                 
    @staticmethod   
    def setupSaveConfigurations():
        import api
        ctrl = api.get_current_controller()
        scene = ctrl.current_pipeline_view
        scene.connect( scene, SIGNAL('moduleSelected'), DV3DConfigurationWidget.saveConfigurations )

    @staticmethod
    def saveConfigurations( newModuleId=None, selectedItemList=None ): 
        rv = False
        if not DV3DConfigurationWidget.savingChanges:
            if DV3DConfigurationWidget.currentConfigurationWidget and DV3DConfigurationWidget.currentConfigurationWidget.state_changed:
                rv = DV3DConfigurationWidget.currentConfigurationWidget.askToSaveChanges()
            DV3DConfigurationWidget.currentConfigurationWidget = DV3DConfigurationWidget.newConfigurationWidget
        return rv

    @staticmethod
    def saveNewConfigurations(): 
        rv = False
        if not DV3DConfigurationWidget.savingChanges:
            if DV3DConfigurationWidget.newConfigurationWidget and DV3DConfigurationWidget.newConfigurationWidget.state_changed:
                rv = DV3DConfigurationWidget.newConfigurationWidget.askToSaveChanges()
            DV3DConfigurationWidget.currentConfigurationWidget = DV3DConfigurationWidget.newConfigurationWidget
        return rv
        
#    def enterEvent(self, event):
##        print " ----------------------- enterEvent --------------------------------------"
#        self.mouseOver = True
#        QWidget.enterEvent(self, event)
#        
#    def leaveEvent(self, event):
##        print " ----------------------- leaveEvent --------------------------------------"
#        self.mouseOver = False
#        QWidget.leaveEvent(self, event)
        
#    def mousePressEvent (self, QMouseEvent):
#        print " ----------------------- mousePressEvent --------------------------------------"
#        print " MouseOver: %s "  % self.mouseOver
#        QWidget.mousePressEvent(self, event)

#    def focusInEvent(self, event):
#        print " ----------------------- focusInEvent --------------------------------------"
#        QWidget.focusInEvent(self, event)

#    def focusOutEvent(self, event):
##        print " ----------------------- focusOutEvent --------------------------------------"
#        if self.mouseOver:
#            event.ignore()
#        else:
#            self.askToSaveChanges()
#            QWidget.focusOutEvent(self, event)

    def getPortConfigPanel( self ):
        listContainer = QWidget( )
        listContainer.setLayout(QGridLayout(listContainer))
        listContainer.setFocusPolicy(Qt.WheelFocus)
        self.inputPorts = self.module.destinationPorts()
        self.inputDict = {}
        self.outputPorts = self.module.sourcePorts()
        self.outputDict = {}
        label = QLabel('Input Ports')
        label.setAlignment(Qt.AlignHCenter)
        label.font().setBold(True)
        label.font().setPointSize(12)
        listContainer.layout().addWidget(label, 0, 0)
        label = QLabel('Output Ports')
        label.setAlignment(Qt.AlignHCenter)
        label.font().setBold(True)
        label.font().setPointSize(12)
        listContainer.layout().addWidget(label, 0, 1)

        for i in xrange(len(self.inputPorts)):
            port = self.inputPorts[i]
            checkBox = self.checkBoxFromPort(port, True)
            checkBox.setFocusPolicy(Qt.StrongFocus)
            self.connect(checkBox, SIGNAL("stateChanged(int)"),
                         self.updateState)
            self.inputDict[port.name] = checkBox
            listContainer.layout().addWidget(checkBox, i+1, 0)
        
        for i in xrange(len(self.outputPorts)):
            port = self.outputPorts[i]
            checkBox = self.checkBoxFromPort(port)
            checkBox.setFocusPolicy(Qt.StrongFocus)
            self.connect(checkBox, SIGNAL("stateChanged(int)"),
                         self.updateState)
            self.outputDict[port.name] = checkBox
            listContainer.layout().addWidget(checkBox, i+1, 1)
        
        listContainer.adjustSize()
        listContainer.setFixedHeight(listContainer.height())
        return listContainer 

#
#        for i in xrange(len(self.inputPorts)):
#            port = self.inputPorts[i]
#            checkBox = self.checkBoxFromPort(port, True)
#            checkBox.setFocusPolicy(Qt.StrongFocus)
#            self.connect(checkBox, SIGNAL("stateChanged(int)"),
#                         self.updateState)
#            self.inputDict[port.name] = checkBox
#            listContainer.layout().addWidget(checkBox, i+1, 0)
#        
#        for i in xrange(len(self.outputPorts)):
#            port = self.outputPorts[i]
#            checkBox = self.checkBoxFromPort(port)
#            checkBox.setFocusPolicy(Qt.StrongFocus)
#            self.connect(checkBox, SIGNAL("stateChanged(int)"),
#                         self.updateState)
#            self.outputDict[port.name] = checkBox
#            listContainer.layout().addWidget(checkBox, i+1, 1)
#        
#        listContainer.adjustSize()
#        listContainer.setFixedHeight(listContainer.height())
#        return listContainer 
         
    def closeEvent(self, event):
        self.askToSaveChanges()
        w = self.getTopLevelWidget()
        w.close()
        
    def getTopLevelWidget(self):
        topWidget = self
        while True:
            w = topWidget.parentWidget()
            if w: topWidget = w
            else: return topWidget
        
    def updateState(self, state):
        self.setFocus(Qt.MouseFocusReason)
        self.saveButton.setEnabled(True)
        self.resetButton.setEnabled(True)
        if not self.state_changed:
            self.state_changed = True
            self.emit(SIGNAL("stateChanged"))
            
    def saveAndClose( self, checked = False ):
        self.saveTriggered( checked )
        self.close()

    def saveTriggered( self, checked = False ):
        self.okTriggered()
        for port in self.inputPorts:
            if (port.optional and
                self.inputDict[port.name].checkState()==Qt.Checked):
                self.module.visible_input_ports.add(port.name)
            else:
                self.module.visible_input_ports.discard(port.name)
            
        for port in self.outputPorts:
            if (port.optional and
                self.outputDict[port.name].checkState()==Qt.Checked):
                self.module.visible_output_ports.add(port.name)
            else:
                self.module.visible_output_ports.discard(port.name)
#        self.saveButton.setEnabled(False)
#        self.resetButton.setEnabled(False)
        self.state_changed = False
        self.emit(SIGNAL("stateChanged"))
        self.emit(SIGNAL('doneConfigure'), self.module.id)

        
#    def saveTriggered(self, checked = False):
#        self.okTriggered()
#        for port in self.inputPorts:
#            entry = (PortEndPoint.Destination, port.name)
#            if (port.optional and
#                self.inputDict[port.name].checkState()==Qt.Checked):
#                self.module.portVisible.add(entry)
#            else:
#                self.module.portVisible.discard(entry)
#            
#        for port in self.outputPorts:
#            entry = (PortEndPoint.Source, port.name)
#            if (port.optional and
#                self.outputDict[port.name].checkState()==Qt.Checked):
#                self.module.portVisible.add(entry)
#            else:
#                self.module.portVisible.discard(entry)
##        self.saveButton.setEnabled(False)
##        self.resetButton.setEnabled(False)
#        self.state_changed = False
#        self.emit(SIGNAL("stateChanged"))
#        self.emit(SIGNAL('doneConfigure'), self.module.id)

    def resetTriggered(self):
        self.setFocus(Qt.MouseFocusReason)
        self.setUpdatesEnabled(False)
        for i in xrange(len(self.inputPorts)):
            port = self.inputPorts[i]
            entry = (PortEndPoint.Destination, port.name)
            checkBox = self.inputDict[port.name]
            if not port.optional or entry in self.module.portVisible:
                checkBox.setCheckState(Qt.Checked)
            else:
                checkBox.setCheckState(Qt.Unchecked)
            if not port.optional or port.sigstring=='()':
                checkBox.setEnabled(False)
        for i in xrange(len(self.outputPorts)):
            port = self.outputPorts[i]
            entry = (PortEndPoint.Source, port.name)
            checkBox = self.outputDict[port.name]
            if not port.optional or entry in self.module.portVisible:
                checkBox.setCheckState(Qt.Checked)
            else:
                checkBox.setCheckState(Qt.Unchecked)
            if not port.optional:
                checkBox.setEnabled(False)
        self.setUpdatesEnabled(True)
#        self.saveButton.setEnabled(False)
#        self.resetButton.setEnabled(False)
        self.state_changed = False
        self.emit(SIGNAL("stateChanged"))
        self.close()
                
#    def resetTriggered(self):
#        self.setFocus(Qt.MouseFocusReason)
#        self.setUpdatesEnabled(False)
#        for i in xrange(len(self.inputPorts)):
#            port = self.inputPorts[i]
#            entry = (PortEndPoint.Destination, port.name)
#            checkBox = self.inputDict[port.name]
#            if not port.optional or entry in self.module.portVisible:
#                checkBox.setCheckState(Qt.Checked)
#            else:
#                checkBox.setCheckState(Qt.Unchecked)
#            if not port.optional or port.sigstring=='()':
#                checkBox.setEnabled(False)
#        for i in xrange(len(self.outputPorts)):
#            port = self.outputPorts[i]
#            entry = (PortEndPoint.Source, port.name)
#            checkBox = self.outputDict[port.name]
#            if not port.optional or entry in self.module.portVisible:
#                checkBox.setCheckState(Qt.Checked)
#            else:
#                checkBox.setCheckState(Qt.Unchecked)
#            if not port.optional:
#                checkBox.setEnabled(False)
#        self.setUpdatesEnabled(True)
##        self.saveButton.setEnabled(False)
##        self.resetButton.setEnabled(False)
#        self.state_changed = False
#        self.emit(SIGNAL("stateChanged"))
        
    def stateChanged(self, changed = True ):
        self.state_changed = changed
#        print " %s-> state changed: %s " % ( self.pmod.getName(), str(changed) )

    def getParameters( self, module ):
        pass

    def createLayout( self ):
        pass

    def createButtonLayout(self):
        """ createButtonLayout() -> None
        Construct Save & Reset button
        
        """
        self.buttonLayout = QHBoxLayout()
        self.buttonLayout.setMargin(5)
        self.saveButton = QPushButton('&Save', self)
        self.saveButton.setFixedWidth(100)
        self.saveButton.setEnabled(True)
        self.buttonLayout.addWidget(self.saveButton)
        self.resetButton = QPushButton('&Close', self)
        self.resetButton.setFixedWidth(100)
        self.resetButton.setEnabled(True)
        self.buttonLayout.addWidget(self.resetButton)
        
        self.layout().addLayout(self.buttonLayout)
        self.connect(self.saveButton,SIGNAL('clicked(bool)'),  self.saveAndClose )
        self.connect(self.resetButton,SIGNAL('clicked(bool)'),  self.close )
        self.setMouseTracking(True)
        self.setFocusPolicy( Qt.WheelFocus )
        
    def okTriggered(self):
        pass
       
    @staticmethod
    def readVariableList( dsId, cdmsFile ):
        vList = []
        try:
            if cdmsFile.strip():
                dataset = cdms2.open( cdmsFile ) 
                for var in dataset.variables:
                    vardata = dataset[var]
                    var_ndim = getVarNDim( vardata )
                    vList.append( ( '*'.join( [ dsId, var ] ), var_ndim ) ) 
                dataset.close()  
        except Exception, err:
            print>>sys.stderr, "Error reading variable list from dataset %s: %s " % ( cdmsFile, str(err) )
        return vList        

    @staticmethod
    def getTimeRange( mid ): 
        import api
        controller = api.get_current_controller()
        moduleId = mid
        datasetId = None
        timeRange = None
        while moduleId:
            connectedModuleIds = getConnectedModuleIds( controller, moduleId, 'dataset', True )
            for ( moduleId, portName ) in connectedModuleIds:
                module = controller.current_pipeline.modules[ moduleId ]
                datasetIdInput = getFunctionParmStrValues( module, "datasetId" )
                if datasetIdInput: 
                    datasetId = getItem( datasetIdInput )
                    datasetsInput = getFunctionParmStrValues( module, "datasets" )
                    if datasetsInput: 
                        timeRangeInput = getFunctionParmStrValues( module, "timeRange" )
                        if timeRangeInput: timeRange = [ int(timeRangeInput[0]), int(timeRangeInput[1]) ]
                        moduleId = None
        return ( datasetId, timeRange )

    @staticmethod
    def getDatasetMetadata( mid ): 
        import api
        controller = api.get_current_controller()
        datasetMap = {}
        moduleId = mid
        variableList = set()
        while moduleId <> None:
            connectedModuleIds = getConnectedModuleIds( controller, moduleId, 'dataset', True )
            for ( moduleId, portName ) in connectedModuleIds:
                module = controller.current_pipeline.modules[ moduleId ]
                datasetIdInput = getFunctionParmStrValues( module, "datasetId" )
                if datasetIdInput: 
                    datasetId = getItem( datasetIdInput )
                    datasetsInput = getFunctionParmStrValues( module, "datasets" )
                    if datasetsInput: 
                        datasets = deserializeStrMap( getItem( datasetsInput ) )
                        relFilePath = datasets[ datasetId ]
                        cdmsFile = getFullPath( relFilePath )
                        vlist = DV3DConfigurationWidget.readVariableList( datasetId, cdmsFile )
                        variableList.update( vlist )
                        timeRangeInput = getFunctionParmStrValues( module, "timeRange" )
                        timeRange = [ int(timeRangeInput[0]), int(timeRangeInput[1]) ] if timeRangeInput else None
                        datasetMap[ datasetId ] = (  variableList, cdmsFile, timeRange )
        for ( datasetId, dsetData ) in datasetMap.items():
            variableList = dsetData[0]
            moduleId = mid
            while moduleId <> None:
                connectedModuleIds = getConnectedModuleIds( controller, moduleId, 'dataset', True )
                for ( moduleId, portName ) in connectedModuleIds:
                    module = controller.current_pipeline.modules[ moduleId ]
                    taskInput = getFunctionParmStrValues( module, "task" )
                    if taskInput:
                        taskMapInput = deserializeTaskData( getItem( taskInput ) ) 
                        if taskMapInput:
                            taskMap = taskMapInput       
                            taskRecord = taskMap.get( datasetId, None )
                            if taskRecord:
                                outputs = taskRecord[2].split(';')
                                for output in outputs:
                                    outputData = output.split('#')
                                    if len(outputData) > 1:
                                        variableList.add( ( outputData[1], int( outputData[2] ) ) )
        return datasetMap

    @staticmethod
    def getVariableList( mid ): 
        import api
        from packages.vtDV3D.CDMS_DatasetReaders import CDMSDatasetRecord   
        controller = api.get_current_controller()
        moduleId = mid
        cdmsFile = None
        datasetIds = set()
        timeRange = None
        selected_var = None
        levelsAxis = None
        variableList = set()
        moduleIdList = [ moduleId ]
        while moduleIdList:
            connectedModuleIds = getConnectedModuleIds( controller, moduleIdList.pop(), 'dataset', True )
            for ( moduleId, portName ) in connectedModuleIds:
                module = controller.current_pipeline.modules[ moduleId ]
                datasetsInput = getFunctionParmStrValues( module, "datasets" )
                moduleIdList.append( moduleId )
                if datasetsInput:
                    datasets = deserializeStrMap( getItem( datasetsInput ) )
                    for datasetId in datasets:
                        relFilePath = datasets[ datasetId ]
                        if relFilePath:
                            cdmsFile = getFullPath( relFilePath )
                            vlist = DV3DConfigurationWidget.readVariableList( datasetId, cdmsFile )
                            variableList.update( vlist )
                            timeRangeInput = getFunctionParmStrValues( module, "timeRange" )
                            if timeRangeInput: timeRange = [ int(timeRangeInput[0]), int(timeRangeInput[1]) ]
                            gridInput = getFunctionParmStrValues( module, "grid" )
                            if gridInput: 
                                selected_var = getItem( gridInput ) 
                                if selected_var:
                                    selected_var = selected_var.strip("'[]")
                                    referenceData = selected_var.split('*')
                                    refDsid = referenceData[0]
                                    refVar  = referenceData[1].split(' ')[0]                                
                                    relFilePath = datasets.get( refDsid, None )
                                    if relFilePath == None:
                                        print>>sys.stderr, " Can't find dataset %s in datasets: %s" % ( refDsid, str( datasets.keys() ) )
                                    else:
                                        cdmsFile = getFullPath( relFilePath )
                                        dataset = cdms2.open( cdmsFile ) 
                                        levelsAxis=dataset[refVar].getLevel()
                            datasetIds.add( datasetId )
        moduleIdList.append( mid )
        datasetId = '-'.join( datasetIds )
        while moduleIdList:
            connectedModuleIds = getConnectedModuleIds( controller, moduleIdList.pop(), 'dataset', True )
            for ( moduleId, portName ) in connectedModuleIds:
                module = controller.current_pipeline.modules[ moduleId ]
                moduleIdList.append( moduleId )
                taskInput = getFunctionParmStrValues( module, "task" )
                if taskInput:
                    taskMapInput = deserializeTaskData( getItem( taskInput ) ) 
                    if taskMapInput:
                        taskMap = taskMapInput       
                        taskRecord = taskMap.get( datasetId, None )
                        if taskRecord:
                            outputs = taskRecord[2].split(';')
                            for output in outputs:
                                outputData = output.split('#')
                                if len(outputData) > 1:
                                    variableList.add( ( outputData[1], int( outputData[2] ) ) )
        return ( variableList, datasetId, timeRange, selected_var, levelsAxis )


#    def persistParameter( self, parameter_name, output, **args ):
#        self.pmod.persistParameter( parameter_name, output, **args )
#        self.pmod.persistVersionMap() 

    def getPersistentModule( self ):
        return ModuleStore.getModule( self.moduleId ) 

    def persistParameterList( self, parameter_list, **args ):
        import api
        from core.db.action import create_action 
        pmod = self.getPersistentModule() 
        if pmod: 
            pmod.persistParameterList( parameter_list, **args )
            return pmod
        elif parameter_list:
            controller = api.get_current_controller()
            module = controller.current_pipeline.modules[ self.moduleId ]
            op_list = []
            for parmRec in parameter_list:
                parameter_name = parmRec[0]
                output = parmRec[1]
                param_values_str = [ str(x) for x in output ] if isList(output) else str( output )  
                op_list.extend( controller.update_function_ops( module, parameter_name, param_values_str ) )
            action = create_action( op_list ) 
            controller.add_new_action(action)
            controller.perform_action(action)

                        
#    def queryLayerList( self, ndims=3 ):
#        portName = 'volume' if ( ndims == 3 ) else 'slice'
#        mid = self.module.id
#        while mid <> None:
#            connectedModuleIds = getConnectedModuleIds( self.controller, mid, portName ) 
#            for ( mid, mport ) in connectedModuleIds:
#                module = self.controller.current_pipeline.modules[ mid ]
#                dsetIdData = getFunctionParmStrValues( module, "datasetId" )
#                if dsetIdData:
#                    dsetId = dsetIdData[0]
#                    portData = getFunctionParmStrValues( module, "portData" )
#                    if portData:
#                        serializedPortData = portData[0]
#                        oRecMgr = OutputRecManager( serializedPortData )
#                        orec = oRecMgr.getOutputRec( dsetId, portName )
#                        return orec.getVarList()
#        return []        
        
    def checkBoxFromPort(self, port, input_=False):
        checkBox = QCheckBox(port.name)
        if input_:
            port_visible = port.name in self.module.visible_input_ports
        else:
            port_visible = port.name in self.module.visible_output_ports
        if not port.optional or port_visible:
            checkBox.setCheckState(Qt.Checked)
        else:
            checkBox.setCheckState(Qt.Unchecked)
        if not port.optional or (input_ and port.sigstring=='()'):
            checkBox.setEnabled(False)
        return checkBox
               
################################################################################
 
class CaptionConfigurationDialog( IVModuleConfigurationDialog ):
    """
    CaptionConfigurationDialog ...   
    """ 
   
    def __init__(self, name, **args):
        self.datasetId = None
        self.caption_data = ""
        IVModuleConfigurationDialog.__init__( self, name, **args )
                                  
    @staticmethod   
    def getSignature():
        return [ ( String, 'captionData'), ]

    def getValue(self):
        return [ self.caption_data ]

    def setValue( self, value ):
        self.caption_data = str(value)

    def createContent(self ):
        """ createEditor() -> None
        Configure sections       
        """       
        animMapTab = QWidget()        
        self.tabbedWidget.addTab( animMapTab, 'Animation' )                                       
        self.tabbedWidget.setCurrentWidget(animMapTab)
        layout = QVBoxLayout()
        animMapTab.setLayout( layout ) 
        layout.setMargin(10)
        layout.setSpacing(20)
       
        label_layout = QHBoxLayout()
        label_layout.setMargin(5)
        anim_label = QLabel( "Speed:"  )
        label_layout.addWidget( anim_label  ) 
        self.speedSlider = QSlider( Qt.Horizontal )
        self.speedSlider.setRange( 0, self.maxSpeedIndex )
        self.speedSlider.setSliderPosition( self.maxSpeedIndex )
#        self.connect(self.speedSlider, SIGNAL('valueChanged()'), self.setDelay )
        anim_label.setBuddy( self.speedSlider )
        label_layout.addWidget( self.speedSlider  ) 
        
        layout.addLayout( label_layout )
        
        self.buttonLayout = QHBoxLayout()
        self.buttonLayout.setMargin(5)
        layout.addLayout(self.buttonLayout)
        
        self.runButton = QPushButton( 'Run', self )
        self.runButton.setAutoDefault(False)
        self.runButton.setFixedWidth(100)
        self.runButton.setMinimumHeight( 25 )
        self.buttonLayout.addWidget(self.runButton)
        self.connect(self.runButton, SIGNAL('clicked(bool)'), self.run )

        self.stepButton = QPushButton( 'Step', self )
        self.stepButton.setAutoDefault(False)
        self.stepButton.setFixedWidth(100)
        self.stepButton.setMinimumHeight( 25 )
        self.buttonLayout.addWidget(self.stepButton)
        self.connect(self.stepButton, SIGNAL('clicked(bool)'), self.step )

        self.resetButton = QPushButton( 'Reset', self )
        self.resetButton.setAutoDefault(False)
        self.resetButton.setFixedWidth(100)
        self.resetButton.setMinimumHeight( 25 )
        self.buttonLayout.addWidget(self.resetButton)
        self.connect(self.resetButton, SIGNAL('clicked(bool)'), self.reset )

class QAnimationThread( QThread ):
    def __init__( self, animationMgr, **args ):
        QtCore.QThread.__init__(self,parent=animationMgr)
        self.animationMgr=animationMgr
        self.onestep = args.get( 'onestep', False )
        self.delayTime = args.get( 'delay', False )
        
    def run(self):
        if self.onestep:
            self.animationMgr.timestep()
        else:
            while self.animationMgr.running:
                self.animationMgr.timestep()
                self.sleep( self.delayTime )
        self.exit(0)
        
class AnimationConfigurationDialog( IVModuleConfigurationDialog ):
    """
    AnimationConfigurationDialog ...   
    """ 
    
   
    def __init__(self, name, **args):
        self.iTimeStep = 0
        self.relTimeStart = None
        self.relTimeStep = 1.0
<<<<<<< HEAD
        self.anim_thread = None
=======
>>>>>>> e90785ad
        self.delayTime = 0
        self.uniformTimeRange = True
        self.maxSpeedIndex = 100
        self.maxDelaySec = args.get( "maxDelaySec", 1.0 )
        self.running = False
        self.timeRange = None
        self.datasetId = None
        self.delayTime = 0.0
        self.timer = QTimer()
        self.timer.connect( self.timer, SIGNAL('timeout()'), self.animate )
        IVModuleConfigurationDialog.__init__( self, name, **args )
        
    def setVisible ( self, val ):
        QWidget.setVisible ( self, val )

    def setDisabled ( self, val ):
        QWidget.setDisabled ( self, val )

    def setHidden ( self, val ):
        QWidget.setHidden ( self, val )

    def close ( self ):
        QWidget.close ( self )

    def hide ( self ):
        QWidget.hide ( self )
                                               
    @staticmethod   
    def getSignature():
        return [ ( Float, 'timeValue'), ]
        
    def getValue(self):
        return [ self.iTimeStep ]

    def setValue( self, value ):
        iTS = int( round( getItem( value ) ) )
        if self.timeRange and ( ( iTS >= self.timeRange[1] ) or  ( iTS < self.timeRange[0] ) ): iTS = self.timeRange[0]
        self.iTimeStep = iTS
        self.updateConfiguration()
                
#    def loadAnimation(self):
#        self.getTimeRange(  )
#        for iTS in range( self.timeRange[0], self.timeRange[1] ):
#            self.setTimestep( iTS ) 
#            time.sleep( 0.01 ) 
#            if not self.running: break

    def step( self ):
        if not self.running:
            if self.anim_thread and self.anim_thread.isRunning(): return 
            self.updateTimeRange()
            self.anim_thread = QAnimationThread( self, onestep=True )
            self.anim_thread.start()
            diagnosticWriter.log( self, 'completed timestep'  )
                
    def timestep( self ):
            iTS =  int( self.iTimeStep ) + 1
            restart = False
            if self.timeRange:
                if ( iTS >= self.timeRange[1] ) or  ( iTS < self.timeRange[0] ): 
                    restart = ( iTS >= self.timeRange[1] ) 
                    iTS = self.timeRange[0]
#            print " ############################################ set Time index = %d ############################################" % iTS
            self.setTimestep( iTS, restart )

    def reset( self ):
        if self.running:
            self.runButton.setText('Run')
            self.running = False
        self.setTimestep(0)
            
    def getConvertedTimeRange( self, module ):
        timeRangeInput =  module.getCachedParameter( "timeRange" )
        if self.referenceTimeUnits == module.referenceTimeUnits: return timeRangeInput
        else: 
            timeAxis =  module.getTimeAxis() 
            tbnds = [ timeRangeInput[2], timeRangeInput[2] + timeRangeInput[1]*timeRangeInput[3] ] 
            t0 = cdtime.reltime( tbnds[0], module.referenceTimeUnits ).torel( self.referenceTimeUnits ).value
            t1 = cdtime.reltime( tbnds[1], module.referenceTimeUnits ).torel( self.referenceTimeUnits ).value
            print "Axis methods: ", str( dir( timeAxis ) ); sys.stdout.flush()
            nt = timeAxis.shape[0]
            dt = ( t1-t0 ) / nt
        return [ 0, nt, t0, dt ]
            
    def getTimeRange( self ):
        from packages.vtDV3D.CDMS_VariableReaders import PM_CDMSDataReader 
        from packages.vtDV3D.PlotPipelineHelper import DV3DPipelineHelper 
        timeRange = None
        self.uniformTimeRange = True
        for moduleID in self.modules:
            if DV3DPipelineHelper.getPlotActivation( moduleID ): 
                module = ModuleStore.getModule( moduleID )
                if  isinstance( module, PM_CDMSDataReader ):                  
                    timeRangeInput =  self.getConvertedTimeRange( module )
                    if timeRangeInput:
                        if timeRange == None:
                            timeRange = timeRangeInput 
                        else:
                            if (timeRange[0]<>timeRangeInput[0]) or (timeRange[1]<>timeRangeInput[1]) or (timeRange[2]<>timeRangeInput[2]) or (timeRange[3]<>timeRangeInput[3]):
                                self.uniformTimeRange = False
                                if timeRange[3] > timeRangeInput[3]:
                                    timeRange = timeRangeInput 
        if timeRange == None:
            for moduleID in self.modules:
                if timeRange == None:
                    pmod = ModuleStore.getModule( moduleID )
                    pipeline = pmod.getCurrentPipeline()
                    for moduleID in pipeline.modules:
                        module = ModuleStore.getModule( moduleID )
                        if  isinstance( module, PM_CDMSDataReader ):                  
                            timeRange =  self.getConvertedTimeRange( module )  
                            if timeRange: break                        
        if timeRange:                
            self.timeRange = [ int(timeRange[0]), int(timeRange[1]) ]
            if ( self.iTimeStep >= self.timeRange[1] ) or  ( self.iTimeStep < self.timeRange[0] ): self.iTimeStep = self.timeRange[0]
            self.relTimeStart = float( timeRange[2] )
            self.relTimeStep = float( timeRange[3] )
        else:
            print>>sys.stderr, "Error: Can't find time range metadata."


    def setTimestep( self, iTimestep, restart = False ):
        if (self.timeRange == None) or self.timeRange[0] == self.timeRange[1]:
            self.running = False
        else:
            try:
                self.setValue( iTimestep )
                sheetTabs = set()
                relTimeValueRef = self.relTimeStart + self.iTimeStep * self.relTimeStep
                active_mods = IVModuleConfigurationDialog.getActiveModules()
                for modID in active_mods:
                    module = ModuleStore.getModule( modID )
                    timeAxis =  module.getTimeAxis()     
                    if timeAxis:
                        timeValues = np.array( object=timeAxis.getValue() )
                        relTimeRef = cdtime.reltime( relTimeValueRef, self.referenceTimeUnits )
                        relTime0 = relTimeRef.torel( timeAxis.units )
                        timeIndex = timeValues.searchsorted( relTime0.value ) 
                        if ( timeIndex >= len( timeValues ) ): timeIndex = len( timeValues ) - 1
                        relTimeValue1 =  timeValues[ timeIndex ]
                        if timeIndex > 0:
                            timeIndex0 =  timeIndex-1
                            relTimeValue0 =  timeValues[ timeIndex0 ]
                            if abs( relTime0.value - relTimeValue0 ) < abs( relTimeValue1 - relTime0.value ):
                                relTimeValue1 = relTimeValue0 
                                timeIndex = timeIndex0
                        r0 = cdtime.reltime( relTimeValue1, timeAxis.units )
                        relTimeRef = r0.torel( module.referenceTimeUnits )
                        relTimeValueRefAdj = relTimeRef.value
#                        print " ** Update Animation, timestep = %d, index = %d, timeValue = %.3f, useIndex = %d, timeRange = %s " % ( self.iTimeStep, timeIndex, relTimeValueRefAdj, self.uniformTimeRange, str( self.timeRange ) )
                        displayText = str( r0.tocomp() )
                        HyperwallManager.getInstance().processGuiCommand( ['reltimestep', relTimeValueRefAdj, timeIndex, self.uniformTimeRange, displayText ], False  )
    #                    dvLog( module, " ** Update Animation, timestep = %d " % ( self.iTimeStep ) )
                        module.updateAnimation( [ relTimeValueRefAdj, timeIndex, self.uniformTimeRange ], displayText, restart  )
            except Exception:
                traceback.print_exc( 100, sys.stderr )
#                print>>sys.stdout, "Error in setTimestep[%d]: %s " % ( iTimestep, str(err) )

    def stop(self):
        self.runButton.setText('Run')
        self.running = False 
        
    def stopAnimation(self):
        for moduleID in IVModuleConfigurationDialog.getActiveModules():
            module = ModuleStore.getModule( moduleID )
            module.stopAnimation()

    def cancelTriggered(self, checked = False):
        self.stop()
        IVModuleConfigurationDialog.cancelTriggered( self, checked )
        
    def updateTimeRange(self):   
        active_mods = IVModuleConfigurationDialog.getActiveModules()
        self.referenceTimeUnits = None
        for modID in active_mods:
            module = ModuleStore.getModule( modID )
            if self.referenceTimeUnits == None:
                self.referenceTimeUnits = module.referenceTimeUnits
            else:
                t = cdtime.reltime( 0, self.referenceTimeUnits)
                if t.cmp( cdtime.reltime( 0, module.referenceTimeUnits ) ) == 1:
                    self.referenceTimeUnits = module.referenceTimeUnits 
        newConfig = DV3DConfigurationWidget.saveConfigurations()
        self.getTimeRange()

    def start(self):
        self.updateTimeRange()
        self.runButton.setText('Stop')
        self.running = True
        self.animate()
       
    def run( self ):
        if self.running: self.stop()           
        else: self.start()
        
<<<<<<< HEAD
    def animate( self, punctuated=True ):
        reset_stdio()
        if self.running:
            if ( self.anim_thread == None ) or self.anim_thread.isFinished(): 
                self.anim_thread = QAnimationThread( self, onestep=punctuated, delay=self.delayTime )
                self.anim_thread.start()
            if punctuated: 
                self.timer.singleShot( self.delayTime, self.animate )
        else:
            self.stopAnimation()
        recover_redefined_stdio()
        
=======
#            self.runButton.setText('Stop')
#            executeWorkflow()
#            self.getTimeRange()
#            if inGuiThread:
#                self.animate()
#            else:
#            self.running = True
#            self.loadAnimation()
#            self.getTimeRange()
#            self.runButton.setDisabled(True)
#            self.setValue( 0 )
#            self.timer.start()
#            self.runThread = threading.Thread( target=self.animate )
#            self.runThread.start()
             
    def animate(self):
        iTS =  int( self.iTimeStep ) + 1
        restart = False
        if self.timeRange:
            if ( iTS >= self.timeRange[1] ) or  ( iTS < self.timeRange[0] ): 
                restart = ( iTS >= self.timeRange[1] ) 
                iTS = self.timeRange[0]
        self.setTimestep( iTS, restart )  
        if self.running: 
            delayTime = ( self.maxSpeedIndex - self.speedSlider.value() + 1 ) * self.maxDelaySec * ( 1000.0 /  self.maxSpeedIndex )
            self.timer.start( delayTime ) 
>>>>>>> e90785ad

    def finalizeConfig( self ):
        self.stop()
        IVModuleConfigurationDialog.finalizeConfig( self )
#        AnimationConfigurationDialog.iCurrentTimeStep = self.iTimeStep
                
<<<<<<< HEAD

    def setDelay( self ):
        self.delayTime = ( self.maxSpeedIndex - self.speedSlider.value() + 1 ) * self.maxDelaySec * ( 1000.0 /  self.maxSpeedIndex )        
=======
#    def run1(self):
#        if self.running:
#            self.runButton.setText('Run')
#            self.running = False
#        else:
#            self.runButton.setText('Stop')
#            executeWorkflow()
#            self.running = True
#            self.runThread = threading.Thread( target=self.animate )
#            self.runThread.start()
#     
#        
#    def animate1(self):
#        refresh = True
#        while self.running:
#            self.initiateParameterUpdate()
#            self.setTimestep( self.iTimeStep + 1, refresh )
#            while self.parameterUpdating():
#                time.sleep(0.01)
#            delayTime =  ( self.maxSpeedIndex - self.speedSlider.value() + 1 ) * self.delayTimeScale    
#            time.sleep( delayTime ) 
#            refresh = False
##            printTime( 'Finish Animation delay' )
                
#     def setDelay( self, dval  ):
#         self.delayTime = ( self.maxSpeedIndex - self.speedSlider.value() + 1 ) * self.maxDelaySec * ( 1000.0 /  self.maxSpeedIndex )
#        self.delayTime = ( self.maxSpeedIndex - dval + 1 ) * self.maxDelaySec * ( 1000.0 /  self.maxSpeedIndex )
#        self.delay = delay_in_sec if ( delay_in_sec<>None ) else self.speedSlider.value()/100.0
        
>>>>>>> e90785ad
        
    def createContent(self ):
        """ createEditor() -> None
        Configure sections       
        """       
        animMapTab = QWidget()        
        self.tabbedWidget.addTab( animMapTab, 'Animation' )                                       
        self.tabbedWidget.setCurrentWidget(animMapTab)
        layout = QVBoxLayout()
        animMapTab.setLayout( layout ) 
        layout.setMargin(10)
        layout.setSpacing(20)
       
        label_layout = QHBoxLayout()
        label_layout.setMargin(5)
        anim_label = QLabel( "Speed:"  )
        label_layout.addWidget( anim_label  ) 
        self.speedSlider = QSlider( Qt.Horizontal )
        self.speedSlider.setRange( 0, self.maxSpeedIndex )
        self.speedSlider.setSliderPosition( self.maxSpeedIndex )
        self.connect(self.speedSlider, SIGNAL('sliderReleased()'), self.setDelay )        
        anim_label.setBuddy( self.speedSlider )
        label_layout.addWidget( self.speedSlider  ) 
        
        layout.addLayout( label_layout )
        
        self.buttonLayout = QHBoxLayout()
        self.buttonLayout.setMargin(5)
        layout.addLayout(self.buttonLayout)
        
        self.runButton = QPushButton( 'Run', self )
        self.runButton.setAutoDefault(False)
        self.runButton.setFixedWidth(100)
        self.runButton.setMinimumHeight( 25 )
        self.buttonLayout.addWidget(self.runButton)
        self.connect(self.runButton, SIGNAL('clicked(bool)'), self.run )

        self.stepButton = QPushButton( 'Step', self )
        self.stepButton.setAutoDefault(False)
        self.stepButton.setFixedWidth(100)
        self.stepButton.setMinimumHeight( 25 )
        self.buttonLayout.addWidget(self.stepButton)
        self.connect(self.stepButton, SIGNAL('clicked(bool)'), self.step )

        self.resetButton = QPushButton( 'Reset', self )
        self.resetButton.setAutoDefault(False)
        self.resetButton.setFixedWidth(100)
        self.resetButton.setMinimumHeight( 25 )
        self.buttonLayout.addWidget(self.resetButton)
        self.connect(self.resetButton, SIGNAL('clicked(bool)'), self.reset )

class LevelConfigurationDialog( IVModuleConfigurationDialog ):
    """
    LevelConfigurationDialog ...   
    """ 
   
    def __init__(self, name, **args):
        self.datasetId = None
        self.activeModule = None
        self.levelsCombo  = None
        IVModuleConfigurationDialog.__init__( self, name, **args )
                                  
    @staticmethod   
    def getSignature():
        return [ ( Float, 'levelValue'), ]
    
    def finalizeParameter(self):
        self.setLevel()
        IVModuleConfigurationDialog.finalizeParameter(self)
        
    def getValue( self ):
        return str( self.levelsCombo.currentText() )
                       
    def setLevel( self ):
        levValue = self.getValue()
        self.module.setCurrentLevel( levValue )
        textDisplay = "%s: %s" % ( self.name, levValue )
        for moduleID in IVModuleConfigurationDialog.getActiveModules():
            mod = ModuleStore.getModule( moduleID )
            mod.dvUpdate( animate=True ) 
            mod.updateTextDisplay( textDisplay ) 
        
    def updateLayout(self):
        if self.levelsCombo.count() == 0:
            levels = self.module.lev.getValue()
            for level in levels: self.levelsCombo.addItem( str(level) )
            self.levelsCombo.update()
        
    def showEvent ( self, event ):
        self.updateLayout()
        IVModuleConfigurationDialog.showEvent( self, event )
                                  
    def createContent(self ):
        """ createEditor() -> None
        Configure sections       
        """       
        levelMapTab = QWidget()        
        self.tabbedWidget.addTab( levelMapTab, 'Levels' )                                       
        self.tabbedWidget.setCurrentWidget(levelMapTab)
        layout = QVBoxLayout()
        levelMapTab.setLayout( layout ) 
        layout.setMargin(10)
        layout.setSpacing(20)
        
        self.levelsCombo = QComboBox()
        layout.addWidget( self.levelsCombo )
        
#        self.buttonLayout = QHBoxLayout()
#        self.buttonLayout.setMargin(5)
#        layout.addLayout(self.buttonLayout)
#        
#        self.setButton = QPushButton( 'Set Level', self )
#        self.setButton.setAutoDefault(False)
#        self.setButton.setFixedWidth(100)
#        self.buttonLayout.addWidget(self.setButton)
#        self.connect(self.setButton, SIGNAL('clicked(bool)'), self.setLevel )

#        self.stepButton = QPushButton( 'Step Level', self )
#        self.stepButton.setAutoDefault(False)
#        self.stepButton.setFixedWidth(100)
#        self.buttonLayout.addWidget(self.stepButton)
#        self.connect(self.stepButton, SIGNAL('clicked(bool)'), self.step )

#        self.cancelButton = QPushButton( 'Cancel', self )
#        self.cancelButton.setAutoDefault(False)
#        self.cancelButton.setFixedWidth(100)
#        self.buttonLayout.addWidget(self.cancelButton)
#        self.connect(self.cancelButton, SIGNAL('clicked(bool)'), self.cancelLevel )

#class LayerConfigurationDialog( IVModuleConfigurationDialog ):
#    """
#    LayerConfigurationDialog ...   
#    """    
#    def __init__(self, name, **args):
#        self.activeLayer = False
#        IVModuleConfigurationDialog.__init__( self, name, **args )
#                
#    @staticmethod   
#    def getSignature():
#        return [ ( String, 'layer'), ]
#        
#    def getValue(self):
#        return [ self.activeLayer ]
#
#    def setValue( self, value ):
#        self.activeLayer = getItem( value ) 
#        
#    def createContent(self ):
#        """ createEditor() -> None
#        Configure sections       
#        """       
#        layerTab = QWidget()        
#        self.tabbedWidget.addTab( layerTab, 'Layers' )                                       
#        layersLayout = QVBoxLayout()
#        layerTab.setLayout( layersLayout ) 
#        layersLayout.setMargin(10)
#        layersLayout.setSpacing(20)
#                               
#        layer_selection_Layout = QHBoxLayout()      
#        layer_selection_label = QLabel( "Select Layer:"  )
#        layer_selection_Layout.addWidget( layer_selection_label ) 
#        self.layersCombo =  QComboBox ( self )
#        layer_selection_label.setBuddy( self.layersCombo )
##        layersCombo.setMaximumHeight( 30 )
#        layer_selection_Layout.addWidget( self.layersCombo ) 
#        
#        for layer in self.layerList:               
#            self.layersCombo.addItem( str(layer) ) 
#        
#        if self.layer:
#            currentLayerIndex = self.layersCombo.findText ( self.layer )   
#            if currentLayerIndex >= 0: self.layersCombo.setCurrentIndex( currentLayerIndex ) 
# 
#        layersLayout.addLayout( layer_selection_Layout )

                
#class LayerConfigurationWidget(DV3DConfigurationWidget):
#    """
#    LayerConfigurationWidget ...
#    
#    """
#    def __init__(self, module, controller, parent=None):
#        """ LayerConfigurationWidget(module: Module,
#                                       controller: VistrailController,
#                                       parent: QWidget)
#                                       -> LayerConfigurationWidget
#        Setup the dialog ...
#        
#        """
#        self.layer = None
#        DV3DConfigurationWidget.__init__(self, module, controller, 'Layer Configuration', parent) 
#        
#    def getParameters( self, module ):
#        self.layerList = self.queryLayerList()
#        layerData = getFunctionParmStrValues( module, "layer" )
#        if layerData: self.layer = layerData[0]
#                               
#    def createLayout(self):
#        """ createEditor() -> None
#        Configure sections
#        
#        """
#        layersTab = QWidget()        
#        self.tabbedWidget.addTab( layersTab, 'Layers' ) 
#        self.tabbedWidget.setCurrentWidget(layersTab)
#        layersLayout = QVBoxLayout()                
#        layersTab.setLayout( layersLayout )
#                               
#        layer_selection_Layout = QHBoxLayout()      
#        layer_selection_label = QLabel( "Select Layer:"  )
#        layer_selection_Layout.addWidget( layer_selection_label ) 
#        self.layersCombo =  QComboBox ( self )
#        layer_selection_label.setBuddy( self.layersCombo )
##        layersCombo.setMaximumHeight( 30 )
#        layer_selection_Layout.addWidget( self.layersCombo ) 
#        
#        for layer in self.layerList:               
#            self.layersCombo.addItem( str(layer) ) 
#        
#        if self.layer:
#            currentLayerIndex = self.layersCombo.findText ( self.layer )   
#            if currentLayerIndex >= 0: self.layersCombo.setCurrentIndex( currentLayerIndex ) 
# 
#        layersLayout.addLayout( layer_selection_Layout )
#
#    def updateController(self, controller):
#        new_layer_value = str( self.layersCombo.currentText() )
#        if new_layer_value <> self.layer: 
##            if self.pmod: self.pmod.changeVersion( self.layer, new_layer_value )
#            self.persistParameterList( [ ('layer', [ new_layer_value, ]) ] )  
#            self.layer = new_layer_value
#        self.stateChanged(False)
#          
#    def okTriggered(self, checked = False):
#        """ okTriggered(checked: bool) -> None
#        Update vistrail controller (if neccesssary) then close the widget
#        
#        """
#        self.updateController(self.controller)
#        self.emit(SIGNAL('doneConfigure()'))
#        self.close() 
        
ConfigCommandPopupManager = ConfigPopupManager()   


    
    
    <|MERGE_RESOLUTION|>--- conflicted
+++ resolved
@@ -2243,10 +2243,7 @@
         self.iTimeStep = 0
         self.relTimeStart = None
         self.relTimeStep = 1.0
-<<<<<<< HEAD
         self.anim_thread = None
-=======
->>>>>>> e90785ad
         self.delayTime = 0
         self.uniformTimeRange = True
         self.maxSpeedIndex = 100
@@ -2442,7 +2439,6 @@
         if self.running: self.stop()           
         else: self.start()
         
-<<<<<<< HEAD
     def animate( self, punctuated=True ):
         reset_stdio()
         if self.running:
@@ -2455,76 +2451,15 @@
             self.stopAnimation()
         recover_redefined_stdio()
         
-=======
-#            self.runButton.setText('Stop')
-#            executeWorkflow()
-#            self.getTimeRange()
-#            if inGuiThread:
-#                self.animate()
-#            else:
-#            self.running = True
-#            self.loadAnimation()
-#            self.getTimeRange()
-#            self.runButton.setDisabled(True)
-#            self.setValue( 0 )
-#            self.timer.start()
-#            self.runThread = threading.Thread( target=self.animate )
-#            self.runThread.start()
-             
-    def animate(self):
-        iTS =  int( self.iTimeStep ) + 1
-        restart = False
-        if self.timeRange:
-            if ( iTS >= self.timeRange[1] ) or  ( iTS < self.timeRange[0] ): 
-                restart = ( iTS >= self.timeRange[1] ) 
-                iTS = self.timeRange[0]
-        self.setTimestep( iTS, restart )  
-        if self.running: 
-            delayTime = ( self.maxSpeedIndex - self.speedSlider.value() + 1 ) * self.maxDelaySec * ( 1000.0 /  self.maxSpeedIndex )
-            self.timer.start( delayTime ) 
->>>>>>> e90785ad
 
     def finalizeConfig( self ):
         self.stop()
         IVModuleConfigurationDialog.finalizeConfig( self )
 #        AnimationConfigurationDialog.iCurrentTimeStep = self.iTimeStep
                 
-<<<<<<< HEAD
-
     def setDelay( self ):
         self.delayTime = ( self.maxSpeedIndex - self.speedSlider.value() + 1 ) * self.maxDelaySec * ( 1000.0 /  self.maxSpeedIndex )        
-=======
-#    def run1(self):
-#        if self.running:
-#            self.runButton.setText('Run')
-#            self.running = False
-#        else:
-#            self.runButton.setText('Stop')
-#            executeWorkflow()
-#            self.running = True
-#            self.runThread = threading.Thread( target=self.animate )
-#            self.runThread.start()
-#     
-#        
-#    def animate1(self):
-#        refresh = True
-#        while self.running:
-#            self.initiateParameterUpdate()
-#            self.setTimestep( self.iTimeStep + 1, refresh )
-#            while self.parameterUpdating():
-#                time.sleep(0.01)
-#            delayTime =  ( self.maxSpeedIndex - self.speedSlider.value() + 1 ) * self.delayTimeScale    
-#            time.sleep( delayTime ) 
-#            refresh = False
-##            printTime( 'Finish Animation delay' )
-                
-#     def setDelay( self, dval  ):
-#         self.delayTime = ( self.maxSpeedIndex - self.speedSlider.value() + 1 ) * self.maxDelaySec * ( 1000.0 /  self.maxSpeedIndex )
-#        self.delayTime = ( self.maxSpeedIndex - dval + 1 ) * self.maxDelaySec * ( 1000.0 /  self.maxSpeedIndex )
-#        self.delay = delay_in_sec if ( delay_in_sec<>None ) else self.speedSlider.value()/100.0
-        
->>>>>>> e90785ad
-        
+
     def createContent(self ):
         """ createEditor() -> None
         Configure sections       
