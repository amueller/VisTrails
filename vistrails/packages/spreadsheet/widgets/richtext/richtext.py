--- conflicted
+++ resolved
@@ -55,16 +55,9 @@
         """ compute() -> None
         Dispatch the HTML contents to the spreadsheet
         """
-<<<<<<< HEAD
-        if self.has_input("File"):
-            fileValue = self.get_input("File")
-        else:
-            fileValue = None
-        self.cellWidget = self.displayAndWait(RichTextCellWidget, (fileValue,))
-=======
-        filename = self.getInputFromPort("File").name
+        filename = self.get_input("File").name
 
-        text_format = self.getInputFromPort("Format")
+        text_format = self.get_input("Format")
         with open(filename, 'rb') as fp:
             if text_format == 'html':
                 html = fp.read()
@@ -94,8 +87,8 @@
         """ compute() -> None
         Render the XML tree and display it on the spreadsheet
         """
-        xml = self.getInputFromPort('XML').name
-        xsl = self.getInputFromPort('XSL').name
+        xml = self.get_input('XML').name
+        xsl = self.get_input('XSL').name
 
         query = QXmlQuery(QXmlQuery.XSLT20)
         query.setFocus(QUrl.fromLocalFile(os.path.join(os.getcwd(), xml)))
@@ -103,8 +96,6 @@
         html = query.evaluateToString()
 
         self.cellWidget = self.displayAndWait(RichTextCellWidget, (html,))
-
->>>>>>> 8d3749bc
 
 class RichTextCellWidget(QCellWidget):
     """
