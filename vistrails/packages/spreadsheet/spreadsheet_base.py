###############################################################################
##
## Copyright (C) 2006-2011, University of Utah. 
## All rights reserved.
## Contact: vistrails@sci.utah.edu
##
## This file is part of VisTrails.
##
## "Redistribution and use in source and binary forms, with or without 
## modification, are permitted provided that the following conditions are met:
##
##  - Redistributions of source code must retain the above copyright notice, 
##    this list of conditions and the following disclaimer.
##  - Redistributions in binary form must reproduce the above copyright 
##    notice, this list of conditions and the following disclaimer in the 
##    documentation and/or other materials provided with the distribution.
##  - Neither the name of the University of Utah nor the names of its 
##    contributors may be used to endorse or promote products derived from 
##    this software without specific prior written permission.
##
## THIS SOFTWARE IS PROVIDED BY THE COPYRIGHT HOLDERS AND CONTRIBUTORS "AS IS" 
## AND ANY EXPRESS OR IMPLIED WARRANTIES, INCLUDING, BUT NOT LIMITED TO, 
## THE IMPLIED WARRANTIES OF MERCHANTABILITY AND FITNESS FOR A PARTICULAR 
## PURPOSE ARE DISCLAIMED. IN NO EVENT SHALL THE COPYRIGHT HOLDER OR 
## CONTRIBUTORS BE LIABLE FOR ANY DIRECT, INDIRECT, INCIDENTAL, SPECIAL, 
## EXEMPLARY, OR CONSEQUENTIAL DAMAGES (INCLUDING, BUT NOT LIMITED TO, 
## PROCUREMENT OF SUBSTITUTE GOODS OR SERVICES; LOSS OF USE, DATA, OR PROFITS; 
## OR BUSINESS INTERRUPTION) HOWEVER CAUSED AND ON ANY THEORY OF LIABILITY, 
## WHETHER IN CONTRACT, STRICT LIABILITY, OR TORT (INCLUDING NEGLIGENCE OR 
## OTHERWISE) ARISING IN ANY WAY OUT OF THE USE OF THIS SOFTWARE, EVEN IF 
## ADVISED OF THE POSSIBILITY OF SUCH DAMAGE."
##
###############################################################################
################################################################################
# This file contains a set of internal Spreadsheet basic classes used
# by others:
#   StandardSheetReference
#   StandardSingleCellSheetReference
#   StandardSingleCellSheetTab
################################################################################
from PyQt4 import QtCore, QtGui
from spreadsheet_helpers import CellHelpers
from spreadsheet_registry import spreadsheetRegistry
from spreadsheet_tab import (StandardWidgetSheetTab,
                             StandardWidgetSheetTabInterface)

################################################################################

class StandardSheetReference(object):
    """
    StandardSheetReference is used to specify which sheet a cell want
    to be on. It also knows how to decide if a sheet on the
    spreadsheet is appropriate for itself.
    """

    def __init__(self):
        """ StandardSheetReference() -> StandardSheetReference
        Initialize to the current sheet with no minimum size
        
        """
        self.sheetName = None
        self.minimumRowCount = 1
        self.minimumColumnCount = 1
        self.candidate = None

    def isTabValid(self, tabWidget):
        """ isTabValid(tabWidget: QWidget) -> boolean
        Check to see if the tab is an acceptable type
        
        """
<<<<<<< HEAD
        return issubclass( tabWidget.__class__, StandardWidgetSheetTab )
=======
        return issubclass(tabWidget.__class__, StandardWidgetSheetTab)
>>>>>>> 7d568fec

    def clearCandidate(self):
        """ clearCandidate() -> None        
        Begin the candidate searching process by clearing the previous        
        candidate sheet. The searching process is done by looping
        through all available sheets and let the SheetReference decides
        and keep track of which one is the best appropriate
        
        """
        self.candidate = None

    def checkCandidate(self, tabWidget, tabLabel, tabIndex, curIndex):
        """ checkCandidate(tabWidget: QWidget,
                           tabLabel: str,
                           tabIndex: int,
                           curIndex: int) -> None                           
        Check to see if this new candidate is better than the one we
        have right now. If it is then use this one instead. The
        condition is very simple, sheet type comes first, then name
        and dimensions.

        Keyword arguments:
        tabWidget --- QWidget controlling actual sheet widget
        tabLabel  --- the display label of the sheet
        tabIndex  --- its index inside the tab controller
        curIndex  --- the current active index of the tab controller
        
        """
        if self.isTabValid(tabWidget):
            if (self.sheetName!=None and
                str(tabLabel)!=str(self.sheetName)):
                return
            if self.candidate!=None:
                if (self.sheetName==None or
                    (str(tabLabel)==str(self.sheetName))==
                    (str(self.candidate[1])==str(self.sheetName))):
                    storedSheet = self.candidate[0].sheet
                    newSheet = tabWidget.sheet
                    if (newSheet.rowCount()<self.minimumRowCount and
                        storedSheet.rowCount()>=self.minimumRowCount):
                        return
                    if (newSheet.columnCount()<self.minimumColumnCount and
                        storedSheet.columnCount()>=self.minimumColumnCount):
                        return
                    if (((newSheet.rowCount()<self.minimumRowCount)==
                         (storedSheet.rowCount()<self.minimumRowCount)) and
                        ((newSheet.columnCount()<self.minimumColumnCount)==
                         (storedSheet.columnCount()<self.minimumColumnCount))):
                        if tabIndex!=curIndex:
                            return
            self.candidate = (tabWidget, tabLabel, tabIndex, curIndex)
                
    def setupCandidate(self, tabController):
        """ setupCandidate(tabController: SpreadsheetTabController) -> None
        Setup the candidate we have to completely satisfy the reference,
        making ready to be displayed on, e.g. extend the number of row and
        column
        
        """
        if self.candidate==None:
            candidate = StandardWidgetSheetTab(tabController,
                                               self.minimumRowCount,
                                               self.minimumColumnCount)
            idx = tabController.addTabWidget(candidate, self.sheetName)
            tabController.setCurrentIndex(idx)
            candidate.sheet.stretchCells()
            return candidate
        else:
            if self.candidate[0].sheet.rowCount()<self.minimumRowCount:
                self.candidate[0].sheet.setRowCount(self.minimumRowCount)
            if self.candidate[0].sheet.columnCount()<self.minimumColumnCount:
                self.candidate[0].sheet.setColumnCount(self.minimumColumnCount)
            tabController.setCurrentWidget(self.candidate[0])
            return self.candidate[0]

class StandardSingleCellSheetTab(QtGui.QWidget,
                                 StandardWidgetSheetTabInterface):
    """
    StandardSingleCellSheetTab is a container of StandardWidgetSheet
    with only a single cell. This will be added directly to a
    QTabWidget on the spreadsheet as a sheet for displaying
    
    """
    def __init__(self, tabWidget, row=1, col=1):
        """ StandardSingleCellSheetTab(row: int,
                                       col: int) -> StandardSingleCellSheetTab
        Initialize with the vertical layout containing only a single widget
        
        """
        QtGui.QWidget.__init__(self, None)
        StandardWidgetSheetTabInterface.__init__(self)
        self.type = 'StandardSingleCellSheetTab'
        self.tabWidget = tabWidget
        self.vLayout = QtGui.QVBoxLayout()
        self.vLayout.setSpacing(0)
        self.vLayout.setMargin(0)
        self.setLayout(self.vLayout)
        self.cell = QtGui.QWidget()
        self.layout().addWidget(self.cell)
        self.helpers = CellHelpers(self)
        self.toolBars = {}
        self.blankCellToolBar = None
        self.pipelineInfo = {}

    ### Belows are API Wrappers to connect to self.sheet
            
    def getDimension(self):
        """ getDimension() -> tuple
        Get the sheet dimensions
        
        """
        return (1,1)
            
    def getCell(self, row, col):
        """ getCell(row: int, col: int) -> QWidget
        Get cell at a specific row and column.
        
        """
        return self.cell

    def getCellToolBar(self, row, col):
        """ getCellToolBar(row: int, col: int) -> QWidget
        Return the toolbar widget at cell location (row, col)
        
        """
        cell = self.getCell(row, col)
        if cell and hasattr(cell, 'toolBarType'):
            if not self.toolBars.has_key(cell.toolBarType):
                self.toolBars[cell.toolBarType] = cell.toolBarType(self)
            return self.toolBars[cell.toolBarType]
        else:
            return self.blankCellToolBar
        return self.sheet.getCellToolBar(row, col)

    def getCellRect(self, row, col):
        """ getCellRect(row: int, col: int) -> QRect
        Return the rectangle surrounding the cell at location (row, col)
        in parent coordinates
        
        """
        return self.contentsRect()

    def getCellGlobalRect(self, row, col):
        """ getCellGlobalRect(row: int, col: int) -> QRect
        Return the rectangle surrounding the cell at location (row, col)
        in global coordinates
        
        """
        rect = self.getCellRect(row, col)
        rect.moveTo(self.mapToGlobal(rect.topLeft()))
        return rect

    def setCellByType(self, row, col, cellType, inputPorts):
        """ setCellByType(row: int,
                          col: int,
                          cellType: a type inherits from QWidget,
                          inpurPorts: tuple) -> None                          
        Replace the current location (row, col) with a cell of
        cellType. If the current type of that cell is the same as
        cellType, only the contents is updated with inputPorts.
        
        """
        oldCell = self.getCell(row, col)
        if type(oldCell)!=cellType:
            oldCell.hide()
            self.layout().removeWidget(oldCell)
            if cellType:
                self.cell = cellType(self)
#                self.cell.setGeometry(self.getCellRect(row, col))
                self.layout().addWidget(self.cell)
                self.cell.show()
                self.cell.updateContents(inputPorts)
            if hasattr(oldCell, 'deleteLater'):
                oldCell.deleteLater()
            del oldCell
        else:
            oldCell.updateContents(inputPorts)

    def showHelpers(self, show, globalPos):
        """ showHelpers(show: boolean, globalPos: QPoint) -> None
        Show the helpers (toolbar, resizer) when show==True
        
        """
        if show:
            self.helpers.snapTo(0,0)
            self.helpers.adjustPosition()
            self.helpers.show()
        else:
            self.helpers.hide()

    def getSelectedLocations(self):
        """ getSelectedLocations() -> tuple
        Return the selected locations (row, col) of the current sheet
        
        """
        return [(0,0)]

class StandardSingleCellSheetReference(StandardSheetReference):
    """
    StandardSingleCellSheetReference is a sheet reference that only
    accepts a single cell. This overrides the StandardSheetReference
    
    """
    def isTabValid(self, tabWidget):
        """ isTabValid(tabWidget: QWidget) -> boolean
        Only accepts StandardSingleCellSheetTab
        
        """
        return issubclass(tabWidget.__class__, StandardSingleCellSheetTab)

    def checkCandidate(self, tabWidget, tabLabel, tabIndex, curIndex):
        """ checkCandidate(tabWidget: QWidget,
                           tabLabel: str,
                           tabIndex: int,
                           curIndex: int) -> None
        Better candidate is decided merely if it is the current index
        
        """
        if self.isTabValid(tabWidget):
            better = False
            if (self.sheetName!=None and
                str(tabLabel)!=str(self.sheetName)):
                return
            if self.candidate!=None:
                if self.candidate[2]==curIndex or tabIndex!=curIndex:
                    return
            self.candidate = (tabWidget, tabLabel, tabIndex, curIndex)
                
    def setupCandidate(self, tabController):
        """ setupCandidate(tabController: SpreadsheetTabController) -> None
        Set up the sheet to be single-cell sheet
        
        """
        if self.candidate==None:
            candidate = StandardSingleCellSheetTab(tabController)
            index = tabController.addTabWidget(candidate, self.sheetName)
            tabController.setCurrentIndex(index)
            return candidate
        else:
            return self.candidate[0]

spreadsheetRegistry.registerSheet('StandardSingleCellSheetTab',
                                  StandardSingleCellSheetTab)
<|MERGE_RESOLUTION|>--- conflicted
+++ resolved
@@ -68,11 +68,7 @@
         Check to see if the tab is an acceptable type
         
         """
-<<<<<<< HEAD
-        return issubclass( tabWidget.__class__, StandardWidgetSheetTab )
-=======
         return issubclass(tabWidget.__class__, StandardWidgetSheetTab)
->>>>>>> 7d568fec
 
     def clearCandidate(self):
         """ clearCandidate() -> None        
