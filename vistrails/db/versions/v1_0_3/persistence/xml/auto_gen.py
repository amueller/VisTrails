###############################################################################
##
## Copyright (C) 2011-2014, NYU-Poly.
## Copyright (C) 2006-2011, University of Utah. 
## All rights reserved.
## Contact: contact@vistrails.org
##
## This file is part of VisTrails.
##
## "Redistribution and use in source and binary forms, with or without 
## modification, are permitted provided that the following conditions are met:
##
##  - Redistributions of source code must retain the above copyright notice, 
##    this list of conditions and the following disclaimer.
##  - Redistributions in binary form must reproduce the above copyright 
##    notice, this list of conditions and the following disclaimer in the 
##    documentation and/or other materials provided with the distribution.
##  - Neither the name of the University of Utah nor the names of its 
##    contributors may be used to endorse or promote products derived from 
##    this software without specific prior written permission.
##
## THIS SOFTWARE IS PROVIDED BY THE COPYRIGHT HOLDERS AND CONTRIBUTORS "AS IS" 
## AND ANY EXPRESS OR IMPLIED WARRANTIES, INCLUDING, BUT NOT LIMITED TO, 
## THE IMPLIED WARRANTIES OF MERCHANTABILITY AND FITNESS FOR A PARTICULAR 
## PURPOSE ARE DISCLAIMED. IN NO EVENT SHALL THE COPYRIGHT HOLDER OR 
## CONTRIBUTORS BE LIABLE FOR ANY DIRECT, INDIRECT, INCIDENTAL, SPECIAL, 
## EXEMPLARY, OR CONSEQUENTIAL DAMAGES (INCLUDING, BUT NOT LIMITED TO, 
## PROCUREMENT OF SUBSTITUTE GOODS OR SERVICES; LOSS OF USE, DATA, OR PROFITS; 
## OR BUSINESS INTERRUPTION) HOWEVER CAUSED AND ON ANY THEORY OF LIABILITY, 
## WHETHER IN CONTRACT, STRICT LIABILITY, OR TORT (INCLUDING NEGLIGENCE OR 
## OTHERWISE) ARISING IN ANY WAY OUT OF THE USE OF THIS SOFTWARE, EVEN IF 
## ADVISED OF THE POSSIBILITY OF SUCH DAMAGE."
##
###############################################################################

"""generated automatically by auto_dao.py"""

from vistrails.core.system import get_elementtree_library
ElementTree = get_elementtree_library()

from xml_dao import XMLDAO
from vistrails.db.versions.v1_0_3.domain import *

class DBOpmWasGeneratedByXMLDAOBase(XMLDAO):

    def __init__(self, daoList):
        self.daoList = daoList

    def getDao(self, dao):
        return self.daoList[dao]

    def fromXML(self, node):
        if node.tag[0] == "{":
            node_tag = node.tag.split("}")[1]
        else:
            node_tag = node.tag
        if node_tag != 'wasGeneratedBy':
            return None
        
        effect = None
        role = None
        cause = None
        accounts = []
        opm_times = []
        
        # read children
        for child in node.getchildren():
            if child.tag[0] == "{":
                child_tag = child.tag.split("}")[1]
            else:
                child_tag = child.tag
            if child_tag == 'effect':
                _data = self.getDao('opm_artifact_id_effect').fromXML(child)
                effect = _data
            elif child_tag == 'role':
                _data = self.getDao('opm_role').fromXML(child)
                role = _data
            elif child_tag == 'cause':
                _data = self.getDao('opm_process_id_cause').fromXML(child)
                cause = _data
            elif child_tag == 'account':
                _data = self.getDao('opm_account_id').fromXML(child)
                accounts.append(_data)
            elif child_tag == 'time':
                _data = self.getDao('opm_time').fromXML(child)
                opm_times.append(_data)
            elif child.text is None or child.text.strip() == '':
                pass
            else:
                print '*** ERROR *** tag = %s' % child.tag
        
        obj = DBOpmWasGeneratedBy(effect=effect,
                                  role=role,
                                  cause=cause,
                                  accounts=accounts,
                                  opm_times=opm_times)
        obj.is_dirty = False
        return obj
    
    def toXML(self, opm_was_generated_by, node=None):
        if node is None:
            node = ElementTree.Element('wasGeneratedBy')
        
        # set elements
        effect = opm_was_generated_by.db_effect
        if effect is not None:
            if (effect is not None) and (effect != ""):
                childNode = ElementTree.SubElement(node, 'effect')
                self.getDao('opm_artifact_id_effect').toXML(effect, childNode)
        role = opm_was_generated_by.db_role
        if role is not None:
            if (role is not None) and (role != ""):
                childNode = ElementTree.SubElement(node, 'role')
                self.getDao('opm_role').toXML(role, childNode)
        cause = opm_was_generated_by.db_cause
        if cause is not None:
            if (cause is not None) and (cause != ""):
                childNode = ElementTree.SubElement(node, 'cause')
                self.getDao('opm_process_id_cause').toXML(cause, childNode)
        accounts = opm_was_generated_by.db_accounts
        for account in accounts:
            if (accounts is not None) and (accounts != ""):
                childNode = ElementTree.SubElement(node, 'account')
                self.getDao('opm_account_id').toXML(account, childNode)
        opm_times = opm_was_generated_by.db_opm_times
        for opm_time in opm_times:
            if (opm_times is not None) and (opm_times != ""):
                childNode = ElementTree.SubElement(node, 'time')
                self.getDao('opm_time').toXML(opm_time, childNode)
        
        return node

class DBConfigKeyXMLDAOBase(XMLDAO):

    def __init__(self, daoList):
        self.daoList = daoList

    def getDao(self, dao):
        return self.daoList[dao]

    def fromXML(self, node):
        if node.tag[0] == "{":
            node_tag = node.tag.split("}")[1]
        else:
            node_tag = node.tag
        if node_tag != 'key':
            return None
        
        # read attributes
        data = node.get('name', None)
        name = self.convertFromStr(data, 'str')
        
        value = None
        
        # read children
        for child in node.getchildren():
            if child.tag[0] == "{":
                child_tag = child.tag.split("}")[1]
            else:
                child_tag = child.tag
            if child_tag == 'str':
                _data = self.getDao('config_str').fromXML(child)
                value = _data
            elif child_tag == 'int':
                _data = self.getDao('config_int').fromXML(child)
                value = _data
            elif child_tag == 'float':
                _data = self.getDao('config_float').fromXML(child)
                value = _data
            elif child_tag == 'bool':
                _data = self.getDao('config_bool').fromXML(child)
                value = _data
            elif child_tag == 'configuration':
                _data = self.getDao('configuration').fromXML(child)
                value = _data
            elif child.text is None or child.text.strip() == '':
                pass
            else:
                print '*** ERROR *** tag = %s' % child.tag
        
        obj = DBConfigKey(value=value,
                          name=name)
        obj.is_dirty = False
        return obj
    
    def toXML(self, config_key, node=None):
        if node is None:
            node = ElementTree.Element('key')
        
        # set attributes
        node.set('name',self.convertToStr(config_key.db_name, 'str'))
        
        # set elements
        value = config_key.db_value
        if value is not None:
            if value.vtType == 'config_str':
                childNode = ElementTree.SubElement(node, 'str')
                self.getDao('config_str').toXML(value, childNode)
            elif value.vtType == 'config_int':
                childNode = ElementTree.SubElement(node, 'int')
                self.getDao('config_int').toXML(value, childNode)
            elif value.vtType == 'config_float':
                childNode = ElementTree.SubElement(node, 'float')
                self.getDao('config_float').toXML(value, childNode)
            elif value.vtType == 'config_bool':
                childNode = ElementTree.SubElement(node, 'bool')
                self.getDao('config_bool').toXML(value, childNode)
            elif value.vtType == 'configuration':
                childNode = ElementTree.SubElement(node, 'configuration')
                self.getDao('configuration').toXML(value, childNode)
        
        return node

class DBMashupAliasXMLDAOBase(XMLDAO):

    def __init__(self, daoList):
        self.daoList = daoList

    def getDao(self, dao):
        return self.daoList[dao]

    def fromXML(self, node):
        if node.tag[0] == "{":
            node_tag = node.tag.split("}")[1]
        else:
            node_tag = node.tag
        if node_tag != 'alias':
            return None
        
        # read attributes
        data = node.get('id', None)
        id = self.convertFromStr(data, 'long')
        data = node.get('name', None)
        name = self.convertFromStr(data, 'str')
        
        component = None
        
        # read children
        for child in node.getchildren():
            if child.tag[0] == "{":
                child_tag = child.tag.split("}")[1]
            else:
                child_tag = child.tag
            if child_tag == 'component':
                _data = self.getDao('mashup_component').fromXML(child)
                component = _data
            elif child.text is None or child.text.strip() == '':
                pass
            else:
                print '*** ERROR *** tag = %s' % child.tag
        
        obj = DBMashupAlias(id=id,
                            name=name,
                            component=component)
        obj.is_dirty = False
        return obj
    
    def toXML(self, mashup_alias, node=None):
        if node is None:
            node = ElementTree.Element('alias')
        
        # set attributes
        node.set('id',self.convertToStr(mashup_alias.db_id, 'long'))
        node.set('name',self.convertToStr(mashup_alias.db_name, 'str'))
        
        # set elements
        component = mashup_alias.db_component
        if component is not None:
            if (component is not None) and (component != ""):
                childNode = ElementTree.SubElement(node, 'component')
                self.getDao('mashup_component').toXML(component, childNode)
        
        return node

class DBGroupXMLDAOBase(XMLDAO):

    def __init__(self, daoList):
        self.daoList = daoList

    def getDao(self, dao):
        return self.daoList[dao]

    def fromXML(self, node):
        if node.tag[0] == "{":
            node_tag = node.tag.split("}")[1]
        else:
            node_tag = node.tag
        if node_tag != 'group':
            return None
        
        # read attributes
        data = node.get('id', None)
        id = self.convertFromStr(data, 'long')
        data = node.get('cache', None)
        cache = self.convertFromStr(data, 'int')
        data = node.get('name', None)
        name = self.convertFromStr(data, 'str')
        data = node.get('namespace', None)
        namespace = self.convertFromStr(data, 'str')
        data = node.get('package', None)
        package = self.convertFromStr(data, 'str')
        data = node.get('version', None)
        version = self.convertFromStr(data, 'str')
        
        workflow = None
        location = None
        functions = []
        annotations = []
        
        # read children
        for child in node.getchildren():
            if child.tag[0] == "{":
                child_tag = child.tag.split("}")[1]
            else:
                child_tag = child.tag
            if child_tag == 'workflow':
                _data = self.getDao('workflow').fromXML(child)
                workflow = _data
            elif child_tag == 'location':
                _data = self.getDao('location').fromXML(child)
                location = _data
            elif child_tag == 'function':
                _data = self.getDao('function').fromXML(child)
                functions.append(_data)
            elif child_tag == 'annotation':
                _data = self.getDao('annotation').fromXML(child)
                annotations.append(_data)
            elif child.text is None or child.text.strip() == '':
                pass
            else:
                print '*** ERROR *** tag = %s' % child.tag
        
        obj = DBGroup(id=id,
                      workflow=workflow,
                      cache=cache,
                      name=name,
                      namespace=namespace,
                      package=package,
                      version=version,
                      location=location,
                      functions=functions,
                      annotations=annotations)
        obj.is_dirty = False
        return obj
    
    def toXML(self, group, node=None):
        if node is None:
            node = ElementTree.Element('group')
        
        # set attributes
        node.set('id',self.convertToStr(group.db_id, 'long'))
        node.set('cache',self.convertToStr(group.db_cache, 'int'))
        node.set('name',self.convertToStr(group.db_name, 'str'))
        node.set('namespace',self.convertToStr(group.db_namespace, 'str'))
        node.set('package',self.convertToStr(group.db_package, 'str'))
        node.set('version',self.convertToStr(group.db_version, 'str'))
        
        # set elements
        workflow = group.db_workflow
        if workflow is not None:
            if (workflow is not None) and (workflow != ""):
                childNode = ElementTree.SubElement(node, 'workflow')
                self.getDao('workflow').toXML(workflow, childNode)
        location = group.db_location
        if location is not None:
            if (location is not None) and (location != ""):
                childNode = ElementTree.SubElement(node, 'location')
                self.getDao('location').toXML(location, childNode)
        functions = group.db_functions
        for function in functions:
            if (functions is not None) and (functions != ""):
                childNode = ElementTree.SubElement(node, 'function')
                self.getDao('function').toXML(function, childNode)
        annotations = group.db_annotations
        for annotation in annotations:
            if (annotations is not None) and (annotations != ""):
                childNode = ElementTree.SubElement(node, 'annotation')
                self.getDao('annotation').toXML(annotation, childNode)
        
        return node

class DBOpmWasControlledByXMLDAOBase(XMLDAO):

    def __init__(self, daoList):
        self.daoList = daoList

    def getDao(self, dao):
        return self.daoList[dao]

    def fromXML(self, node):
        if node.tag[0] == "{":
            node_tag = node.tag.split("}")[1]
        else:
            node_tag = node.tag
        if node_tag != 'wasControlledBy':
            return None
        
        effect = None
        role = None
        cause = None
        accounts = []
        starts = []
        ends = []
        
        # read children
        for child in node.getchildren():
            if child.tag[0] == "{":
                child_tag = child.tag.split("}")[1]
            else:
                child_tag = child.tag
            if child_tag == 'effect':
                _data = self.getDao('opm_process_id_effect').fromXML(child)
                effect = _data
            elif child_tag == 'role':
                _data = self.getDao('opm_role').fromXML(child)
                role = _data
            elif child_tag == 'agent':
                _data = self.getDao('opm_agent_id').fromXML(child)
                cause = _data
            elif child_tag == 'account':
                _data = self.getDao('opm_account_id').fromXML(child)
                accounts.append(_data)
            elif child_tag == 'time':
                _data = self.getDao('opm_time').fromXML(child)
                starts.append(_data)
            elif child_tag == 'time':
                _data = self.getDao('opm_time').fromXML(child)
                ends.append(_data)
            elif child.text is None or child.text.strip() == '':
                pass
            else:
                print '*** ERROR *** tag = %s' % child.tag
        
        obj = DBOpmWasControlledBy(effect=effect,
                                   role=role,
                                   cause=cause,
                                   accounts=accounts,
                                   starts=starts,
                                   ends=ends)
        obj.is_dirty = False
        return obj
    
    def toXML(self, opm_was_controlled_by, node=None):
        if node is None:
            node = ElementTree.Element('wasControlledBy')
        
        # set elements
        effect = opm_was_controlled_by.db_effect
        if effect is not None:
            if (effect is not None) and (effect != ""):
                childNode = ElementTree.SubElement(node, 'effect')
                self.getDao('opm_process_id_effect').toXML(effect, childNode)
        role = opm_was_controlled_by.db_role
        if role is not None:
            if (role is not None) and (role != ""):
                childNode = ElementTree.SubElement(node, 'role')
                self.getDao('opm_role').toXML(role, childNode)
        cause = opm_was_controlled_by.db_cause
        if cause is not None:
            if (cause is not None) and (cause != ""):
                childNode = ElementTree.SubElement(node, 'agent')
                self.getDao('opm_agent_id').toXML(cause, childNode)
        accounts = opm_was_controlled_by.db_accounts
        for account in accounts:
            if (accounts is not None) and (accounts != ""):
                childNode = ElementTree.SubElement(node, 'account')
                self.getDao('opm_account_id').toXML(account, childNode)
        starts = opm_was_controlled_by.db_starts
        for start in starts:
            if (starts is not None) and (starts != ""):
                childNode = ElementTree.SubElement(node, 'time')
                self.getDao('opm_time').toXML(start, childNode)
        ends = opm_was_controlled_by.db_ends
        for end in ends:
            if (ends is not None) and (ends != ""):
                childNode = ElementTree.SubElement(node, 'time')
                self.getDao('opm_time').toXML(end, childNode)
        
        return node

class DBAddXMLDAOBase(XMLDAO):

    def __init__(self, daoList):
        self.daoList = daoList

    def getDao(self, dao):
        return self.daoList[dao]

    def fromXML(self, node):
        if node.tag[0] == "{":
            node_tag = node.tag.split("}")[1]
        else:
            node_tag = node.tag
        if node_tag != 'add':
            return None
        
        # read attributes
        data = node.get('id', None)
        id = self.convertFromStr(data, 'long')
        data = node.get('what', None)
        what = self.convertFromStr(data, 'str')
        data = node.get('objectId', None)
        objectId = self.convertFromStr(data, 'long')
        data = node.get('parentObjId', None)
        parentObjId = self.convertFromStr(data, 'long')
        data = node.get('parentObjType', None)
        parentObjType = self.convertFromStr(data, 'str')
        
        data = None
        
        # read children
        for child in node.getchildren():
            if child.tag[0] == "{":
                child_tag = child.tag.split("}")[1]
            else:
                child_tag = child.tag
            if child_tag == 'module':
                _data = self.getDao('module').fromXML(child)
                data = _data
            elif child_tag == 'location':
                _data = self.getDao('location').fromXML(child)
                data = _data
            elif child_tag == 'annotation':
                _data = self.getDao('annotation').fromXML(child)
                data = _data
            elif child_tag == 'function':
                _data = self.getDao('function').fromXML(child)
                data = _data
            elif child_tag == 'connection':
                _data = self.getDao('connection').fromXML(child)
                data = _data
            elif child_tag == 'port':
                _data = self.getDao('port').fromXML(child)
                data = _data
            elif child_tag == 'parameter':
                _data = self.getDao('parameter').fromXML(child)
                data = _data
            elif child_tag == 'portSpec':
                _data = self.getDao('portSpec').fromXML(child)
                data = _data
            elif child_tag == 'abstraction':
                _data = self.getDao('abstraction').fromXML(child)
                data = _data
            elif child_tag == 'group':
                _data = self.getDao('group').fromXML(child)
                data = _data
            elif child_tag == 'other':
                _data = self.getDao('other').fromXML(child)
                data = _data
            elif child_tag == 'plugin_data':
                _data = self.getDao('plugin_data').fromXML(child)
                data = _data
            elif child.text is None or child.text.strip() == '':
                pass
            else:
                print '*** ERROR *** tag = %s' % child.tag
        
        obj = DBAdd(data=data,
                    id=id,
                    what=what,
                    objectId=objectId,
                    parentObjId=parentObjId,
                    parentObjType=parentObjType)
        obj.is_dirty = False
        return obj
    
    def toXML(self, add, node=None):
        if node is None:
            node = ElementTree.Element('add')
        
        # set attributes
        node.set('id',self.convertToStr(add.db_id, 'long'))
        node.set('what',self.convertToStr(add.db_what, 'str'))
        node.set('objectId',self.convertToStr(add.db_objectId, 'long'))
        node.set('parentObjId',self.convertToStr(add.db_parentObjId, 'long'))
        node.set('parentObjType',self.convertToStr(add.db_parentObjType, 'str'))
        
        # set elements
        data = add.db_data
        if data is not None:
            if data.vtType == 'module':
                childNode = ElementTree.SubElement(node, 'module')
                self.getDao('module').toXML(data, childNode)
            elif data.vtType == 'location':
                childNode = ElementTree.SubElement(node, 'location')
                self.getDao('location').toXML(data, childNode)
            elif data.vtType == 'annotation':
                childNode = ElementTree.SubElement(node, 'annotation')
                self.getDao('annotation').toXML(data, childNode)
            elif data.vtType == 'function':
                childNode = ElementTree.SubElement(node, 'function')
                self.getDao('function').toXML(data, childNode)
            elif data.vtType == 'connection':
                childNode = ElementTree.SubElement(node, 'connection')
                self.getDao('connection').toXML(data, childNode)
            elif data.vtType == 'port':
                childNode = ElementTree.SubElement(node, 'port')
                self.getDao('port').toXML(data, childNode)
            elif data.vtType == 'parameter':
                childNode = ElementTree.SubElement(node, 'parameter')
                self.getDao('parameter').toXML(data, childNode)
            elif data.vtType == 'portSpec':
                childNode = ElementTree.SubElement(node, 'portSpec')
                self.getDao('portSpec').toXML(data, childNode)
            elif data.vtType == 'abstraction':
                childNode = ElementTree.SubElement(node, 'abstraction')
                self.getDao('abstraction').toXML(data, childNode)
            elif data.vtType == 'group':
                childNode = ElementTree.SubElement(node, 'group')
                self.getDao('group').toXML(data, childNode)
            elif data.vtType == 'other':
                childNode = ElementTree.SubElement(node, 'other')
                self.getDao('other').toXML(data, childNode)
            elif data.vtType == 'plugin_data':
                childNode = ElementTree.SubElement(node, 'plugin_data')
                self.getDao('plugin_data').toXML(data, childNode)
        
        return node

class DBProvGenerationXMLDAOBase(XMLDAO):

    def __init__(self, daoList):
        self.daoList = daoList

    def getDao(self, dao):
        return self.daoList[dao]

    def fromXML(self, node):
        if node.tag[0] == "{":
            node_tag = node.tag.split("}")[1]
        else:
            node_tag = node.tag
        if node_tag != 'prov:wasGeneratedBy':
            return None
        
        prov_entity = None
        prov_activity = None
        prov_role = None
        
        # read children
        for child in node.getchildren():
            if child.tag[0] == "{":
                child_tag = child.tag.split("}")[1]
            else:
                child_tag = child.tag
            if child_tag == 'prov:entity':
                _data = self.getDao('ref_prov_entity').fromXML(child)
                prov_entity = _data
            elif child_tag == 'prov:activity':
                _data = self.getDao('ref_prov_activity').fromXML(child)
                prov_activity = _data
            elif child_tag == 'prov:role':
                _data = self.convertFromStr(child.text,'str')
                prov_role = _data
            elif child.text is None or child.text.strip() == '':
                pass
            else:
                print '*** ERROR *** tag = %s' % child.tag
        
        obj = DBProvGeneration(prov_entity=prov_entity,
                               prov_activity=prov_activity,
                               prov_role=prov_role)
        obj.is_dirty = False
        return obj
    
    def toXML(self, prov_generation, node=None):
        if node is None:
            node = ElementTree.Element('prov:wasGeneratedBy')
        
        # set elements
        prov_entity = prov_generation.db_prov_entity
        if prov_entity is not None:
            if (prov_entity is not None) and (prov_entity != ""):
                childNode = ElementTree.SubElement(node, 'prov:entity')
                self.getDao('ref_prov_entity').toXML(prov_entity, childNode)
        prov_activity = prov_generation.db_prov_activity
        if prov_activity is not None:
            if (prov_activity is not None) and (prov_activity != ""):
                childNode = ElementTree.SubElement(node, 'prov:activity')
                self.getDao('ref_prov_activity').toXML(prov_activity, childNode)
        prov_role = prov_generation.db_prov_role
        if (prov_role is not None) and (prov_role != ""):
            childNode = ElementTree.SubElement(node, 'prov:role')
            childNode.text = self.convertToStr(prov_role, 'str')
        
        return node

class DBOpmUsedXMLDAOBase(XMLDAO):

    def __init__(self, daoList):
        self.daoList = daoList

    def getDao(self, dao):
        return self.daoList[dao]

    def fromXML(self, node):
        if node.tag[0] == "{":
            node_tag = node.tag.split("}")[1]
        else:
            node_tag = node.tag
        if node_tag != 'used':
            return None
        
        effect = None
        role = None
        cause = None
        accounts = []
        opm_times = []
        
        # read children
        for child in node.getchildren():
            if child.tag[0] == "{":
                child_tag = child.tag.split("}")[1]
            else:
                child_tag = child.tag
            if child_tag == 'effect':
                _data = self.getDao('opm_process_id_effect').fromXML(child)
                effect = _data
            elif child_tag == 'role':
                _data = self.getDao('opm_role').fromXML(child)
                role = _data
            elif child_tag == 'cause':
                _data = self.getDao('opm_artifact_id_cause').fromXML(child)
                cause = _data
            elif child_tag == 'account':
                _data = self.getDao('opm_account_id').fromXML(child)
                accounts.append(_data)
            elif child_tag == 'time':
                _data = self.getDao('opm_time').fromXML(child)
                opm_times.append(_data)
            elif child.text is None or child.text.strip() == '':
                pass
            else:
                print '*** ERROR *** tag = %s' % child.tag
        
        obj = DBOpmUsed(effect=effect,
                        role=role,
                        cause=cause,
                        accounts=accounts,
                        opm_times=opm_times)
        obj.is_dirty = False
        return obj
    
    def toXML(self, opm_used, node=None):
        if node is None:
            node = ElementTree.Element('used')
        
        # set elements
        effect = opm_used.db_effect
        if effect is not None:
            if (effect is not None) and (effect != ""):
                childNode = ElementTree.SubElement(node, 'effect')
                self.getDao('opm_process_id_effect').toXML(effect, childNode)
        role = opm_used.db_role
        if role is not None:
            if (role is not None) and (role != ""):
                childNode = ElementTree.SubElement(node, 'role')
                self.getDao('opm_role').toXML(role, childNode)
        cause = opm_used.db_cause
        if cause is not None:
            if (cause is not None) and (cause != ""):
                childNode = ElementTree.SubElement(node, 'cause')
                self.getDao('opm_artifact_id_cause').toXML(cause, childNode)
        accounts = opm_used.db_accounts
        for account in accounts:
            if (accounts is not None) and (accounts != ""):
                childNode = ElementTree.SubElement(node, 'account')
                self.getDao('opm_account_id').toXML(account, childNode)
        opm_times = opm_used.db_opm_times
        for opm_time in opm_times:
            if (opm_times is not None) and (opm_times != ""):
                childNode = ElementTree.SubElement(node, 'time')
                self.getDao('opm_time').toXML(opm_time, childNode)
        
        return node

class DBOpmArtifactIdCauseXMLDAOBase(XMLDAO):

    def __init__(self, daoList):
        self.daoList = daoList

    def getDao(self, dao):
        return self.daoList[dao]

    def fromXML(self, node):
        if node.tag[0] == "{":
            node_tag = node.tag.split("}")[1]
        else:
            node_tag = node.tag
        if node_tag != 'cause':
            return None
        
        # read attributes
        data = node.get('id', None)
        id = self.convertFromStr(data, 'str')
        
        obj = DBOpmArtifactIdCause(id=id)
        obj.is_dirty = False
        return obj
    
    def toXML(self, opm_artifact_id_cause, node=None):
        if node is None:
            node = ElementTree.Element('cause')
        
        # set attributes
        node.set('id',self.convertToStr(opm_artifact_id_cause.db_id, 'str'))
        
        return node

<<<<<<< HEAD
class DBRefProvEntityXMLDAOBase(XMLDAO):

    def __init__(self, daoList):
        self.daoList = daoList

    def getDao(self, dao):
        return self.daoList[dao]

    def fromXML(self, node):
        if node.tag[0] == "{":
            node_tag = node.tag.split("}")[1]
        else:
            node_tag = node.tag
        if node_tag != 'prov:entity':
            return None
        
        # read attributes
        data = node.get('prov:ref', None)
        prov_ref = self.convertFromStr(data, 'str')
        
        obj = DBRefProvEntity(prov_ref=prov_ref)
        obj.is_dirty = False
        return obj
    
    def toXML(self, ref_prov_entity, node=None):
        if node is None:
            node = ElementTree.Element('prov:entity')
        
        # set attributes
        node.set('prov:ref',self.convertToStr(ref_prov_entity.db_prov_ref, 'str'))
        
        return node

class DBVtConnectionXMLDAOBase(XMLDAO):
=======
class DBOpmAccountIdXMLDAOBase(XMLDAO):
>>>>>>> 66d77ca0

    def __init__(self, daoList):
        self.daoList = daoList

    def getDao(self, dao):
        return self.daoList[dao]

    def fromXML(self, node):
        if node.tag[0] == "{":
            node_tag = node.tag.split("}")[1]
        else:
            node_tag = node.tag
        if node_tag != 'vt:connection':
            return None
        
        # read attributes
        data = node.get('id', None)
        id = self.convertFromStr(data, 'str')
        
        vt_source = None
        vt_dest = None
        vt_source_port = None
        vt_dest_port = None
        vt_source_signature = None
        vt_dest_signature = None
        
        # read children
        for child in node.getchildren():
            if child.tag[0] == "{":
                child_tag = child.tag.split("}")[1]
            else:
                child_tag = child.tag
            if child_tag == 'vt:source':
                _data = self.convertFromStr(child.text,'str')
                vt_source = _data
            elif child_tag == 'vt:dest':
                _data = self.convertFromStr(child.text,'str')
                vt_dest = _data
            elif child_tag == 'vt:source_port':
                _data = self.convertFromStr(child.text,'str')
                vt_source_port = _data
            elif child_tag == 'vt:dest_port':
                _data = self.convertFromStr(child.text,'str')
                vt_dest_port = _data
            elif child_tag == 'vt:source_signature':
                _data = self.convertFromStr(child.text,'str')
                vt_source_signature = _data
            elif child_tag == 'vt:dest_signature':
                _data = self.convertFromStr(child.text,'str')
                vt_dest_signature = _data
            elif child.text is None or child.text.strip() == '':
                pass
            else:
                print '*** ERROR *** tag = %s' % child.tag
        
        obj = DBVtConnection(id=id,
                             vt_source=vt_source,
                             vt_dest=vt_dest,
                             vt_source_port=vt_source_port,
                             vt_dest_port=vt_dest_port,
                             vt_source_signature=vt_source_signature,
                             vt_dest_signature=vt_dest_signature)
        obj.is_dirty = False
        return obj
    
    def toXML(self, vt_connection, node=None):
        if node is None:
            node = ElementTree.Element('vt:connection')
        
        # set attributes
        node.set('id',self.convertToStr(vt_connection.db_id, 'str'))
        
        # set elements
        vt_source = vt_connection.db_vt_source
        if (vt_source is not None) and (vt_source != ""):
            childNode = ElementTree.SubElement(node, 'vt:source')
            childNode.text = self.convertToStr(vt_source, 'str')
        vt_dest = vt_connection.db_vt_dest
        if (vt_dest is not None) and (vt_dest != ""):
            childNode = ElementTree.SubElement(node, 'vt:dest')
            childNode.text = self.convertToStr(vt_dest, 'str')
        vt_source_port = vt_connection.db_vt_source_port
        if (vt_source_port is not None) and (vt_source_port != ""):
            childNode = ElementTree.SubElement(node, 'vt:source_port')
            childNode.text = self.convertToStr(vt_source_port, 'str')
        vt_dest_port = vt_connection.db_vt_dest_port
        if (vt_dest_port is not None) and (vt_dest_port != ""):
            childNode = ElementTree.SubElement(node, 'vt:dest_port')
            childNode.text = self.convertToStr(vt_dest_port, 'str')
        vt_source_signature = vt_connection.db_vt_source_signature
        if (vt_source_signature is not None) and (vt_source_signature != ""):
            childNode = ElementTree.SubElement(node, 'vt:source_signature')
            childNode.text = self.convertToStr(vt_source_signature, 'str')
        vt_dest_signature = vt_connection.db_vt_dest_signature
        if (vt_dest_signature is not None) and (vt_dest_signature != ""):
            childNode = ElementTree.SubElement(node, 'vt:dest_signature')
            childNode.text = self.convertToStr(vt_dest_signature, 'str')
        
        return node

class DBOpmAccountXMLDAOBase(XMLDAO):

    def __init__(self, daoList):
        self.daoList = daoList

    def getDao(self, dao):
        return self.daoList[dao]

    def fromXML(self, node):
        if node.tag[0] == "{":
            node_tag = node.tag.split("}")[1]
        else:
            node_tag = node.tag
        if node_tag != 'account':
            return None
        
        # read attributes
        data = node.get('id', None)
        id = self.convertFromStr(data, 'str')
        
        value = None
        
        # read children
        for child in node.getchildren():
            if child.tag[0] == "{":
                child_tag = child.tag.split("}")[1]
            else:
                child_tag = child.tag
            if child_tag == 'value':
                _data = self.convertFromStr(child.text,'str')
                value = _data
            elif child.text is None or child.text.strip() == '':
                pass
            else:
                print '*** ERROR *** tag = %s' % child.tag
        
        obj = DBOpmAccount(id=id,
                           value=value)
        obj.is_dirty = False
        return obj
    
    def toXML(self, opm_account, node=None):
        if node is None:
            node = ElementTree.Element('account')
        
        # set attributes
        node.set('id',self.convertToStr(opm_account.db_id, 'str'))
        
        # set elements
        value = opm_account.db_value
        if (value is not None) and (value != ""):
            childNode = ElementTree.SubElement(node, 'value')
            childNode.text = self.convertToStr(value, 'str')
        
        return node

class DBGroupExecXMLDAOBase(XMLDAO):

    def __init__(self, daoList):
        self.daoList = daoList

    def getDao(self, dao):
        return self.daoList[dao]

    def fromXML(self, node):
        if node.tag[0] == "{":
            node_tag = node.tag.split("}")[1]
        else:
            node_tag = node.tag
        if node_tag != 'groupExec':
            return None
        
        # read attributes
        data = node.get('id', None)
        id = self.convertFromStr(data, 'long')
        data = node.get('tsStart', None)
        ts_start = self.convertFromStr(data, 'datetime')
        data = node.get('tsEnd', None)
        ts_end = self.convertFromStr(data, 'datetime')
        data = node.get('cached', None)
        cached = self.convertFromStr(data, 'int')
        data = node.get('moduleId', None)
        module_id = self.convertFromStr(data, 'long')
        data = node.get('groupName', None)
        group_name = self.convertFromStr(data, 'str')
        data = node.get('groupType', None)
        group_type = self.convertFromStr(data, 'str')
        data = node.get('completed', None)
        completed = self.convertFromStr(data, 'int')
        data = node.get('error', None)
        error = self.convertFromStr(data, 'str')
        data = node.get('machine_id', None)
        machine_id = self.convertFromStr(data, 'long')
        
        annotations = []
        item_execs = []
        
        # read children
        for child in node.getchildren():
            if child.tag[0] == "{":
                child_tag = child.tag.split("}")[1]
            else:
                child_tag = child.tag
            if child_tag == 'annotation':
                _data = self.getDao('annotation').fromXML(child)
                annotations.append(_data)
            elif child_tag == 'moduleExec':
                _data = self.getDao('module_exec').fromXML(child)
                item_execs.append(_data)
            elif child_tag == 'groupExec':
                _data = self.getDao('group_exec').fromXML(child)
                item_execs.append(_data)
            elif child_tag == 'loopExec':
                _data = self.getDao('loop_exec').fromXML(child)
                item_execs.append(_data)
            elif child.text is None or child.text.strip() == '':
                pass
            else:
                print '*** ERROR *** tag = %s' % child.tag
        
        obj = DBGroupExec(item_execs=item_execs,
                          id=id,
                          ts_start=ts_start,
                          ts_end=ts_end,
                          cached=cached,
                          module_id=module_id,
                          group_name=group_name,
                          group_type=group_type,
                          completed=completed,
                          error=error,
                          machine_id=machine_id,
                          annotations=annotations)
        obj.is_dirty = False
        return obj
    
    def toXML(self, group_exec, node=None):
        if node is None:
            node = ElementTree.Element('groupExec')
        
        # set attributes
        node.set('id',self.convertToStr(group_exec.db_id, 'long'))
        node.set('tsStart',self.convertToStr(group_exec.db_ts_start, 'datetime'))
        node.set('tsEnd',self.convertToStr(group_exec.db_ts_end, 'datetime'))
        node.set('cached',self.convertToStr(group_exec.db_cached, 'int'))
        node.set('moduleId',self.convertToStr(group_exec.db_module_id, 'long'))
        node.set('groupName',self.convertToStr(group_exec.db_group_name, 'str'))
        node.set('groupType',self.convertToStr(group_exec.db_group_type, 'str'))
        node.set('completed',self.convertToStr(group_exec.db_completed, 'int'))
        node.set('error',self.convertToStr(group_exec.db_error, 'str'))
        node.set('machine_id',self.convertToStr(group_exec.db_machine_id, 'long'))
        
        # set elements
        annotations = group_exec.db_annotations
        for annotation in annotations:
            if (annotations is not None) and (annotations != ""):
                childNode = ElementTree.SubElement(node, 'annotation')
                self.getDao('annotation').toXML(annotation, childNode)
        item_execs = group_exec.db_item_execs
        for item_exec in item_execs:
            if item_exec.vtType == 'module_exec':
                childNode = ElementTree.SubElement(node, 'moduleExec')
                self.getDao('module_exec').toXML(item_exec, childNode)
            elif item_exec.vtType == 'group_exec':
                childNode = ElementTree.SubElement(node, 'groupExec')
                self.getDao('group_exec').toXML(item_exec, childNode)
            elif item_exec.vtType == 'loop_exec':
                childNode = ElementTree.SubElement(node, 'loopExec')
                self.getDao('loop_exec').toXML(item_exec, childNode)
        
        return node

class DBOpmAgentIdXMLDAOBase(XMLDAO):

    def __init__(self, daoList):
        self.daoList = daoList

    def getDao(self, dao):
        return self.daoList[dao]

    def fromXML(self, node):
        if node.tag[0] == "{":
            node_tag = node.tag.split("}")[1]
        else:
            node_tag = node.tag
        if node_tag != 'agent':
            return None
        
        # read attributes
        data = node.get('id', None)
        id = self.convertFromStr(data, 'str')
        
        obj = DBOpmAgentId(id=id)
        obj.is_dirty = False
        return obj
    
    def toXML(self, opm_agent_id, node=None):
        if node is None:
            node = ElementTree.Element('agent')
        
        # set attributes
        node.set('id',self.convertToStr(opm_agent_id.db_id, 'str'))
        
        return node

class DBParameterXMLDAOBase(XMLDAO):

    def __init__(self, daoList):
        self.daoList = daoList

    def getDao(self, dao):
        return self.daoList[dao]

    def fromXML(self, node):
        if node.tag[0] == "{":
            node_tag = node.tag.split("}")[1]
        else:
            node_tag = node.tag
        if node_tag != 'parameter':
            return None
        
        # read attributes
        data = node.get('id', None)
        id = self.convertFromStr(data, 'long')
        data = node.get('pos', None)
        pos = self.convertFromStr(data, 'long')
        data = node.get('name', None)
        name = self.convertFromStr(data, 'str')
        data = node.get('type', None)
        type = self.convertFromStr(data, 'str')
        data = node.get('val', None)
        val = self.convertFromStr(data, 'str')
        data = node.get('alias', None)
        alias = self.convertFromStr(data, 'str')
        
        obj = DBParameter(id=id,
                          pos=pos,
                          name=name,
                          type=type,
                          val=val,
                          alias=alias)
        obj.is_dirty = False
        return obj
    
    def toXML(self, parameter, node=None):
        if node is None:
            node = ElementTree.Element('parameter')
        
        # set attributes
        node.set('id',self.convertToStr(parameter.db_id, 'long'))
        node.set('pos',self.convertToStr(parameter.db_pos, 'long'))
        node.set('name',self.convertToStr(parameter.db_name, 'str'))
        node.set('type',self.convertToStr(parameter.db_type, 'str'))
        node.set('val',self.convertToStr(parameter.db_val, 'str'))
        node.set('alias',self.convertToStr(parameter.db_alias, 'str'))
        
        return node

class DBVistrailXMLDAOBase(XMLDAO):

    def __init__(self, daoList):
        self.daoList = daoList

    def getDao(self, dao):
        return self.daoList[dao]

    def fromXML(self, node):
        if node.tag[0] == "{":
            node_tag = node.tag.split("}")[1]
        else:
            node_tag = node.tag
        if node_tag != 'vistrail':
            return None
        
        # read attributes
        data = node.get('id', None)
        id = self.convertFromStr(data, 'long')
        data = node.get('version', None)
        version = self.convertFromStr(data, 'str')
        data = node.get('name', None)
        name = self.convertFromStr(data, 'str')
        
<<<<<<< HEAD
        actions = []
        tags = []
        annotations = []
        vistrailVariables = []
        parameter_explorations = []
        actionAnnotations = []
=======
        workflow_execs = []
>>>>>>> 66d77ca0
        
        # read children
        for child in node.getchildren():
            if child.tag[0] == "{":
                child_tag = child.tag.split("}")[1]
            else:
                child_tag = child.tag
<<<<<<< HEAD
            if child_tag == 'action':
                _data = self.getDao('action').fromXML(child)
                actions.append(_data)
            elif child_tag == 'tag':
                _data = self.getDao('tag').fromXML(child)
                tags.append(_data)
            elif child_tag == 'annotation':
                _data = self.getDao('annotation').fromXML(child)
                annotations.append(_data)
            elif child_tag == 'vistrailVariable':
                _data = self.getDao('vistrailVariable').fromXML(child)
                vistrailVariables.append(_data)
            elif child_tag == 'parameterExploration':
                _data = self.getDao('parameter_exploration').fromXML(child)
                parameter_explorations.append(_data)
            elif child_tag == 'actionAnnotation':
                _data = self.getDao('actionAnnotation').fromXML(child)
                actionAnnotations.append(_data)
=======
            if child_tag == 'workflowExec':
                _data = self.getDao('workflow_exec').fromXML(child)
                workflow_execs.append(_data)
>>>>>>> 66d77ca0
            elif child.text is None or child.text.strip() == '':
                pass
            else:
                print '*** ERROR *** tag = %s' % child.tag
        
<<<<<<< HEAD
        obj = DBVistrail(id=id,
                         version=version,
                         name=name,
                         actions=actions,
                         tags=tags,
                         annotations=annotations,
                         vistrailVariables=vistrailVariables,
                         parameter_explorations=parameter_explorations,
                         actionAnnotations=actionAnnotations)
=======
        obj = DBLog(id=id,
                    version=version,
                    name=name,
                    workflow_execs=workflow_execs,
                    vistrail_id=vistrail_id)
>>>>>>> 66d77ca0
        obj.is_dirty = False
        return obj
    
    def toXML(self, vistrail, node=None):
        if node is None:
            node = ElementTree.Element('vistrail')
        
        # set attributes
        node.set('id',self.convertToStr(vistrail.db_id, 'long'))
        node.set('version',self.convertToStr(vistrail.db_version, 'str'))
        node.set('name',self.convertToStr(vistrail.db_name, 'str'))
        
        # set elements
<<<<<<< HEAD
        actions = vistrail.db_actions
        for action in actions:
            if (actions is not None) and (actions != ""):
                childNode = ElementTree.SubElement(node, 'action')
                self.getDao('action').toXML(action, childNode)
        tags = vistrail.db_tags
        for tag in tags:
            if (tags is not None) and (tags != ""):
                childNode = ElementTree.SubElement(node, 'tag')
                self.getDao('tag').toXML(tag, childNode)
        annotations = vistrail.db_annotations
        for annotation in annotations:
            if (annotations is not None) and (annotations != ""):
                childNode = ElementTree.SubElement(node, 'annotation')
                self.getDao('annotation').toXML(annotation, childNode)
        vistrailVariables = vistrail.db_vistrailVariables
        for vistrailVariable in vistrailVariables:
            if (vistrailVariables is not None) and (vistrailVariables != ""):
                childNode = ElementTree.SubElement(node, 'vistrailVariable')
                self.getDao('vistrailVariable').toXML(vistrailVariable, childNode)
        parameter_explorations = vistrail.db_parameter_explorations
        for parameter_exploration in parameter_explorations:
            if (parameter_explorations is not None) and (parameter_explorations != ""):
                childNode = ElementTree.SubElement(node, 'parameterExploration')
                self.getDao('parameter_exploration').toXML(parameter_exploration, childNode)
        actionAnnotations = vistrail.db_actionAnnotations
        for actionAnnotation in actionAnnotations:
            if (actionAnnotations is not None) and (actionAnnotations != ""):
                childNode = ElementTree.SubElement(node, 'actionAnnotation')
                self.getDao('actionAnnotation').toXML(actionAnnotation, childNode)
        
        return node

class DBOpmArtifactValueXMLDAOBase(XMLDAO):
=======
        workflow_execs = log.db_workflow_execs
        for workflow_exec in workflow_execs:
            if (workflow_execs is not None) and (workflow_execs != ""):
                childNode = ElementTree.SubElement(node, 'workflowExec')
                self.getDao('workflow_exec').toXML(workflow_exec, childNode)
        
        return node

class DBLoopIterationXMLDAOBase(XMLDAO):
>>>>>>> 66d77ca0

    def __init__(self, daoList):
        self.daoList = daoList

    def getDao(self, dao):
        return self.daoList[dao]

    def fromXML(self, node):
        if node.tag[0] == "{":
            node_tag = node.tag.split("}")[1]
        else:
            node_tag = node.tag
<<<<<<< HEAD
        if node_tag != 'value':
            return None
        
        value = None
=======
        if node_tag != 'loopIteration':
            return None
        
        # read attributes
        data = node.get('id', None)
        id = self.convertFromStr(data, 'long')
        data = node.get('tsStart', None)
        ts_start = self.convertFromStr(data, 'datetime')
        data = node.get('tsEnd', None)
        ts_end = self.convertFromStr(data, 'datetime')
        data = node.get('iteration', None)
        iteration = self.convertFromStr(data, 'int')
        data = node.get('completed', None)
        completed = self.convertFromStr(data, 'int')
        data = node.get('error', None)
        error = self.convertFromStr(data, 'str')
        
        item_execs = []
>>>>>>> 66d77ca0
        
        # read children
        for child in node.getchildren():
            if child.tag[0] == "{":
                child_tag = child.tag.split("}")[1]
            else:
                child_tag = child.tag
<<<<<<< HEAD
            if child_tag == 'portSpec':
                _data = self.getDao('portSpec').fromXML(child)
                value = _data
            elif child_tag == 'function':
                _data = self.getDao('function').fromXML(child)
                value = _data
=======
            if child_tag == 'moduleExec':
                _data = self.getDao('module_exec').fromXML(child)
                item_execs.append(_data)
            elif child_tag == 'groupExec':
                _data = self.getDao('group_exec').fromXML(child)
                item_execs.append(_data)
            elif child_tag == 'loopExec':
                _data = self.getDao('loop_exec').fromXML(child)
                item_execs.append(_data)
>>>>>>> 66d77ca0
            elif child.text is None or child.text.strip() == '':
                pass
            else:
                print '*** ERROR *** tag = %s' % child.tag
        
<<<<<<< HEAD
        obj = DBOpmArtifactValue(value=value)
        obj.is_dirty = False
        return obj
    
    def toXML(self, opm_artifact_value, node=None):
        if node is None:
            node = ElementTree.Element('value')
        
        # set elements
        value = opm_artifact_value.db_value
        if value is not None:
            if value.vtType == 'portSpec':
                childNode = ElementTree.SubElement(node, 'portSpec')
                self.getDao('portSpec').toXML(value, childNode)
            elif value.vtType == 'function':
                childNode = ElementTree.SubElement(node, 'function')
                self.getDao('function').toXML(value, childNode)
=======
        obj = DBLoopIteration(item_execs=item_execs,
                              id=id,
                              ts_start=ts_start,
                              ts_end=ts_end,
                              iteration=iteration,
                              completed=completed,
                              error=error)
        obj.is_dirty = False
        return obj
    
    def toXML(self, loop_iteration, node=None):
        if node is None:
            node = ElementTree.Element('loopIteration')
        
        # set attributes
        node.set('id',self.convertToStr(loop_iteration.db_id, 'long'))
        node.set('tsStart',self.convertToStr(loop_iteration.db_ts_start, 'datetime'))
        node.set('tsEnd',self.convertToStr(loop_iteration.db_ts_end, 'datetime'))
        node.set('iteration',self.convertToStr(loop_iteration.db_iteration, 'int'))
        node.set('completed',self.convertToStr(loop_iteration.db_completed, 'int'))
        node.set('error',self.convertToStr(loop_iteration.db_error, 'str'))
        
        # set elements
        item_execs = loop_iteration.db_item_execs
        for item_exec in item_execs:
            if item_exec.vtType == 'module_exec':
                childNode = ElementTree.SubElement(node, 'moduleExec')
                self.getDao('module_exec').toXML(item_exec, childNode)
            elif item_exec.vtType == 'group_exec':
                childNode = ElementTree.SubElement(node, 'groupExec')
                self.getDao('group_exec').toXML(item_exec, childNode)
            elif item_exec.vtType == 'loop_exec':
                childNode = ElementTree.SubElement(node, 'loopExec')
                self.getDao('loop_exec').toXML(item_exec, childNode)
>>>>>>> 66d77ca0
        
        return node

class DBConfigStrXMLDAOBase(XMLDAO):

    def __init__(self, daoList):
        self.daoList = daoList

    def getDao(self, dao):
        return self.daoList[dao]

    def fromXML(self, node):
        if node.tag[0] == "{":
            node_tag = node.tag.split("}")[1]
        else:
            node_tag = node.tag
        if node_tag != 'str':
            return None
        
        # read attributes
        data = node.get('value', None)
        value = self.convertFromStr(data, 'str')
        
        obj = DBConfigStr(value=value)
        obj.is_dirty = False
        return obj
    
    def toXML(self, config_str, node=None):
        if node is None:
            node = ElementTree.Element('str')
        
        # set attributes
        node.set('value',self.convertToStr(config_str.db_value, 'str'))
        
        return node

class DBStartupXMLDAOBase(XMLDAO):

    def __init__(self, daoList):
        self.daoList = daoList

    def getDao(self, dao):
        return self.daoList[dao]

    def fromXML(self, node):
        if node.tag[0] == "{":
            node_tag = node.tag.split("}")[1]
        else:
            node_tag = node.tag
        if node_tag != 'startup':
            return None
        
        # read attributes
        data = node.get('version', None)
        version = self.convertFromStr(data, 'str')
        
        configuration = None
        enabled_packages = None
        disabled_packages = None
        
        # read children
        for child in node.getchildren():
            if child.tag[0] == "{":
                child_tag = child.tag.split("}")[1]
            else:
                child_tag = child.tag
            if child_tag == 'configuration':
                _data = self.getDao('configuration').fromXML(child)
                configuration = _data
            elif child_tag == 'packages':
                _data = self.getDao('enabled_packages').fromXML(child)
                enabled_packages = _data
            elif child_tag == 'disabledpackages':
                _data = self.getDao('disabled_packages').fromXML(child)
                disabled_packages = _data
            elif child.text is None or child.text.strip() == '':
                pass
            else:
                print '*** ERROR *** tag = %s' % child.tag
        
        obj = DBStartup(version=version,
                        configuration=configuration,
                        enabled_packages=enabled_packages,
                        disabled_packages=disabled_packages)
        obj.is_dirty = False
        return obj
    
    def toXML(self, startup, node=None):
        if node is None:
            node = ElementTree.Element('startup')
        
        # set attributes
        node.set('version',self.convertToStr(startup.db_version, 'str'))
        
        # set elements
        configuration = startup.db_configuration
        if configuration is not None:
            if (configuration is not None) and (configuration != ""):
                childNode = ElementTree.SubElement(node, 'configuration')
                self.getDao('configuration').toXML(configuration, childNode)
        enabled_packages = startup.db_enabled_packages
        if enabled_packages is not None:
            if (enabled_packages is not None) and (enabled_packages != ""):
                childNode = ElementTree.SubElement(node, 'packages')
                self.getDao('enabled_packages').toXML(enabled_packages, childNode)
        disabled_packages = startup.db_disabled_packages
        if disabled_packages is not None:
            if (disabled_packages is not None) and (disabled_packages != ""):
                childNode = ElementTree.SubElement(node, 'disabledpackages')
                self.getDao('disabled_packages').toXML(disabled_packages, childNode)
        
        return node

class DBModuleXMLDAOBase(XMLDAO):

    def __init__(self, daoList):
        self.daoList = daoList

    def getDao(self, dao):
        return self.daoList[dao]

    def fromXML(self, node):
        if node.tag[0] == "{":
            node_tag = node.tag.split("}")[1]
        else:
            node_tag = node.tag
        if node_tag != 'module':
            return None
        
        # read attributes
        data = node.get('id', None)
        id = self.convertFromStr(data, 'long')
        data = node.get('cache', None)
        cache = self.convertFromStr(data, 'int')
        data = node.get('name', None)
        name = self.convertFromStr(data, 'str')
        data = node.get('namespace', None)
        namespace = self.convertFromStr(data, 'str')
        data = node.get('package', None)
        package = self.convertFromStr(data, 'str')
        data = node.get('version', None)
        version = self.convertFromStr(data, 'str')
        
        location = None
        functions = []
        annotations = []
        portSpecs = []
        
        # read children
        for child in node.getchildren():
            if child.tag[0] == "{":
                child_tag = child.tag.split("}")[1]
            else:
                child_tag = child.tag
            if child_tag == 'location':
                _data = self.getDao('location').fromXML(child)
                location = _data
            elif child_tag == 'function':
                _data = self.getDao('function').fromXML(child)
                functions.append(_data)
            elif child_tag == 'annotation':
                _data = self.getDao('annotation').fromXML(child)
                annotations.append(_data)
            elif child_tag == 'portSpec':
                _data = self.getDao('portSpec').fromXML(child)
                portSpecs.append(_data)
            elif child.text is None or child.text.strip() == '':
                pass
            else:
                print '*** ERROR *** tag = %s' % child.tag
        
        obj = DBModule(id=id,
                       cache=cache,
                       name=name,
                       namespace=namespace,
                       package=package,
                       version=version,
                       location=location,
                       functions=functions,
                       annotations=annotations,
                       portSpecs=portSpecs)
        obj.is_dirty = False
        return obj
    
    def toXML(self, module, node=None):
        if node is None:
            node = ElementTree.Element('module')
        
        # set attributes
        node.set('id',self.convertToStr(module.db_id, 'long'))
        node.set('cache',self.convertToStr(module.db_cache, 'int'))
        node.set('name',self.convertToStr(module.db_name, 'str'))
        node.set('namespace',self.convertToStr(module.db_namespace, 'str'))
        node.set('package',self.convertToStr(module.db_package, 'str'))
        node.set('version',self.convertToStr(module.db_version, 'str'))
        
        # set elements
        location = module.db_location
        if location is not None:
            if (location is not None) and (location != ""):
                childNode = ElementTree.SubElement(node, 'location')
                self.getDao('location').toXML(location, childNode)
        functions = module.db_functions
        for function in functions:
            if (functions is not None) and (functions != ""):
                childNode = ElementTree.SubElement(node, 'function')
                self.getDao('function').toXML(function, childNode)
        annotations = module.db_annotations
        for annotation in annotations:
            if (annotations is not None) and (annotations != ""):
                childNode = ElementTree.SubElement(node, 'annotation')
                self.getDao('annotation').toXML(annotation, childNode)
        portSpecs = module.db_portSpecs
        for portSpec in portSpecs:
            if (portSpecs is not None) and (portSpecs != ""):
                childNode = ElementTree.SubElement(node, 'portSpec')
                self.getDao('portSpec').toXML(portSpec, childNode)
        
        return node

class DBPortXMLDAOBase(XMLDAO):

    def __init__(self, daoList):
        self.daoList = daoList

    def getDao(self, dao):
        return self.daoList[dao]

    def fromXML(self, node):
        if node.tag[0] == "{":
            node_tag = node.tag.split("}")[1]
        else:
            node_tag = node.tag
        if node_tag != 'port':
            return None
        
        # read attributes
        data = node.get('id', None)
        id = self.convertFromStr(data, 'long')
        data = node.get('type', None)
        type = self.convertFromStr(data, 'str')
        data = node.get('moduleId', None)
        moduleId = self.convertFromStr(data, 'long')
        data = node.get('moduleName', None)
        moduleName = self.convertFromStr(data, 'str')
        data = node.get('name', None)
        name = self.convertFromStr(data, 'str')
        data = node.get('signature', None)
        signature = self.convertFromStr(data, 'str')
        
        obj = DBPort(id=id,
                     type=type,
                     moduleId=moduleId,
                     moduleName=moduleName,
                     name=name,
                     signature=signature)
        obj.is_dirty = False
        return obj
    
    def toXML(self, port, node=None):
        if node is None:
            node = ElementTree.Element('port')
        
        # set attributes
        node.set('id',self.convertToStr(port.db_id, 'long'))
        node.set('type',self.convertToStr(port.db_type, 'str'))
        node.set('moduleId',self.convertToStr(port.db_moduleId, 'long'))
        node.set('moduleName',self.convertToStr(port.db_moduleName, 'str'))
        node.set('name',self.convertToStr(port.db_name, 'str'))
        node.set('signature',self.convertToStr(port.db_signature, 'str'))
        
        return node

class DBOpmAgentsXMLDAOBase(XMLDAO):

    def __init__(self, daoList):
        self.daoList = daoList

    def getDao(self, dao):
        return self.daoList[dao]

    def fromXML(self, node):
        if node.tag[0] == "{":
            node_tag = node.tag.split("}")[1]
        else:
            node_tag = node.tag
        if node_tag != 'agents':
            return None
        
        agents = []
        
        # read children
        for child in node.getchildren():
            if child.tag[0] == "{":
                child_tag = child.tag.split("}")[1]
            else:
                child_tag = child.tag
            if child_tag == 'agent':
                _data = self.getDao('opm_agent').fromXML(child)
                agents.append(_data)
            elif child.text is None or child.text.strip() == '':
                pass
            else:
                print '*** ERROR *** tag = %s' % child.tag
        
        obj = DBOpmAgents(agents=agents)
        obj.is_dirty = False
        return obj
    
    def toXML(self, opm_agents, node=None):
        if node is None:
            node = ElementTree.Element('agents')
        
        # set elements
        agents = opm_agents.db_agents
        for agent in agents:
            if (agents is not None) and (agents != ""):
                childNode = ElementTree.SubElement(node, 'agent')
                self.getDao('opm_agent').toXML(agent, childNode)
        
        return node

class DBOpmDependenciesXMLDAOBase(XMLDAO):

    def __init__(self, daoList):
        self.daoList = daoList

    def getDao(self, dao):
        return self.daoList[dao]

    def fromXML(self, node):
        if node.tag[0] == "{":
            node_tag = node.tag.split("}")[1]
        else:
            node_tag = node.tag
        if node_tag != 'causalDependencies':
            return None
        
        dependencys = []
        
        # read children
        for child in node.getchildren():
            if child.tag[0] == "{":
                child_tag = child.tag.split("}")[1]
            else:
                child_tag = child.tag
            if child_tag == 'used':
                _data = self.getDao('opm_used').fromXML(child)
                dependencys.append(_data)
            elif child_tag == 'wasGeneratedBy':
                _data = self.getDao('opm_was_generated_by').fromXML(child)
                dependencys.append(_data)
            elif child_tag == 'wasTriggeredBy':
                _data = self.getDao('opm_was_triggered_by').fromXML(child)
                dependencys.append(_data)
            elif child_tag == 'wasDerivedFrom':
                _data = self.getDao('opm_was_derived_from').fromXML(child)
                dependencys.append(_data)
            elif child_tag == 'wasControlledBy':
                _data = self.getDao('opm_was_controlled_by').fromXML(child)
                dependencys.append(_data)
            elif child.text is None or child.text.strip() == '':
                pass
            else:
                print '*** ERROR *** tag = %s' % child.tag
        
        obj = DBOpmDependencies(dependencys=dependencys)
        obj.is_dirty = False
        return obj
    
    def toXML(self, opm_dependencies, node=None):
        if node is None:
            node = ElementTree.Element('causalDependencies')
        
        # set elements
        dependencys = opm_dependencies.db_dependencys
        for dependency in dependencys:
            if dependency.vtType == 'opm_used':
                childNode = ElementTree.SubElement(node, 'used')
                self.getDao('opm_used').toXML(dependency, childNode)
            elif dependency.vtType == 'opm_was_generated_by':
                childNode = ElementTree.SubElement(node, 'wasGeneratedBy')
                self.getDao('opm_was_generated_by').toXML(dependency, childNode)
            elif dependency.vtType == 'opm_was_triggered_by':
                childNode = ElementTree.SubElement(node, 'wasTriggeredBy')
                self.getDao('opm_was_triggered_by').toXML(dependency, childNode)
            elif dependency.vtType == 'opm_was_derived_from':
                childNode = ElementTree.SubElement(node, 'wasDerivedFrom')
                self.getDao('opm_was_derived_from').toXML(dependency, childNode)
            elif dependency.vtType == 'opm_was_controlled_by':
                childNode = ElementTree.SubElement(node, 'wasControlledBy')
                self.getDao('opm_was_controlled_by').toXML(dependency, childNode)
        
        return node

class DBPEFunctionXMLDAOBase(XMLDAO):

    def __init__(self, daoList):
        self.daoList = daoList

    def getDao(self, dao):
        return self.daoList[dao]

    def fromXML(self, node):
        if node.tag[0] == "{":
            node_tag = node.tag.split("}")[1]
        else:
            node_tag = node.tag
        if node_tag != 'peFunction':
            return None
        
        # read attributes
        data = node.get('id', None)
        id = self.convertFromStr(data, 'long')
        data = node.get('moduleId', None)
        module_id = self.convertFromStr(data, 'long')
        data = node.get('port_name', None)
        port_name = self.convertFromStr(data, 'str')
        data = node.get('is_alias', None)
        is_alias = self.convertFromStr(data, 'long')
        
        parameters = []
        
        # read children
        for child in node.getchildren():
            if child.tag[0] == "{":
                child_tag = child.tag.split("}")[1]
            else:
                child_tag = child.tag
            if child_tag == 'peParameter':
                _data = self.getDao('pe_parameter').fromXML(child)
                parameters.append(_data)
            elif child.text is None or child.text.strip() == '':
                pass
            else:
                print '*** ERROR *** tag = %s' % child.tag
        
        obj = DBPEFunction(id=id,
                           module_id=module_id,
                           port_name=port_name,
                           is_alias=is_alias,
                           parameters=parameters)
        obj.is_dirty = False
        return obj
    
    def toXML(self, pe_function, node=None):
        if node is None:
            node = ElementTree.Element('peFunction')
        
        # set attributes
        node.set('id',self.convertToStr(pe_function.db_id, 'long'))
        node.set('moduleId',self.convertToStr(pe_function.db_module_id, 'long'))
        node.set('port_name',self.convertToStr(pe_function.db_port_name, 'str'))
        node.set('is_alias',self.convertToStr(pe_function.db_is_alias, 'long'))
        
        # set elements
        parameters = pe_function.db_parameters
        for parameter in parameters:
            if (parameters is not None) and (parameters != ""):
                childNode = ElementTree.SubElement(node, 'peParameter')
                self.getDao('pe_parameter').toXML(parameter, childNode)
        
        return node

class DBWorkflowXMLDAOBase(XMLDAO):

    def __init__(self, daoList):
        self.daoList = daoList

    def getDao(self, dao):
        return self.daoList[dao]

    def fromXML(self, node):
        if node.tag[0] == "{":
            node_tag = node.tag.split("}")[1]
        else:
            node_tag = node.tag
        if node_tag != 'workflow':
            return None
        
        # read attributes
        data = node.get('id', None)
        id = self.convertFromStr(data, 'long')
        data = node.get('name', None)
        name = self.convertFromStr(data, 'str')
        data = node.get('version', None)
        version = self.convertFromStr(data, 'str')
        data = node.get('vistrail_id', None)
        vistrail_id = self.convertFromStr(data, 'long')
        
        connections = []
        annotations = []
        plugin_datas = []
        others = []
        modules = []
        
        # read children
        for child in node.getchildren():
            if child.tag[0] == "{":
                child_tag = child.tag.split("}")[1]
            else:
                child_tag = child.tag
            if child_tag == 'connection':
                _data = self.getDao('connection').fromXML(child)
                connections.append(_data)
            elif child_tag == 'annotation':
                _data = self.getDao('annotation').fromXML(child)
                annotations.append(_data)
            elif child_tag == 'plugin_data':
                _data = self.getDao('plugin_data').fromXML(child)
                plugin_datas.append(_data)
            elif child_tag == 'other':
                _data = self.getDao('other').fromXML(child)
                others.append(_data)
            elif child_tag == 'module':
                _data = self.getDao('module').fromXML(child)
                modules.append(_data)
            elif child_tag == 'abstraction':
                _data = self.getDao('abstraction').fromXML(child)
                modules.append(_data)
            elif child_tag == 'group':
                _data = self.getDao('group').fromXML(child)
                modules.append(_data)
            elif child.text is None or child.text.strip() == '':
                pass
            else:
                print '*** ERROR *** tag = %s' % child.tag
        
        obj = DBWorkflow(modules=modules,
                         id=id,
                         name=name,
                         version=version,
                         connections=connections,
                         annotations=annotations,
                         plugin_datas=plugin_datas,
                         others=others,
                         vistrail_id=vistrail_id)
        obj.is_dirty = False
        return obj
    
    def toXML(self, workflow, node=None):
        if node is None:
            node = ElementTree.Element('workflow')
        
        # set attributes
        node.set('id',self.convertToStr(workflow.db_id, 'long'))
        node.set('name',self.convertToStr(workflow.db_name, 'str'))
        node.set('version',self.convertToStr(workflow.db_version, 'str'))
        node.set('vistrail_id',self.convertToStr(workflow.db_vistrail_id, 'long'))
        
        # set elements
        connections = workflow.db_connections
        for connection in connections:
            if (connections is not None) and (connections != ""):
                childNode = ElementTree.SubElement(node, 'connection')
                self.getDao('connection').toXML(connection, childNode)
        annotations = workflow.db_annotations
        for annotation in annotations:
            if (annotations is not None) and (annotations != ""):
                childNode = ElementTree.SubElement(node, 'annotation')
                self.getDao('annotation').toXML(annotation, childNode)
        plugin_datas = workflow.db_plugin_datas
        for plugin_data in plugin_datas:
            if (plugin_datas is not None) and (plugin_datas != ""):
                childNode = ElementTree.SubElement(node, 'plugin_data')
                self.getDao('plugin_data').toXML(plugin_data, childNode)
        others = workflow.db_others
        for other in others:
            if (others is not None) and (others != ""):
                childNode = ElementTree.SubElement(node, 'other')
                self.getDao('other').toXML(other, childNode)
        modules = workflow.db_modules
        for module in modules:
            if module.vtType == 'module':
                childNode = ElementTree.SubElement(node, 'module')
                self.getDao('module').toXML(module, childNode)
            elif module.vtType == 'abstraction':
                childNode = ElementTree.SubElement(node, 'abstraction')
                self.getDao('abstraction').toXML(module, childNode)
            elif module.vtType == 'group':
                childNode = ElementTree.SubElement(node, 'group')
                self.getDao('group').toXML(module, childNode)
        
        return node

class DBMashupActionXMLDAOBase(XMLDAO):

    def __init__(self, daoList):
        self.daoList = daoList

    def getDao(self, dao):
        return self.daoList[dao]

    def fromXML(self, node):
        if node.tag[0] == "{":
            node_tag = node.tag.split("}")[1]
        else:
            node_tag = node.tag
        if node_tag != 'action':
            return None
        
        # read attributes
        data = node.get('id', None)
        id = self.convertFromStr(data, 'long')
        data = node.get('prevId', None)
        prevId = self.convertFromStr(data, 'long')
        data = node.get('date', None)
        date = self.convertFromStr(data, 'datetime')
        data = node.get('user', None)
        user = self.convertFromStr(data, 'str')
        
        mashup = None
        
        # read children
        for child in node.getchildren():
            if child.tag[0] == "{":
                child_tag = child.tag.split("}")[1]
            else:
                child_tag = child.tag
            if child_tag == 'mashup':
                _data = self.getDao('mashup').fromXML(child)
                mashup = _data
            elif child.text is None or child.text.strip() == '':
                pass
            else:
                print '*** ERROR *** tag = %s' % child.tag
        
        obj = DBMashupAction(id=id,
                             prevId=prevId,
                             date=date,
                             user=user,
                             mashup=mashup)
        obj.is_dirty = False
        return obj
    
    def toXML(self, mashup_action, node=None):
        if node is None:
            node = ElementTree.Element('action')
        
        # set attributes
        node.set('id',self.convertToStr(mashup_action.db_id, 'long'))
        node.set('prevId',self.convertToStr(mashup_action.db_prevId, 'long'))
        node.set('date',self.convertToStr(mashup_action.db_date, 'datetime'))
        node.set('user',self.convertToStr(mashup_action.db_user, 'str'))
        
        # set elements
        mashup = mashup_action.db_mashup
        if mashup is not None:
            if (mashup is not None) and (mashup != ""):
                childNode = ElementTree.SubElement(node, 'mashup')
                self.getDao('mashup').toXML(mashup, childNode)
        
        return node

class DBConfigurationXMLDAOBase(XMLDAO):

    def __init__(self, daoList):
        self.daoList = daoList

    def getDao(self, dao):
        return self.daoList[dao]

    def fromXML(self, node):
        if node.tag[0] == "{":
            node_tag = node.tag.split("}")[1]
        else:
            node_tag = node.tag
        if node_tag != 'configuration':
            return None
        
        config_keys = []
        
        # read children
        for child in node.getchildren():
            if child.tag[0] == "{":
                child_tag = child.tag.split("}")[1]
            else:
                child_tag = child.tag
            if child_tag == 'key':
                _data = self.getDao('config_key').fromXML(child)
                config_keys.append(_data)
            elif child.text is None or child.text.strip() == '':
                pass
            else:
                print '*** ERROR *** tag = %s' % child.tag
        
        obj = DBConfiguration(config_keys=config_keys)
        obj.is_dirty = False
        return obj
    
    def toXML(self, configuration, node=None):
        if node is None:
            node = ElementTree.Element('configuration')
        
        # set elements
        config_keys = configuration.db_config_keys
        for config_key in config_keys:
            if (config_keys is not None) and (config_keys != ""):
                childNode = ElementTree.SubElement(node, 'key')
                self.getDao('config_key').toXML(config_key, childNode)
        
        return node

class DBChangeXMLDAOBase(XMLDAO):

    def __init__(self, daoList):
        self.daoList = daoList

    def getDao(self, dao):
        return self.daoList[dao]

    def fromXML(self, node):
        if node.tag[0] == "{":
            node_tag = node.tag.split("}")[1]
        else:
            node_tag = node.tag
        if node_tag != 'change':
            return None
        
        # read attributes
        data = node.get('id', None)
        id = self.convertFromStr(data, 'long')
        data = node.get('what', None)
        what = self.convertFromStr(data, 'str')
        data = node.get('oldObjId', None)
        oldObjId = self.convertFromStr(data, 'long')
        data = node.get('newObjId', None)
        newObjId = self.convertFromStr(data, 'long')
        data = node.get('parentObjId', None)
        parentObjId = self.convertFromStr(data, 'long')
        data = node.get('parentObjType', None)
        parentObjType = self.convertFromStr(data, 'str')
        
        data = None
        
        # read children
        for child in node.getchildren():
            if child.tag[0] == "{":
                child_tag = child.tag.split("}")[1]
            else:
                child_tag = child.tag
            if child_tag == 'module':
                _data = self.getDao('module').fromXML(child)
                data = _data
            elif child_tag == 'location':
                _data = self.getDao('location').fromXML(child)
                data = _data
            elif child_tag == 'annotation':
                _data = self.getDao('annotation').fromXML(child)
                data = _data
            elif child_tag == 'function':
                _data = self.getDao('function').fromXML(child)
                data = _data
            elif child_tag == 'connection':
                _data = self.getDao('connection').fromXML(child)
                data = _data
            elif child_tag == 'port':
                _data = self.getDao('port').fromXML(child)
                data = _data
            elif child_tag == 'parameter':
                _data = self.getDao('parameter').fromXML(child)
                data = _data
            elif child_tag == 'portSpec':
                _data = self.getDao('portSpec').fromXML(child)
                data = _data
            elif child_tag == 'abstraction':
                _data = self.getDao('abstraction').fromXML(child)
                data = _data
            elif child_tag == 'group':
                _data = self.getDao('group').fromXML(child)
                data = _data
            elif child_tag == 'other':
                _data = self.getDao('other').fromXML(child)
                data = _data
            elif child_tag == 'plugin_data':
                _data = self.getDao('plugin_data').fromXML(child)
                data = _data
            elif child.text is None or child.text.strip() == '':
                pass
            else:
                print '*** ERROR *** tag = %s' % child.tag
        
        obj = DBChange(data=data,
                       id=id,
                       what=what,
                       oldObjId=oldObjId,
                       newObjId=newObjId,
                       parentObjId=parentObjId,
                       parentObjType=parentObjType)
        obj.is_dirty = False
        return obj
    
    def toXML(self, change, node=None):
        if node is None:
            node = ElementTree.Element('change')
        
        # set attributes
        node.set('id',self.convertToStr(change.db_id, 'long'))
        node.set('what',self.convertToStr(change.db_what, 'str'))
        node.set('oldObjId',self.convertToStr(change.db_oldObjId, 'long'))
        node.set('newObjId',self.convertToStr(change.db_newObjId, 'long'))
        node.set('parentObjId',self.convertToStr(change.db_parentObjId, 'long'))
        node.set('parentObjType',self.convertToStr(change.db_parentObjType, 'str'))
        
        # set elements
        data = change.db_data
        if data is not None:
            if data.vtType == 'module':
                childNode = ElementTree.SubElement(node, 'module')
                self.getDao('module').toXML(data, childNode)
            elif data.vtType == 'location':
                childNode = ElementTree.SubElement(node, 'location')
                self.getDao('location').toXML(data, childNode)
            elif data.vtType == 'annotation':
                childNode = ElementTree.SubElement(node, 'annotation')
                self.getDao('annotation').toXML(data, childNode)
            elif data.vtType == 'function':
                childNode = ElementTree.SubElement(node, 'function')
                self.getDao('function').toXML(data, childNode)
            elif data.vtType == 'connection':
                childNode = ElementTree.SubElement(node, 'connection')
                self.getDao('connection').toXML(data, childNode)
            elif data.vtType == 'port':
                childNode = ElementTree.SubElement(node, 'port')
                self.getDao('port').toXML(data, childNode)
            elif data.vtType == 'parameter':
                childNode = ElementTree.SubElement(node, 'parameter')
                self.getDao('parameter').toXML(data, childNode)
            elif data.vtType == 'portSpec':
                childNode = ElementTree.SubElement(node, 'portSpec')
                self.getDao('portSpec').toXML(data, childNode)
            elif data.vtType == 'abstraction':
                childNode = ElementTree.SubElement(node, 'abstraction')
                self.getDao('abstraction').toXML(data, childNode)
            elif data.vtType == 'group':
                childNode = ElementTree.SubElement(node, 'group')
                self.getDao('group').toXML(data, childNode)
            elif data.vtType == 'other':
                childNode = ElementTree.SubElement(node, 'other')
                self.getDao('other').toXML(data, childNode)
            elif data.vtType == 'plugin_data':
                childNode = ElementTree.SubElement(node, 'plugin_data')
                self.getDao('plugin_data').toXML(data, childNode)
        
        return node

class DBPackageXMLDAOBase(XMLDAO):

    def __init__(self, daoList):
        self.daoList = daoList

    def getDao(self, dao):
        return self.daoList[dao]

    def fromXML(self, node):
        if node.tag[0] == "{":
            node_tag = node.tag.split("}")[1]
        else:
            node_tag = node.tag
        if node_tag != 'package':
            return None
        
        # read attributes
        data = node.get('id', None)
        id = self.convertFromStr(data, 'long')
        data = node.get('name', None)
        name = self.convertFromStr(data, 'str')
        data = node.get('identifier', None)
        identifier = self.convertFromStr(data, 'str')
        data = node.get('codepath', None)
        codepath = self.convertFromStr(data, 'str')
        data = node.get('loadConfiguration', None)
        load_configuration = self.convertFromStr(data, 'int')
        data = node.get('version', None)
        version = self.convertFromStr(data, 'str')
        data = node.get('description', None)
        description = self.convertFromStr(data, 'str')
        
        module_descriptors = []
        
        # read children
        for child in node.getchildren():
            if child.tag[0] == "{":
                child_tag = child.tag.split("}")[1]
            else:
                child_tag = child.tag
            if child_tag == 'moduleDescriptor':
                _data = self.getDao('module_descriptor').fromXML(child)
                module_descriptors.append(_data)
            elif child.text is None or child.text.strip() == '':
                pass
            else:
                print '*** ERROR *** tag = %s' % child.tag
        
        obj = DBPackage(id=id,
                        name=name,
                        identifier=identifier,
                        codepath=codepath,
                        load_configuration=load_configuration,
                        version=version,
                        description=description,
                        module_descriptors=module_descriptors)
        obj.is_dirty = False
        return obj
    
    def toXML(self, package, node=None):
        if node is None:
            node = ElementTree.Element('package')
        
        # set attributes
        node.set('id',self.convertToStr(package.db_id, 'long'))
        node.set('name',self.convertToStr(package.db_name, 'str'))
        node.set('identifier',self.convertToStr(package.db_identifier, 'str'))
        node.set('codepath',self.convertToStr(package.db_codepath, 'str'))
        node.set('loadConfiguration',self.convertToStr(package.db_load_configuration, 'int'))
        node.set('version',self.convertToStr(package.db_version, 'str'))
        node.set('description',self.convertToStr(package.db_description, 'str'))
        
        # set elements
        module_descriptors = package.db_module_descriptors
        for module_descriptor in module_descriptors:
            if (module_descriptors is not None) and (module_descriptors != ""):
                childNode = ElementTree.SubElement(node, 'moduleDescriptor')
                self.getDao('module_descriptor').toXML(module_descriptor, childNode)
        
        return node

class DBLoopExecXMLDAOBase(XMLDAO):

    def __init__(self, daoList):
        self.daoList = daoList

    def getDao(self, dao):
        return self.daoList[dao]

    def fromXML(self, node):
        if node.tag[0] == "{":
            node_tag = node.tag.split("}")[1]
        else:
            node_tag = node.tag
        if node_tag != 'loopExec':
            return None
        
        # read attributes
        data = node.get('id', None)
        id = self.convertFromStr(data, 'long')
        data = node.get('tsStart', None)
        ts_start = self.convertFromStr(data, 'datetime')
        data = node.get('tsEnd', None)
        ts_end = self.convertFromStr(data, 'datetime')
        data = node.get('iteration', None)
        iteration = self.convertFromStr(data, 'int')
        data = node.get('completed', None)
        completed = self.convertFromStr(data, 'int')
        data = node.get('error', None)
        error = self.convertFromStr(data, 'str')
        
        item_execs = []
        
        # read children
        for child in node.getchildren():
            if child.tag[0] == "{":
                child_tag = child.tag.split("}")[1]
            else:
                child_tag = child.tag
            if child_tag == 'moduleExec':
                _data = self.getDao('module_exec').fromXML(child)
                item_execs.append(_data)
            elif child_tag == 'groupExec':
                _data = self.getDao('group_exec').fromXML(child)
                item_execs.append(_data)
            elif child_tag == 'loopExec':
                _data = self.getDao('loop_exec').fromXML(child)
                item_execs.append(_data)
            elif child.text is None or child.text.strip() == '':
                pass
            else:
                print '*** ERROR *** tag = %s' % child.tag
        
        obj = DBLoopExec(item_execs=item_execs,
                         id=id,
                         ts_start=ts_start,
                         ts_end=ts_end,
                         iteration=iteration,
                         completed=completed,
                         error=error)
        obj.is_dirty = False
        return obj
    
    def toXML(self, loop_exec, node=None):
        if node is None:
            node = ElementTree.Element('loopExec')
        
        # set attributes
        node.set('id',self.convertToStr(loop_exec.db_id, 'long'))
        node.set('tsStart',self.convertToStr(loop_exec.db_ts_start, 'datetime'))
        node.set('tsEnd',self.convertToStr(loop_exec.db_ts_end, 'datetime'))
        node.set('iteration',self.convertToStr(loop_exec.db_iteration, 'int'))
        node.set('completed',self.convertToStr(loop_exec.db_completed, 'int'))
        node.set('error',self.convertToStr(loop_exec.db_error, 'str'))
        
        # set elements
        item_execs = loop_exec.db_item_execs
        for item_exec in item_execs:
            if item_exec.vtType == 'module_exec':
                childNode = ElementTree.SubElement(node, 'moduleExec')
                self.getDao('module_exec').toXML(item_exec, childNode)
            elif item_exec.vtType == 'group_exec':
                childNode = ElementTree.SubElement(node, 'groupExec')
                self.getDao('group_exec').toXML(item_exec, childNode)
            elif item_exec.vtType == 'loop_exec':
                childNode = ElementTree.SubElement(node, 'loopExec')
                self.getDao('loop_exec').toXML(item_exec, childNode)
        
        return node

class DBConnectionXMLDAOBase(XMLDAO):

    def __init__(self, daoList):
        self.daoList = daoList

    def getDao(self, dao):
        return self.daoList[dao]

    def fromXML(self, node):
        if node.tag[0] == "{":
            node_tag = node.tag.split("}")[1]
        else:
            node_tag = node.tag
        if node_tag != 'connection':
            return None
        
        # read attributes
        data = node.get('id', None)
        id = self.convertFromStr(data, 'long')
        
        ports = []
        
        # read children
        for child in node.getchildren():
            if child.tag[0] == "{":
                child_tag = child.tag.split("}")[1]
            else:
                child_tag = child.tag
            if child_tag == 'port':
                _data = self.getDao('port').fromXML(child)
                ports.append(_data)
            elif child.text is None or child.text.strip() == '':
                pass
            else:
                print '*** ERROR *** tag = %s' % child.tag
        
        obj = DBConnection(id=id,
                           ports=ports)
        obj.is_dirty = False
        return obj
    
    def toXML(self, connection, node=None):
        if node is None:
            node = ElementTree.Element('connection')
        
        # set attributes
        node.set('id',self.convertToStr(connection.db_id, 'long'))
        
        # set elements
        ports = connection.db_ports
        for port in ports:
            if (ports is not None) and (ports != ""):
                childNode = ElementTree.SubElement(node, 'port')
                self.getDao('port').toXML(port, childNode)
        
        return node

<<<<<<< HEAD
class DBConfigBoolXMLDAOBase(XMLDAO):
=======
class DBMashupAliasXMLDAOBase(XMLDAO):

    def __init__(self, daoList):
        self.daoList = daoList

    def getDao(self, dao):
        return self.daoList[dao]

    def fromXML(self, node):
        if node.tag[0] == "{":
            node_tag = node.tag.split("}")[1]
        else:
            node_tag = node.tag
        if node_tag != 'alias':
            return None
        
        # read attributes
        data = node.get('id', None)
        id = self.convertFromStr(data, 'long')
        data = node.get('name', None)
        name = self.convertFromStr(data, 'str')
        
        component = None
        
        # read children
        for child in node.getchildren():
            if child.tag[0] == "{":
                child_tag = child.tag.split("}")[1]
            else:
                child_tag = child.tag
            if child_tag == 'component':
                _data = self.getDao('mashup_component').fromXML(child)
                component = _data
            elif child.text is None or child.text.strip() == '':
                pass
            else:
                print '*** ERROR *** tag = %s' % child.tag
        
        obj = DBMashupAlias(id=id,
                            name=name,
                            component=component)
        obj.is_dirty = False
        return obj
    
    def toXML(self, mashup_alias, node=None):
        if node is None:
            node = ElementTree.Element('alias')
        
        # set attributes
        node.set('id',self.convertToStr(mashup_alias.db_id, 'long'))
        node.set('name',self.convertToStr(mashup_alias.db_name, 'str'))
        
        # set elements
        component = mashup_alias.db_component
        if component is not None:
            if (component is not None) and (component != ""):
                childNode = ElementTree.SubElement(node, 'component')
                self.getDao('mashup_component').toXML(component, childNode)
        
        return node

class DBWorkflowXMLDAOBase(XMLDAO):
>>>>>>> 66d77ca0

    def __init__(self, daoList):
        self.daoList = daoList

    def getDao(self, dao):
        return self.daoList[dao]

    def fromXML(self, node):
        if node.tag[0] == "{":
            node_tag = node.tag.split("}")[1]
        else:
            node_tag = node.tag
        if node_tag != 'bool':
            return None
        
        # read attributes
        data = node.get('value', None)
        value = self.convertFromStr(data, 'str')
        
        obj = DBConfigBool(value=value)
        obj.is_dirty = False
        return obj
    
    def toXML(self, config_bool, node=None):
        if node is None:
            node = ElementTree.Element('bool')
        
        # set attributes
        node.set('value',self.convertToStr(config_bool.db_value, 'str'))
        
        return node

class DBActionXMLDAOBase(XMLDAO):

    def __init__(self, daoList):
        self.daoList = daoList

    def getDao(self, dao):
        return self.daoList[dao]

    def fromXML(self, node):
        if node.tag[0] == "{":
            node_tag = node.tag.split("}")[1]
        else:
            node_tag = node.tag
        if node_tag != 'action':
            return None
        
        # read attributes
        data = node.get('id', None)
        id = self.convertFromStr(data, 'long')
        data = node.get('prevId', None)
        prevId = self.convertFromStr(data, 'long')
        data = node.get('date', None)
        date = self.convertFromStr(data, 'datetime')
        data = node.get('session', None)
        session = self.convertFromStr(data, 'long')
        data = node.get('user', None)
        user = self.convertFromStr(data, 'str')
        
        annotations = []
        operations = []
        
        # read children
        for child in node.getchildren():
            if child.tag[0] == "{":
                child_tag = child.tag.split("}")[1]
            else:
                child_tag = child.tag
            if child_tag == 'annotation':
                _data = self.getDao('annotation').fromXML(child)
                annotations.append(_data)
            elif child_tag == 'add':
                _data = self.getDao('add').fromXML(child)
                operations.append(_data)
            elif child_tag == 'delete':
                _data = self.getDao('delete').fromXML(child)
                operations.append(_data)
            elif child_tag == 'change':
                _data = self.getDao('change').fromXML(child)
                operations.append(_data)
            elif child.text is None or child.text.strip() == '':
                pass
            else:
                print '*** ERROR *** tag = %s' % child.tag
        
        obj = DBAction(operations=operations,
                       id=id,
                       prevId=prevId,
                       date=date,
                       session=session,
                       user=user,
                       annotations=annotations)
        obj.is_dirty = False
        return obj
    
    def toXML(self, action, node=None):
        if node is None:
            node = ElementTree.Element('action')
        
        # set attributes
        node.set('id',self.convertToStr(action.db_id, 'long'))
        node.set('prevId',self.convertToStr(action.db_prevId, 'long'))
        node.set('date',self.convertToStr(action.db_date, 'datetime'))
        node.set('session',self.convertToStr(action.db_session, 'long'))
        node.set('user',self.convertToStr(action.db_user, 'str'))
        
        # set elements
        annotations = action.db_annotations
        for annotation in annotations:
            if (annotations is not None) and (annotations != ""):
                childNode = ElementTree.SubElement(node, 'annotation')
                self.getDao('annotation').toXML(annotation, childNode)
        operations = action.db_operations
        for operation in operations:
            if operation.vtType == 'add':
                childNode = ElementTree.SubElement(node, 'add')
                self.getDao('add').toXML(operation, childNode)
            elif operation.vtType == 'delete':
                childNode = ElementTree.SubElement(node, 'delete')
                self.getDao('delete').toXML(operation, childNode)
            elif operation.vtType == 'change':
                childNode = ElementTree.SubElement(node, 'change')
                self.getDao('change').toXML(operation, childNode)
        
        return node

class DBStartupPackageXMLDAOBase(XMLDAO):

    def __init__(self, daoList):
        self.daoList = daoList

    def getDao(self, dao):
        return self.daoList[dao]

    def fromXML(self, node):
        if node.tag[0] == "{":
            node_tag = node.tag.split("}")[1]
        else:
            node_tag = node.tag
        if node_tag != 'package':
            return None
        
        # read attributes
        data = node.get('name', None)
        name = self.convertFromStr(data, 'str')
        
        configuration = None
        
        # read children
        for child in node.getchildren():
            if child.tag[0] == "{":
                child_tag = child.tag.split("}")[1]
            else:
                child_tag = child.tag
            if child_tag == 'configuration':
                _data = self.getDao('configuration').fromXML(child)
                configuration = _data
            elif child.text is None or child.text.strip() == '':
                pass
            else:
                print '*** ERROR *** tag = %s' % child.tag
        
        obj = DBStartupPackage(name=name,
                               configuration=configuration)
        obj.is_dirty = False
        return obj
    
    def toXML(self, startup_package, node=None):
        if node is None:
            node = ElementTree.Element('package')
        
        # set attributes
        node.set('name',self.convertToStr(startup_package.db_name, 'str'))
        
        # set elements
        configuration = startup_package.db_configuration
        if configuration is not None:
            if (configuration is not None) and (configuration != ""):
                childNode = ElementTree.SubElement(node, 'configuration')
                self.getDao('configuration').toXML(configuration, childNode)
        
        return node

class DBConfigIntXMLDAOBase(XMLDAO):

    def __init__(self, daoList):
        self.daoList = daoList

    def getDao(self, dao):
        return self.daoList[dao]

    def fromXML(self, node):
        if node.tag[0] == "{":
            node_tag = node.tag.split("}")[1]
        else:
            node_tag = node.tag
        if node_tag != 'int':
            return None
        
        # read attributes
        data = node.get('value', None)
        value = self.convertFromStr(data, 'int')
        
        obj = DBConfigInt(value=value)
        obj.is_dirty = False
        return obj
    
    def toXML(self, config_int, node=None):
        if node is None:
            node = ElementTree.Element('int')
        
        # set attributes
        node.set('value',self.convertToStr(config_int.db_value, 'int'))
        
        return node

class DBOpmProcessIdEffectXMLDAOBase(XMLDAO):

    def __init__(self, daoList):
        self.daoList = daoList

    def getDao(self, dao):
        return self.daoList[dao]

    def fromXML(self, node):
        if node.tag[0] == "{":
            node_tag = node.tag.split("}")[1]
        else:
            node_tag = node.tag
        if node_tag != 'effect':
            return None
        
        # read attributes
        data = node.get('id', None)
        id = self.convertFromStr(data, 'str')
        
        obj = DBOpmProcessIdEffect(id=id)
        obj.is_dirty = False
        return obj
    
    def toXML(self, opm_process_id_effect, node=None):
        if node is None:
            node = ElementTree.Element('effect')
        
        # set attributes
        node.set('id',self.convertToStr(opm_process_id_effect.db_id, 'str'))
        
        return node

class DBRefProvPlanXMLDAOBase(XMLDAO):

    def __init__(self, daoList):
        self.daoList = daoList

    def getDao(self, dao):
        return self.daoList[dao]

    def fromXML(self, node):
        if node.tag[0] == "{":
            node_tag = node.tag.split("}")[1]
        else:
            node_tag = node.tag
        if node_tag != 'prov:plan':
            return None
        
        # read attributes
        data = node.get('prov:ref', None)
        prov_ref = self.convertFromStr(data, 'str')
        
        obj = DBRefProvPlan(prov_ref=prov_ref)
        obj.is_dirty = False
        return obj
    
    def toXML(self, ref_prov_plan, node=None):
        if node is None:
            node = ElementTree.Element('prov:plan')
        
        # set attributes
        node.set('prov:ref',self.convertToStr(ref_prov_plan.db_prov_ref, 'str'))
        
        return node

class DBOpmAccountsXMLDAOBase(XMLDAO):

    def __init__(self, daoList):
        self.daoList = daoList

    def getDao(self, dao):
        return self.daoList[dao]

    def fromXML(self, node):
        if node.tag[0] == "{":
            node_tag = node.tag.split("}")[1]
        else:
            node_tag = node.tag
        if node_tag != 'accounts':
            return None
        
        accounts = []
        opm_overlapss = []
        
        # read children
        for child in node.getchildren():
            if child.tag[0] == "{":
                child_tag = child.tag.split("}")[1]
            else:
                child_tag = child.tag
            if child_tag == 'account':
                _data = self.getDao('opm_account').fromXML(child)
                accounts.append(_data)
            elif child_tag == 'overlaps':
                _data = self.getDao('opm_overlaps').fromXML(child)
                opm_overlapss.append(_data)
            elif child.text is None or child.text.strip() == '':
                pass
            else:
                print '*** ERROR *** tag = %s' % child.tag
        
        obj = DBOpmAccounts(accounts=accounts,
                            opm_overlapss=opm_overlapss)
        obj.is_dirty = False
        return obj
    
    def toXML(self, opm_accounts, node=None):
        if node is None:
            node = ElementTree.Element('accounts')
        
        # set elements
        accounts = opm_accounts.db_accounts
        for account in accounts:
            if (accounts is not None) and (accounts != ""):
                childNode = ElementTree.SubElement(node, 'account')
                self.getDao('opm_account').toXML(account, childNode)
        opm_overlapss = opm_accounts.db_opm_overlapss
        for opm_overlaps in opm_overlapss:
            if (opm_overlapss is not None) and (opm_overlapss != ""):
                childNode = ElementTree.SubElement(node, 'overlaps')
                self.getDao('opm_overlaps').toXML(opm_overlaps, childNode)
        
        return node

class DBRefProvAgentXMLDAOBase(XMLDAO):

    def __init__(self, daoList):
        self.daoList = daoList

    def getDao(self, dao):
        return self.daoList[dao]

    def fromXML(self, node):
        if node.tag[0] == "{":
            node_tag = node.tag.split("}")[1]
        else:
            node_tag = node.tag
        if node_tag != 'prov:agent':
            return None
        
        # read attributes
        data = node.get('prov:ref', None)
        prov_ref = self.convertFromStr(data, 'str')
        
        obj = DBRefProvAgent(prov_ref=prov_ref)
        obj.is_dirty = False
        return obj
    
    def toXML(self, ref_prov_agent, node=None):
        if node is None:
            node = ElementTree.Element('prov:agent')
        
        # set attributes
        node.set('prov:ref',self.convertToStr(ref_prov_agent.db_prov_ref, 'str'))
        
        return node

class DBPortSpecXMLDAOBase(XMLDAO):

    def __init__(self, daoList):
        self.daoList = daoList

    def getDao(self, dao):
        return self.daoList[dao]

    def fromXML(self, node):
        if node.tag[0] == "{":
            node_tag = node.tag.split("}")[1]
        else:
            node_tag = node.tag
        if node_tag != 'portSpec':
            return None
        
        # read attributes
        data = node.get('id', None)
        id = self.convertFromStr(data, 'long')
        data = node.get('name', None)
        name = self.convertFromStr(data, 'str')
        data = node.get('type', None)
        type = self.convertFromStr(data, 'str')
        data = node.get('optional', None)
        optional = self.convertFromStr(data, 'int')
        data = node.get('sortKey', None)
        sort_key = self.convertFromStr(data, 'int')
        data = node.get('minConns', None)
        min_conns = self.convertFromStr(data, 'int')
        data = node.get('maxConns', None)
        max_conns = self.convertFromStr(data, 'int')
        
        portSpecItems = []
        
        # read children
        for child in node.getchildren():
            if child.tag[0] == "{":
                child_tag = child.tag.split("}")[1]
            else:
                child_tag = child.tag
            if child_tag == 'portSpecItem':
                _data = self.getDao('portSpecItem').fromXML(child)
                portSpecItems.append(_data)
            elif child.text is None or child.text.strip() == '':
                pass
            else:
                print '*** ERROR *** tag = %s' % child.tag
        
        obj = DBPortSpec(id=id,
                         name=name,
                         type=type,
                         optional=optional,
                         sort_key=sort_key,
                         portSpecItems=portSpecItems,
                         min_conns=min_conns,
                         max_conns=max_conns)
        obj.is_dirty = False
        return obj
    
    def toXML(self, portSpec, node=None):
        if node is None:
            node = ElementTree.Element('portSpec')
        
        # set attributes
        node.set('id',self.convertToStr(portSpec.db_id, 'long'))
        node.set('name',self.convertToStr(portSpec.db_name, 'str'))
        node.set('type',self.convertToStr(portSpec.db_type, 'str'))
        node.set('optional',self.convertToStr(portSpec.db_optional, 'int'))
        node.set('sortKey',self.convertToStr(portSpec.db_sort_key, 'int'))
        node.set('minConns',self.convertToStr(portSpec.db_min_conns, 'int'))
        node.set('maxConns',self.convertToStr(portSpec.db_max_conns, 'int'))
        
        # set elements
        portSpecItems = portSpec.db_portSpecItems
        for portSpecItem in portSpecItems:
            if (portSpecItems is not None) and (portSpecItems != ""):
                childNode = ElementTree.SubElement(node, 'portSpecItem')
                self.getDao('portSpecItem').toXML(portSpecItem, childNode)
        
        return node

class DBEnabledPackagesXMLDAOBase(XMLDAO):

    def __init__(self, daoList):
        self.daoList = daoList

    def getDao(self, dao):
        return self.daoList[dao]

    def fromXML(self, node):
        if node.tag[0] == "{":
            node_tag = node.tag.split("}")[1]
        else:
            node_tag = node.tag
        if node_tag != 'packages':
            return None
        
        packages = []
        
        # read children
        for child in node.getchildren():
            if child.tag[0] == "{":
                child_tag = child.tag.split("}")[1]
            else:
                child_tag = child.tag
            if child_tag == 'package':
                _data = self.getDao('startup_package').fromXML(child)
                packages.append(_data)
            elif child.text is None or child.text.strip() == '':
                pass
            else:
                print '*** ERROR *** tag = %s' % child.tag
        
        obj = DBEnabledPackages(packages=packages)
        obj.is_dirty = False
        return obj
    
    def toXML(self, enabled_packages, node=None):
        if node is None:
            node = ElementTree.Element('packages')
        
        # set elements
        packages = enabled_packages.db_packages
        for package in packages:
            if (packages is not None) and (packages != ""):
                childNode = ElementTree.SubElement(node, 'package')
                self.getDao('startup_package').toXML(package, childNode)
        
        return node

class DBOpmArtifactXMLDAOBase(XMLDAO):

    def __init__(self, daoList):
        self.daoList = daoList

    def getDao(self, dao):
        return self.daoList[dao]

    def fromXML(self, node):
        if node.tag[0] == "{":
            node_tag = node.tag.split("}")[1]
        else:
            node_tag = node.tag
        if node_tag != 'artifact':
            return None
        
        # read attributes
        data = node.get('id', None)
        id = self.convertFromStr(data, 'str')
        
        value = None
        accounts = []
        
        # read children
        for child in node.getchildren():
            if child.tag[0] == "{":
                child_tag = child.tag.split("}")[1]
            else:
                child_tag = child.tag
            if child_tag == 'value':
                _data = self.getDao('opm_artifact_value').fromXML(child)
                value = _data
            elif child_tag == 'account':
                _data = self.getDao('opm_account_id').fromXML(child)
                accounts.append(_data)
            elif child.text is None or child.text.strip() == '':
                pass
            else:
                print '*** ERROR *** tag = %s' % child.tag
        
        obj = DBOpmArtifact(id=id,
                            value=value,
                            accounts=accounts)
        obj.is_dirty = False
        return obj
    
    def toXML(self, opm_artifact, node=None):
        if node is None:
            node = ElementTree.Element('artifact')
        
        # set attributes
        node.set('id',self.convertToStr(opm_artifact.db_id, 'str'))
        
        # set elements
        value = opm_artifact.db_value
        if value is not None:
            if (value is not None) and (value != ""):
                childNode = ElementTree.SubElement(node, 'value')
                self.getDao('opm_artifact_value').toXML(value, childNode)
        accounts = opm_artifact.db_accounts
        for account in accounts:
            if (accounts is not None) and (accounts != ""):
                childNode = ElementTree.SubElement(node, 'account')
                self.getDao('opm_account_id').toXML(account, childNode)
        
        return node

class DBLogXMLDAOBase(XMLDAO):

    def __init__(self, daoList):
        self.daoList = daoList

    def getDao(self, dao):
        return self.daoList[dao]

    def fromXML(self, node):
        if node.tag[0] == "{":
            node_tag = node.tag.split("}")[1]
        else:
            node_tag = node.tag
        if node_tag != 'log':
            return None
        
        # read attributes
        data = node.get('id', None)
        id = self.convertFromStr(data, 'long')
        data = node.get('version', None)
        version = self.convertFromStr(data, 'str')
        data = node.get('name', None)
        name = self.convertFromStr(data, 'str')
        data = node.get('vistrail_id', None)
        vistrail_id = self.convertFromStr(data, 'long')
        
        workflow_execs = []
        machines = []
        
        # read children
        for child in node.getchildren():
            if child.tag[0] == "{":
                child_tag = child.tag.split("}")[1]
            else:
                child_tag = child.tag
            if child_tag == 'workflowExec':
                _data = self.getDao('workflow_exec').fromXML(child)
                workflow_execs.append(_data)
            elif child_tag == 'machine':
                _data = self.getDao('machine').fromXML(child)
                machines.append(_data)
            elif child.text is None or child.text.strip() == '':
                pass
            else:
                print '*** ERROR *** tag = %s' % child.tag
        
        obj = DBLog(id=id,
                    version=version,
                    name=name,
                    workflow_execs=workflow_execs,
                    machines=machines,
                    vistrail_id=vistrail_id)
        obj.is_dirty = False
        return obj
    
    def toXML(self, log, node=None):
        if node is None:
            node = ElementTree.Element('log')
        
        # set attributes
        node.set('id',self.convertToStr(log.db_id, 'long'))
        node.set('version',self.convertToStr(log.db_version, 'str'))
        node.set('name',self.convertToStr(log.db_name, 'str'))
        node.set('vistrail_id',self.convertToStr(log.db_vistrail_id, 'long'))
        
        # set elements
        workflow_execs = log.db_workflow_execs
        for workflow_exec in workflow_execs:
            if (workflow_execs is not None) and (workflow_execs != ""):
                childNode = ElementTree.SubElement(node, 'workflowExec')
                self.getDao('workflow_exec').toXML(workflow_exec, childNode)
        machines = log.db_machines
        for machine in machines:
            if (machines is not None) and (machines != ""):
                childNode = ElementTree.SubElement(node, 'machine')
                self.getDao('machine').toXML(machine, childNode)
        
        return node

class DBOpmProcessIdCauseXMLDAOBase(XMLDAO):

    def __init__(self, daoList):
        self.daoList = daoList

    def getDao(self, dao):
        return self.daoList[dao]

    def fromXML(self, node):
        if node.tag[0] == "{":
            node_tag = node.tag.split("}")[1]
        else:
            node_tag = node.tag
        if node_tag != 'cause':
            return None
        
        # read attributes
        data = node.get('id', None)
        id = self.convertFromStr(data, 'str')
        
        obj = DBOpmProcessIdCause(id=id)
        obj.is_dirty = False
        return obj
    
    def toXML(self, opm_process_id_cause, node=None):
        if node is None:
            node = ElementTree.Element('cause')
        
        # set attributes
        node.set('id',self.convertToStr(opm_process_id_cause.db_id, 'str'))
        
        return node

class DBOpmArtifactsXMLDAOBase(XMLDAO):

    def __init__(self, daoList):
        self.daoList = daoList

    def getDao(self, dao):
        return self.daoList[dao]

    def fromXML(self, node):
        if node.tag[0] == "{":
            node_tag = node.tag.split("}")[1]
        else:
            node_tag = node.tag
        if node_tag != 'artifacts':
            return None
        
        artifacts = []
        
        # read children
        for child in node.getchildren():
            if child.tag[0] == "{":
                child_tag = child.tag.split("}")[1]
            else:
                child_tag = child.tag
            if child_tag == 'artifact':
                _data = self.getDao('opm_artifact').fromXML(child)
                artifacts.append(_data)
            elif child.text is None or child.text.strip() == '':
                pass
            else:
                print '*** ERROR *** tag = %s' % child.tag
        
        obj = DBOpmArtifacts(artifacts=artifacts)
        obj.is_dirty = False
        return obj
    
    def toXML(self, opm_artifacts, node=None):
        if node is None:
            node = ElementTree.Element('artifacts')
        
        # set elements
        artifacts = opm_artifacts.db_artifacts
        for artifact in artifacts:
            if (artifacts is not None) and (artifacts != ""):
                childNode = ElementTree.SubElement(node, 'artifact')
                self.getDao('opm_artifact').toXML(artifact, childNode)
        
        return node

class DBPEParameterXMLDAOBase(XMLDAO):

    def __init__(self, daoList):
        self.daoList = daoList

    def getDao(self, dao):
        return self.daoList[dao]

    def fromXML(self, node):
        if node.tag[0] == "{":
            node_tag = node.tag.split("}")[1]
        else:
            node_tag = node.tag
        if node_tag != 'peParameter':
            return None
        
        # read attributes
        data = node.get('id', None)
        id = self.convertFromStr(data, 'long')
        data = node.get('pos', None)
        pos = self.convertFromStr(data, 'long')
        data = node.get('interpolator', None)
        interpolator = self.convertFromStr(data, 'str')
        data = node.get('value', None)
        value = self.convertFromStr(data, 'str')
        data = node.get('dimension', None)
        dimension = self.convertFromStr(data, 'long')
        
        obj = DBPEParameter(id=id,
                            pos=pos,
                            interpolator=interpolator,
                            value=value,
                            dimension=dimension)
        obj.is_dirty = False
        return obj
    
    def toXML(self, pe_parameter, node=None):
        if node is None:
            node = ElementTree.Element('peParameter')
        
        # set attributes
        node.set('id',self.convertToStr(pe_parameter.db_id, 'long'))
        node.set('pos',self.convertToStr(pe_parameter.db_pos, 'long'))
        node.set('interpolator',self.convertToStr(pe_parameter.db_interpolator, 'str'))
        node.set('value',self.convertToStr(pe_parameter.db_value, 'str'))
        node.set('dimension',self.convertToStr(pe_parameter.db_dimension, 'long'))
        
        return node

class DBWorkflowExecXMLDAOBase(XMLDAO):

    def __init__(self, daoList):
        self.daoList = daoList

    def getDao(self, dao):
        return self.daoList[dao]

    def fromXML(self, node):
        if node.tag[0] == "{":
            node_tag = node.tag.split("}")[1]
        else:
            node_tag = node.tag
        if node_tag != 'workflowExec':
            return None
        
        # read attributes
        data = node.get('id', None)
        id = self.convertFromStr(data, 'long')
        data = node.get('user', None)
        user = self.convertFromStr(data, 'str')
        data = node.get('ip', None)
        ip = self.convertFromStr(data, 'str')
        data = node.get('session', None)
        session = self.convertFromStr(data, 'long')
        data = node.get('vtVersion', None)
        vt_version = self.convertFromStr(data, 'str')
        data = node.get('tsStart', None)
        ts_start = self.convertFromStr(data, 'datetime')
        data = node.get('tsEnd', None)
        ts_end = self.convertFromStr(data, 'datetime')
        data = node.get('parentId', None)
        parent_id = self.convertFromStr(data, 'long')
        data = node.get('parentType', None)
        parent_type = self.convertFromStr(data, 'str')
        data = node.get('parentVersion', None)
        parent_version = self.convertFromStr(data, 'long')
        data = node.get('completed', None)
        completed = self.convertFromStr(data, 'int')
        data = node.get('name', None)
        name = self.convertFromStr(data, 'str')
        
        annotations = []
        item_execs = []
        
        # read children
        for child in node.getchildren():
            if child.tag[0] == "{":
                child_tag = child.tag.split("}")[1]
            else:
                child_tag = child.tag
            if child_tag == 'annotation':
                _data = self.getDao('annotation').fromXML(child)
                annotations.append(_data)
            elif child_tag == 'moduleExec':
                _data = self.getDao('module_exec').fromXML(child)
                item_execs.append(_data)
            elif child_tag == 'groupExec':
                _data = self.getDao('group_exec').fromXML(child)
                item_execs.append(_data)
            elif child_tag == 'loopExec':
                _data = self.getDao('loop_exec').fromXML(child)
                item_execs.append(_data)
            elif child.text is None or child.text.strip() == '':
                pass
            else:
                print '*** ERROR *** tag = %s' % child.tag
        
        obj = DBWorkflowExec(item_execs=item_execs,
                             id=id,
                             user=user,
                             ip=ip,
                             session=session,
                             vt_version=vt_version,
                             ts_start=ts_start,
                             ts_end=ts_end,
                             parent_id=parent_id,
                             parent_type=parent_type,
                             parent_version=parent_version,
                             completed=completed,
                             name=name,
                             annotations=annotations)
        obj.is_dirty = False
        return obj
    
    def toXML(self, workflow_exec, node=None):
        if node is None:
            node = ElementTree.Element('workflowExec')
        
        # set attributes
        node.set('id',self.convertToStr(workflow_exec.db_id, 'long'))
        node.set('user',self.convertToStr(workflow_exec.db_user, 'str'))
        node.set('ip',self.convertToStr(workflow_exec.db_ip, 'str'))
        node.set('session',self.convertToStr(workflow_exec.db_session, 'long'))
        node.set('vtVersion',self.convertToStr(workflow_exec.db_vt_version, 'str'))
        node.set('tsStart',self.convertToStr(workflow_exec.db_ts_start, 'datetime'))
        node.set('tsEnd',self.convertToStr(workflow_exec.db_ts_end, 'datetime'))
        node.set('parentId',self.convertToStr(workflow_exec.db_parent_id, 'long'))
        node.set('parentType',self.convertToStr(workflow_exec.db_parent_type, 'str'))
        node.set('parentVersion',self.convertToStr(workflow_exec.db_parent_version, 'long'))
        node.set('completed',self.convertToStr(workflow_exec.db_completed, 'int'))
        node.set('name',self.convertToStr(workflow_exec.db_name, 'str'))
        
        # set elements
        annotations = workflow_exec.db_annotations
        for annotation in annotations:
            if (annotations is not None) and (annotations != ""):
                childNode = ElementTree.SubElement(node, 'annotation')
                self.getDao('annotation').toXML(annotation, childNode)
        item_execs = workflow_exec.db_item_execs
        for item_exec in item_execs:
            if item_exec.vtType == 'module_exec':
                childNode = ElementTree.SubElement(node, 'moduleExec')
                self.getDao('module_exec').toXML(item_exec, childNode)
            elif item_exec.vtType == 'group_exec':
                childNode = ElementTree.SubElement(node, 'groupExec')
                self.getDao('group_exec').toXML(item_exec, childNode)
            elif item_exec.vtType == 'loop_exec':
                childNode = ElementTree.SubElement(node, 'loopExec')
                self.getDao('loop_exec').toXML(item_exec, childNode)
        
        return node

class DBLocationXMLDAOBase(XMLDAO):

    def __init__(self, daoList):
        self.daoList = daoList

    def getDao(self, dao):
        return self.daoList[dao]

    def fromXML(self, node):
        if node.tag[0] == "{":
            node_tag = node.tag.split("}")[1]
        else:
            node_tag = node.tag
        if node_tag != 'location':
            return None
        
        # read attributes
        data = node.get('id', None)
        id = self.convertFromStr(data, 'long')
        data = node.get('x', None)
        x = self.convertFromStr(data, 'float')
        data = node.get('y', None)
        y = self.convertFromStr(data, 'float')
        
        obj = DBLocation(id=id,
                         x=x,
                         y=y)
        obj.is_dirty = False
        return obj
    
    def toXML(self, location, node=None):
        if node is None:
            node = ElementTree.Element('location')
        
        # set attributes
        node.set('id',self.convertToStr(location.db_id, 'long'))
        node.set('x',self.convertToStr(location.db_x, 'float'))
        node.set('y',self.convertToStr(location.db_y, 'float'))
        
        return node

class DBFunctionXMLDAOBase(XMLDAO):

    def __init__(self, daoList):
        self.daoList = daoList

    def getDao(self, dao):
        return self.daoList[dao]

    def fromXML(self, node):
        if node.tag[0] == "{":
            node_tag = node.tag.split("}")[1]
        else:
            node_tag = node.tag
        if node_tag != 'function':
            return None
        
        # read attributes
        data = node.get('id', None)
        id = self.convertFromStr(data, 'long')
        data = node.get('pos', None)
        pos = self.convertFromStr(data, 'long')
        data = node.get('name', None)
        name = self.convertFromStr(data, 'str')
        
        parameters = []
        
        # read children
        for child in node.getchildren():
            if child.tag[0] == "{":
                child_tag = child.tag.split("}")[1]
            else:
                child_tag = child.tag
            if child_tag == 'parameter':
                _data = self.getDao('parameter').fromXML(child)
                parameters.append(_data)
            elif child.text is None or child.text.strip() == '':
                pass
            else:
                print '*** ERROR *** tag = %s' % child.tag
        
        obj = DBFunction(id=id,
                         pos=pos,
                         name=name,
                         parameters=parameters)
        obj.is_dirty = False
        return obj
    
    def toXML(self, function, node=None):
        if node is None:
            node = ElementTree.Element('function')
        
        # set attributes
        node.set('id',self.convertToStr(function.db_id, 'long'))
        node.set('pos',self.convertToStr(function.db_pos, 'long'))
        node.set('name',self.convertToStr(function.db_name, 'str'))
        
        # set elements
        parameters = function.db_parameters
        for parameter in parameters:
            if (parameters is not None) and (parameters != ""):
                childNode = ElementTree.SubElement(node, 'parameter')
                self.getDao('parameter').toXML(parameter, childNode)
        
        return node

class DBActionAnnotationXMLDAOBase(XMLDAO):

    def __init__(self, daoList):
        self.daoList = daoList

    def getDao(self, dao):
        return self.daoList[dao]

    def fromXML(self, node):
        if node.tag[0] == "{":
            node_tag = node.tag.split("}")[1]
        else:
            node_tag = node.tag
        if node_tag != 'actionAnnotation':
            return None
        
        # read attributes
        data = node.get('id', None)
        id = self.convertFromStr(data, 'long')
        data = node.get('key', None)
        key = self.convertFromStr(data, 'str')
        data = node.get('value', None)
        value = self.convertFromStr(data, 'str')
        data = node.get('actionId', None)
        action_id = self.convertFromStr(data, 'long')
        data = node.get('date', None)
        date = self.convertFromStr(data, 'datetime')
        data = node.get('user', None)
        user = self.convertFromStr(data, 'str')
        
        obj = DBActionAnnotation(id=id,
                                 key=key,
                                 value=value,
                                 action_id=action_id,
                                 date=date,
                                 user=user)
        obj.is_dirty = False
        return obj
    
    def toXML(self, actionAnnotation, node=None):
        if node is None:
            node = ElementTree.Element('actionAnnotation')
        
        # set attributes
        node.set('id',self.convertToStr(actionAnnotation.db_id, 'long'))
        node.set('key',self.convertToStr(actionAnnotation.db_key, 'str'))
        node.set('value',self.convertToStr(actionAnnotation.db_value, 'str'))
        node.set('actionId',self.convertToStr(actionAnnotation.db_action_id, 'long'))
        node.set('date',self.convertToStr(actionAnnotation.db_date, 'datetime'))
        node.set('user',self.convertToStr(actionAnnotation.db_user, 'str'))
        
        return node

class DBProvActivityXMLDAOBase(XMLDAO):

    def __init__(self, daoList):
        self.daoList = daoList

    def getDao(self, dao):
        return self.daoList[dao]

    def fromXML(self, node):
        if node.tag[0] == "{":
            node_tag = node.tag.split("}")[1]
        else:
            node_tag = node.tag
        if node_tag != 'prov:activity':
            return None
        
        # read attributes
        data = node.get('prov:id', None)
        id = self.convertFromStr(data, 'str')
        
        startTime = None
        endTime = None
        vt_id = None
        vt_type = None
        vt_cached = None
        vt_completed = None
        vt_machine_id = None
        vt_error = None
        is_part_of = None
        
        # read children
        for child in node.getchildren():
            if child.tag[0] == "{":
                child_tag = child.tag.split("}")[1]
            else:
                child_tag = child.tag
            if child_tag == 'prov:startTime':
                _data = self.convertFromStr(child.text,'str')
                startTime = _data
            elif child_tag == 'prov:endTime':
                _data = self.convertFromStr(child.text,'str')
                endTime = _data
            elif child_tag == 'vt:id':
                _data = self.convertFromStr(child.text,'str')
                vt_id = _data
            elif child_tag == 'vt:type':
                _data = self.convertFromStr(child.text,'str')
                vt_type = _data
            elif child_tag == 'vt:cached':
                _data = self.convertFromStr(child.text,'str')
                vt_cached = _data
            elif child_tag == 'vt:completed':
                _data = self.convertFromStr(child.text,'str')
                vt_completed = _data
            elif child_tag == 'vt:machine_id':
                _data = self.convertFromStr(child.text,'str')
                vt_machine_id = _data
            elif child_tag == 'vt:error':
                _data = self.convertFromStr(child.text,'str')
                vt_error = _data
            elif child_tag == 'dcterms:isPartOf':
                _data = self.getDao('is_part_of').fromXML(child)
                is_part_of = _data
            elif child.text is None or child.text.strip() == '':
                pass
            else:
                print '*** ERROR *** tag = %s' % child.tag
        
        obj = DBProvActivity(id=id,
                             startTime=startTime,
                             endTime=endTime,
                             vt_id=vt_id,
                             vt_type=vt_type,
                             vt_cached=vt_cached,
                             vt_completed=vt_completed,
                             vt_machine_id=vt_machine_id,
                             vt_error=vt_error,
                             is_part_of=is_part_of)
        obj.is_dirty = False
        return obj
    
    def toXML(self, prov_activity, node=None):
        if node is None:
            node = ElementTree.Element('prov:activity')
        
        # set attributes
        node.set('prov:id',self.convertToStr(prov_activity.db_id, 'str'))
        
        # set elements
        startTime = prov_activity.db_startTime
        if (startTime is not None) and (startTime != ""):
            childNode = ElementTree.SubElement(node, 'prov:startTime')
            childNode.text = self.convertToStr(startTime, 'str')
        endTime = prov_activity.db_endTime
        if (endTime is not None) and (endTime != ""):
            childNode = ElementTree.SubElement(node, 'prov:endTime')
            childNode.text = self.convertToStr(endTime, 'str')
        vt_id = prov_activity.db_vt_id
        if (vt_id is not None) and (vt_id != ""):
            childNode = ElementTree.SubElement(node, 'vt:id')
            childNode.text = self.convertToStr(vt_id, 'str')
        vt_type = prov_activity.db_vt_type
        if (vt_type is not None) and (vt_type != ""):
            childNode = ElementTree.SubElement(node, 'vt:type')
            childNode.text = self.convertToStr(vt_type, 'str')
        vt_cached = prov_activity.db_vt_cached
        if (vt_cached is not None) and (vt_cached != ""):
            childNode = ElementTree.SubElement(node, 'vt:cached')
            childNode.text = self.convertToStr(vt_cached, 'str')
        vt_completed = prov_activity.db_vt_completed
        if (vt_completed is not None) and (vt_completed != ""):
            childNode = ElementTree.SubElement(node, 'vt:completed')
            childNode.text = self.convertToStr(vt_completed, 'str')
        vt_machine_id = prov_activity.db_vt_machine_id
        if (vt_machine_id is not None) and (vt_machine_id != ""):
            childNode = ElementTree.SubElement(node, 'vt:machine_id')
            childNode.text = self.convertToStr(vt_machine_id, 'str')
        vt_error = prov_activity.db_vt_error
        if (vt_error is not None) and (vt_error != ""):
            childNode = ElementTree.SubElement(node, 'vt:error')
            childNode.text = self.convertToStr(vt_error, 'str')
        is_part_of = prov_activity.db_is_part_of
        if is_part_of is not None:
            if (is_part_of is not None) and (is_part_of != ""):
                childNode = ElementTree.SubElement(node, 'dcterms:isPartOf')
                self.getDao('is_part_of').toXML(is_part_of, childNode)
        
        return node

class DBProvUsageXMLDAOBase(XMLDAO):

    def __init__(self, daoList):
        self.daoList = daoList

    def getDao(self, dao):
        return self.daoList[dao]

    def fromXML(self, node):
        if node.tag[0] == "{":
            node_tag = node.tag.split("}")[1]
        else:
            node_tag = node.tag
        if node_tag != 'prov:used':
            return None
        
        prov_activity = None
        prov_entity = None
        prov_role = None
        
        # read children
        for child in node.getchildren():
            if child.tag[0] == "{":
                child_tag = child.tag.split("}")[1]
            else:
                child_tag = child.tag
            if child_tag == 'prov:activity':
                _data = self.getDao('ref_prov_activity').fromXML(child)
                prov_activity = _data
            elif child_tag == 'prov:entity':
                _data = self.getDao('ref_prov_entity').fromXML(child)
                prov_entity = _data
            elif child_tag == 'prov:role':
                _data = self.convertFromStr(child.text,'str')
                prov_role = _data
            elif child.text is None or child.text.strip() == '':
                pass
            else:
                print '*** ERROR *** tag = %s' % child.tag
        
        obj = DBProvUsage(prov_activity=prov_activity,
                          prov_entity=prov_entity,
                          prov_role=prov_role)
        obj.is_dirty = False
        return obj
    
    def toXML(self, prov_usage, node=None):
        if node is None:
            node = ElementTree.Element('prov:used')
        
        # set elements
        prov_activity = prov_usage.db_prov_activity
        if prov_activity is not None:
            if (prov_activity is not None) and (prov_activity != ""):
                childNode = ElementTree.SubElement(node, 'prov:activity')
                self.getDao('ref_prov_activity').toXML(prov_activity, childNode)
        prov_entity = prov_usage.db_prov_entity
        if prov_entity is not None:
            if (prov_entity is not None) and (prov_entity != ""):
                childNode = ElementTree.SubElement(node, 'prov:entity')
                self.getDao('ref_prov_entity').toXML(prov_entity, childNode)
        prov_role = prov_usage.db_prov_role
        if (prov_role is not None) and (prov_role != ""):
            childNode = ElementTree.SubElement(node, 'prov:role')
            childNode.text = self.convertToStr(prov_role, 'str')
        
        return node

class DBOpmArtifactIdEffectXMLDAOBase(XMLDAO):

    def __init__(self, daoList):
        self.daoList = daoList

    def getDao(self, dao):
        return self.daoList[dao]

    def fromXML(self, node):
        if node.tag[0] == "{":
            node_tag = node.tag.split("}")[1]
        else:
            node_tag = node.tag
        if node_tag != 'effect':
            return None
        
        # read attributes
        data = node.get('id', None)
        id = self.convertFromStr(data, 'str')
        
        obj = DBOpmArtifactIdEffect(id=id)
        obj.is_dirty = False
        return obj
    
    def toXML(self, opm_artifact_id_effect, node=None):
        if node is None:
            node = ElementTree.Element('effect')
        
        # set attributes
        node.set('id',self.convertToStr(opm_artifact_id_effect.db_id, 'str'))
        
        return node

class DBOpmGraphXMLDAOBase(XMLDAO):

    def __init__(self, daoList):
        self.daoList = daoList

    def getDao(self, dao):
        return self.daoList[dao]

    def fromXML(self, node):
        if node.tag[0] == "{":
            node_tag = node.tag.split("}")[1]
        else:
            node_tag = node.tag
        if node_tag != 'opmGraph':
            return None
        
        accounts = None
        processes = None
        artifacts = None
        agents = None
        dependencies = None
        
        # read children
        for child in node.getchildren():
            if child.tag[0] == "{":
                child_tag = child.tag.split("}")[1]
            else:
                child_tag = child.tag
            if child_tag == 'accounts':
                _data = self.getDao('opm_accounts').fromXML(child)
                accounts = _data
            elif child_tag == 'processes':
                _data = self.getDao('opm_processes').fromXML(child)
                processes = _data
            elif child_tag == 'artifacts':
                _data = self.getDao('opm_artifacts').fromXML(child)
                artifacts = _data
            elif child_tag == 'agents':
                _data = self.getDao('opm_agents').fromXML(child)
                agents = _data
            elif child_tag == 'causalDependencies':
                _data = self.getDao('opm_dependencies').fromXML(child)
                dependencies = _data
            elif child.text is None or child.text.strip() == '':
                pass
            else:
                print '*** ERROR *** tag = %s' % child.tag
        
        obj = DBOpmGraph(accounts=accounts,
                         processes=processes,
                         artifacts=artifacts,
                         agents=agents,
                         dependencies=dependencies)
        obj.is_dirty = False
        return obj
    
    def toXML(self, opm_graph, node=None):
        if node is None:
            node = ElementTree.Element('opmGraph')
        
        # set elements
        accounts = opm_graph.db_accounts
        if accounts is not None:
            if (accounts is not None) and (accounts != ""):
                childNode = ElementTree.SubElement(node, 'accounts')
                self.getDao('opm_accounts').toXML(accounts, childNode)
        processes = opm_graph.db_processes
        if processes is not None:
            if (processes is not None) and (processes != ""):
                childNode = ElementTree.SubElement(node, 'processes')
                self.getDao('opm_processes').toXML(processes, childNode)
        artifacts = opm_graph.db_artifacts
        if artifacts is not None:
            if (artifacts is not None) and (artifacts != ""):
                childNode = ElementTree.SubElement(node, 'artifacts')
                self.getDao('opm_artifacts').toXML(artifacts, childNode)
        agents = opm_graph.db_agents
        if agents is not None:
            if (agents is not None) and (agents != ""):
                childNode = ElementTree.SubElement(node, 'agents')
                self.getDao('opm_agents').toXML(agents, childNode)
        dependencies = opm_graph.db_dependencies
        if dependencies is not None:
            if (dependencies is not None) and (dependencies != ""):
                childNode = ElementTree.SubElement(node, 'causalDependencies')
                self.getDao('opm_dependencies').toXML(dependencies, childNode)
        
        return node

class DBIsPartOfXMLDAOBase(XMLDAO):

    def __init__(self, daoList):
        self.daoList = daoList

    def getDao(self, dao):
        return self.daoList[dao]

    def fromXML(self, node):
        if node.tag[0] == "{":
            node_tag = node.tag.split("}")[1]
        else:
            node_tag = node.tag
        if node_tag != 'dcterms:isPartOf':
            return None
        
        # read attributes
        data = node.get('prov:ref', None)
        prov_ref = self.convertFromStr(data, 'str')
        
        obj = DBIsPartOf(prov_ref=prov_ref)
        obj.is_dirty = False
        return obj
    
    def toXML(self, is_part_of, node=None):
        if node is None:
            node = ElementTree.Element('dcterms:isPartOf')
        
        # set attributes
        node.set('prov:ref',self.convertToStr(is_part_of.db_prov_ref, 'str'))
        
        return node

class DBOpmWasDerivedFromXMLDAOBase(XMLDAO):

    def __init__(self, daoList):
        self.daoList = daoList

    def getDao(self, dao):
        return self.daoList[dao]

    def fromXML(self, node):
        if node.tag[0] == "{":
            node_tag = node.tag.split("}")[1]
        else:
            node_tag = node.tag
        if node_tag != 'wasDerivedFrom':
            return None
        
        effect = None
        role = None
        cause = None
        accounts = []
        opm_times = []
        
        # read children
        for child in node.getchildren():
            if child.tag[0] == "{":
                child_tag = child.tag.split("}")[1]
            else:
                child_tag = child.tag
            if child_tag == 'effect':
                _data = self.getDao('opm_artifact_id_effect').fromXML(child)
                effect = _data
            elif child_tag == 'role':
                _data = self.getDao('opm_role').fromXML(child)
                role = _data
            elif child_tag == 'cause':
                _data = self.getDao('opm_artifact_id_cause').fromXML(child)
                cause = _data
            elif child_tag == 'account':
                _data = self.getDao('opm_account_id').fromXML(child)
                accounts.append(_data)
            elif child_tag == 'time':
                _data = self.getDao('opm_time').fromXML(child)
                opm_times.append(_data)
            elif child.text is None or child.text.strip() == '':
                pass
            else:
                print '*** ERROR *** tag = %s' % child.tag
        
        obj = DBOpmWasDerivedFrom(effect=effect,
                                  role=role,
                                  cause=cause,
                                  accounts=accounts,
                                  opm_times=opm_times)
        obj.is_dirty = False
        return obj
    
    def toXML(self, opm_was_derived_from, node=None):
        if node is None:
            node = ElementTree.Element('wasDerivedFrom')
        
        # set elements
        effect = opm_was_derived_from.db_effect
        if effect is not None:
            if (effect is not None) and (effect != ""):
                childNode = ElementTree.SubElement(node, 'effect')
                self.getDao('opm_artifact_id_effect').toXML(effect, childNode)
        role = opm_was_derived_from.db_role
        if role is not None:
            if (role is not None) and (role != ""):
                childNode = ElementTree.SubElement(node, 'role')
                self.getDao('opm_role').toXML(role, childNode)
        cause = opm_was_derived_from.db_cause
        if cause is not None:
            if (cause is not None) and (cause != ""):
                childNode = ElementTree.SubElement(node, 'cause')
                self.getDao('opm_artifact_id_cause').toXML(cause, childNode)
        accounts = opm_was_derived_from.db_accounts
        for account in accounts:
            if (accounts is not None) and (accounts != ""):
                childNode = ElementTree.SubElement(node, 'account')
                self.getDao('opm_account_id').toXML(account, childNode)
        opm_times = opm_was_derived_from.db_opm_times
        for opm_time in opm_times:
            if (opm_times is not None) and (opm_times != ""):
                childNode = ElementTree.SubElement(node, 'time')
                self.getDao('opm_time').toXML(opm_time, childNode)
        
        return node

class DBPluginDataXMLDAOBase(XMLDAO):

    def __init__(self, daoList):
        self.daoList = daoList

    def getDao(self, dao):
        return self.daoList[dao]

    def fromXML(self, node):
        if node.tag[0] == "{":
            node_tag = node.tag.split("}")[1]
        else:
            node_tag = node.tag
        if node_tag != 'plugin_data':
            return None
        
        # read attributes
        data = node.get('id', None)
        id = self.convertFromStr(data, 'long')
<<<<<<< HEAD
        data = node.get('data', None)
        data = self.convertFromStr(data, 'str')
        
        obj = DBPluginData(id=id,
                           data=data)
=======
        data = node.get('user', None)
        user = self.convertFromStr(data, 'str')
        data = node.get('ip', None)
        ip = self.convertFromStr(data, 'str')
        data = node.get('session', None)
        session = self.convertFromStr(data, 'long')
        data = node.get('vtVersion', None)
        vt_version = self.convertFromStr(data, 'str')
        data = node.get('tsStart', None)
        ts_start = self.convertFromStr(data, 'datetime')
        data = node.get('tsEnd', None)
        ts_end = self.convertFromStr(data, 'datetime')
        data = node.get('parentId', None)
        parent_id = self.convertFromStr(data, 'long')
        data = node.get('parentType', None)
        parent_type = self.convertFromStr(data, 'str')
        data = node.get('parentVersion', None)
        parent_version = self.convertFromStr(data, 'long')
        data = node.get('completed', None)
        completed = self.convertFromStr(data, 'int')
        data = node.get('name', None)
        name = self.convertFromStr(data, 'str')
        
        annotations = []
        machines = []
        item_execs = []
        
        # read children
        for child in node.getchildren():
            if child.tag[0] == "{":
                child_tag = child.tag.split("}")[1]
            else:
                child_tag = child.tag
            if child_tag == 'annotation':
                _data = self.getDao('annotation').fromXML(child)
                annotations.append(_data)
            elif child_tag == 'machine':
                _data = self.getDao('machine').fromXML(child)
                machines.append(_data)
            elif child_tag == 'moduleExec':
                _data = self.getDao('module_exec').fromXML(child)
                item_execs.append(_data)
            elif child_tag == 'groupExec':
                _data = self.getDao('group_exec').fromXML(child)
                item_execs.append(_data)
            elif child_tag == 'loopExec':
                _data = self.getDao('loop_exec').fromXML(child)
                item_execs.append(_data)
            elif child.text is None or child.text.strip() == '':
                pass
            else:
                print '*** ERROR *** tag = %s' % child.tag
        
        obj = DBWorkflowExec(item_execs=item_execs,
                             id=id,
                             user=user,
                             ip=ip,
                             session=session,
                             vt_version=vt_version,
                             ts_start=ts_start,
                             ts_end=ts_end,
                             parent_id=parent_id,
                             parent_type=parent_type,
                             parent_version=parent_version,
                             completed=completed,
                             name=name,
                             annotations=annotations,
                             machines=machines)
>>>>>>> 66d77ca0
        obj.is_dirty = False
        return obj
    
    def toXML(self, plugin_data, node=None):
        if node is None:
            node = ElementTree.Element('plugin_data')
        
        # set attributes
<<<<<<< HEAD
        node.set('id',self.convertToStr(plugin_data.db_id, 'long'))
        node.set('data',self.convertToStr(plugin_data.db_data, 'str'))
=======
        node.set('id',self.convertToStr(workflow_exec.db_id, 'long'))
        node.set('user',self.convertToStr(workflow_exec.db_user, 'str'))
        node.set('ip',self.convertToStr(workflow_exec.db_ip, 'str'))
        node.set('session',self.convertToStr(workflow_exec.db_session, 'long'))
        node.set('vtVersion',self.convertToStr(workflow_exec.db_vt_version, 'str'))
        node.set('tsStart',self.convertToStr(workflow_exec.db_ts_start, 'datetime'))
        node.set('tsEnd',self.convertToStr(workflow_exec.db_ts_end, 'datetime'))
        node.set('parentId',self.convertToStr(workflow_exec.db_parent_id, 'long'))
        node.set('parentType',self.convertToStr(workflow_exec.db_parent_type, 'str'))
        node.set('parentVersion',self.convertToStr(workflow_exec.db_parent_version, 'long'))
        node.set('completed',self.convertToStr(workflow_exec.db_completed, 'int'))
        node.set('name',self.convertToStr(workflow_exec.db_name, 'str'))
        
        # set elements
        annotations = workflow_exec.db_annotations
        for annotation in annotations:
            if (annotations is not None) and (annotations != ""):
                childNode = ElementTree.SubElement(node, 'annotation')
                self.getDao('annotation').toXML(annotation, childNode)
        machines = workflow_exec.db_machines
        for machine in machines:
            if (machines is not None) and (machines != ""):
                childNode = ElementTree.SubElement(node, 'machine')
                self.getDao('machine').toXML(machine, childNode)
        item_execs = workflow_exec.db_item_execs
        for item_exec in item_execs:
            if item_exec.vtType == 'module_exec':
                childNode = ElementTree.SubElement(node, 'moduleExec')
                self.getDao('module_exec').toXML(item_exec, childNode)
            elif item_exec.vtType == 'group_exec':
                childNode = ElementTree.SubElement(node, 'groupExec')
                self.getDao('group_exec').toXML(item_exec, childNode)
            elif item_exec.vtType == 'loop_exec':
                childNode = ElementTree.SubElement(node, 'loopExec')
                self.getDao('loop_exec').toXML(item_exec, childNode)
>>>>>>> 66d77ca0
        
        return node

class DBDeleteXMLDAOBase(XMLDAO):

    def __init__(self, daoList):
        self.daoList = daoList

    def getDao(self, dao):
        return self.daoList[dao]

    def fromXML(self, node):
        if node.tag[0] == "{":
            node_tag = node.tag.split("}")[1]
        else:
            node_tag = node.tag
        if node_tag != 'delete':
            return None
        
        # read attributes
        data = node.get('id', None)
        id = self.convertFromStr(data, 'long')
        data = node.get('what', None)
        what = self.convertFromStr(data, 'str')
        data = node.get('objectId', None)
        objectId = self.convertFromStr(data, 'long')
        data = node.get('parentObjId', None)
        parentObjId = self.convertFromStr(data, 'long')
        data = node.get('parentObjType', None)
        parentObjType = self.convertFromStr(data, 'str')
        
        obj = DBDelete(id=id,
                       what=what,
                       objectId=objectId,
                       parentObjId=parentObjId,
                       parentObjType=parentObjType)
        obj.is_dirty = False
        return obj
    
    def toXML(self, delete, node=None):
        if node is None:
            node = ElementTree.Element('delete')
        
        # set attributes
        node.set('id',self.convertToStr(delete.db_id, 'long'))
        node.set('what',self.convertToStr(delete.db_what, 'str'))
        node.set('objectId',self.convertToStr(delete.db_objectId, 'long'))
        node.set('parentObjId',self.convertToStr(delete.db_parentObjId, 'long'))
        node.set('parentObjType',self.convertToStr(delete.db_parentObjType, 'str'))
        
        return node

class DBVistrailVariableXMLDAOBase(XMLDAO):

    def __init__(self, daoList):
        self.daoList = daoList

    def getDao(self, dao):
        return self.daoList[dao]

    def fromXML(self, node):
        if node.tag[0] == "{":
            node_tag = node.tag.split("}")[1]
        else:
            node_tag = node.tag
        if node_tag != 'vistrailVariable':
            return None
        
        # read attributes
<<<<<<< HEAD
        data = node.get('name', None)
        name = self.convertFromStr(data, 'str')
        data = node.get('uuid', None)
        uuid = self.convertFromStr(data, 'str')
        data = node.get('package', None)
        package = self.convertFromStr(data, 'str')
        data = node.get('module', None)
        module = self.convertFromStr(data, 'str')
        data = node.get('namespace', None)
        namespace = self.convertFromStr(data, 'str')
        data = node.get('value', None)
        value = self.convertFromStr(data, 'str')
        
        obj = DBVistrailVariable(name=name,
                                 uuid=uuid,
                                 package=package,
                                 module=module,
                                 namespace=namespace,
                                 value=value)
        obj.is_dirty = False
        return obj
    
    def toXML(self, vistrailVariable, node=None):
        if node is None:
            node = ElementTree.Element('vistrailVariable')
        
        # set attributes
        node.set('name',self.convertToStr(vistrailVariable.db_name, 'str'))
        node.set('uuid',self.convertToStr(vistrailVariable.db_uuid, 'str'))
        node.set('package',self.convertToStr(vistrailVariable.db_package, 'str'))
        node.set('module',self.convertToStr(vistrailVariable.db_module, 'str'))
        node.set('namespace',self.convertToStr(vistrailVariable.db_namespace, 'str'))
        node.set('value',self.convertToStr(vistrailVariable.db_value, 'str'))
        
        return node

class DBOpmOverlapsXMLDAOBase(XMLDAO):

    def __init__(self, daoList):
        self.daoList = daoList

    def getDao(self, dao):
        return self.daoList[dao]

    def fromXML(self, node):
        if node.tag[0] == "{":
            node_tag = node.tag.split("}")[1]
        else:
            node_tag = node.tag
        if node_tag != 'overlaps':
            return None
        
        opm_account_ids = []
=======
        data = node.get('id', None)
        id = self.convertFromStr(data, 'long')
        data = node.get('tsStart', None)
        ts_start = self.convertFromStr(data, 'datetime')
        data = node.get('tsEnd', None)
        ts_end = self.convertFromStr(data, 'datetime')
        
        loop_iterations = []
>>>>>>> 66d77ca0
        
        # read children
        for child in node.getchildren():
            if child.tag[0] == "{":
                child_tag = child.tag.split("}")[1]
            else:
                child_tag = child.tag
<<<<<<< HEAD
            if child_tag == 'account':
                _data = self.getDao('opm_account_id').fromXML(child)
                opm_account_ids.append(_data)
=======
            if child_tag == 'loopIteration':
                _data = self.getDao('loop_iteration').fromXML(child)
                loop_iterations.append(_data)
>>>>>>> 66d77ca0
            elif child.text is None or child.text.strip() == '':
                pass
            else:
                print '*** ERROR *** tag = %s' % child.tag
        
<<<<<<< HEAD
        obj = DBOpmOverlaps(opm_account_ids=opm_account_ids)
=======
        obj = DBLoopExec(id=id,
                         ts_start=ts_start,
                         ts_end=ts_end,
                         loop_iterations=loop_iterations)
>>>>>>> 66d77ca0
        obj.is_dirty = False
        return obj
    
    def toXML(self, opm_overlaps, node=None):
        if node is None:
<<<<<<< HEAD
            node = ElementTree.Element('overlaps')
        
        # set elements
        opm_account_ids = opm_overlaps.db_opm_account_ids
        for opm_account_id in opm_account_ids:
            if (opm_account_ids is not None) and (opm_account_ids != ""):
                childNode = ElementTree.SubElement(node, 'account')
                self.getDao('opm_account_id').toXML(opm_account_id, childNode)
=======
            node = ElementTree.Element('loopExec')
        
        # set attributes
        node.set('id',self.convertToStr(loop_exec.db_id, 'long'))
        node.set('tsStart',self.convertToStr(loop_exec.db_ts_start, 'datetime'))
        node.set('tsEnd',self.convertToStr(loop_exec.db_ts_end, 'datetime'))
        
        # set elements
        loop_iterations = loop_exec.db_loop_iterations
        for loop_iteration in loop_iterations:
            if (loop_iterations is not None) and (loop_iterations != ""):
                childNode = ElementTree.SubElement(node, 'loopIteration')
                self.getDao('loop_iteration').toXML(loop_iteration, childNode)
>>>>>>> 66d77ca0
        
        return node

class DBOpmWasTriggeredByXMLDAOBase(XMLDAO):

    def __init__(self, daoList):
        self.daoList = daoList

    def getDao(self, dao):
        return self.daoList[dao]

    def fromXML(self, node):
        if node.tag[0] == "{":
            node_tag = node.tag.split("}")[1]
        else:
            node_tag = node.tag
        if node_tag != 'wasTriggeredBy':
            return None
        
        effect = None
        role = None
        cause = None
        accounts = []
        opm_times = []
        
        # read children
        for child in node.getchildren():
            if child.tag[0] == "{":
                child_tag = child.tag.split("}")[1]
            else:
                child_tag = child.tag
            if child_tag == 'effect':
                _data = self.getDao('opm_process_id_effect').fromXML(child)
                effect = _data
            elif child_tag == 'role':
                _data = self.getDao('opm_role').fromXML(child)
                role = _data
            elif child_tag == 'cause':
                _data = self.getDao('opm_process_id_cause').fromXML(child)
                cause = _data
            elif child_tag == 'account':
                _data = self.getDao('opm_account_id').fromXML(child)
                accounts.append(_data)
            elif child_tag == 'time':
                _data = self.getDao('opm_time').fromXML(child)
                opm_times.append(_data)
            elif child.text is None or child.text.strip() == '':
                pass
            else:
                print '*** ERROR *** tag = %s' % child.tag
        
        obj = DBOpmWasTriggeredBy(effect=effect,
                                  role=role,
                                  cause=cause,
                                  accounts=accounts,
                                  opm_times=opm_times)
        obj.is_dirty = False
        return obj
    
    def toXML(self, opm_was_triggered_by, node=None):
        if node is None:
            node = ElementTree.Element('wasTriggeredBy')
        
        # set elements
        effect = opm_was_triggered_by.db_effect
        if effect is not None:
            if (effect is not None) and (effect != ""):
                childNode = ElementTree.SubElement(node, 'effect')
                self.getDao('opm_process_id_effect').toXML(effect, childNode)
        role = opm_was_triggered_by.db_role
        if role is not None:
            if (role is not None) and (role != ""):
                childNode = ElementTree.SubElement(node, 'role')
                self.getDao('opm_role').toXML(role, childNode)
        cause = opm_was_triggered_by.db_cause
        if cause is not None:
            if (cause is not None) and (cause != ""):
                childNode = ElementTree.SubElement(node, 'cause')
                self.getDao('opm_process_id_cause').toXML(cause, childNode)
        accounts = opm_was_triggered_by.db_accounts
        for account in accounts:
            if (accounts is not None) and (accounts != ""):
                childNode = ElementTree.SubElement(node, 'account')
                self.getDao('opm_account_id').toXML(account, childNode)
        opm_times = opm_was_triggered_by.db_opm_times
        for opm_time in opm_times:
            if (opm_times is not None) and (opm_times != ""):
                childNode = ElementTree.SubElement(node, 'time')
                self.getDao('opm_time').toXML(opm_time, childNode)
        
        return node

class DBModuleDescriptorXMLDAOBase(XMLDAO):

    def __init__(self, daoList):
        self.daoList = daoList

    def getDao(self, dao):
        return self.daoList[dao]

    def fromXML(self, node):
        if node.tag[0] == "{":
            node_tag = node.tag.split("}")[1]
        else:
            node_tag = node.tag
        if node_tag != 'moduleDescriptor':
            return None
        
        # read attributes
        data = node.get('id', None)
        id = self.convertFromStr(data, 'long')
        data = node.get('name', None)
        name = self.convertFromStr(data, 'str')
        data = node.get('package', None)
        package = self.convertFromStr(data, 'str')
        data = node.get('namespace', None)
        namespace = self.convertFromStr(data, 'str')
        data = node.get('packageVersion', None)
        package_version = self.convertFromStr(data, 'str')
        data = node.get('version', None)
        version = self.convertFromStr(data, 'str')
        data = node.get('baseDescriptorId', None)
        base_descriptor_id = self.convertFromStr(data, 'long')
        
        portSpecs = []
        
        # read children
        for child in node.getchildren():
            if child.tag[0] == "{":
                child_tag = child.tag.split("}")[1]
            else:
                child_tag = child.tag
            if child_tag == 'portSpec':
                _data = self.getDao('portSpec').fromXML(child)
                portSpecs.append(_data)
            elif child.text is None or child.text.strip() == '':
                pass
            else:
                print '*** ERROR *** tag = %s' % child.tag
        
        obj = DBModuleDescriptor(id=id,
                                 name=name,
                                 package=package,
                                 namespace=namespace,
                                 package_version=package_version,
                                 version=version,
                                 base_descriptor_id=base_descriptor_id,
                                 portSpecs=portSpecs)
        obj.is_dirty = False
        return obj
    
    def toXML(self, module_descriptor, node=None):
        if node is None:
            node = ElementTree.Element('moduleDescriptor')
        
        # set attributes
        node.set('id',self.convertToStr(module_descriptor.db_id, 'long'))
        node.set('name',self.convertToStr(module_descriptor.db_name, 'str'))
        node.set('package',self.convertToStr(module_descriptor.db_package, 'str'))
        node.set('namespace',self.convertToStr(module_descriptor.db_namespace, 'str'))
        node.set('packageVersion',self.convertToStr(module_descriptor.db_package_version, 'str'))
        node.set('version',self.convertToStr(module_descriptor.db_version, 'str'))
        node.set('baseDescriptorId',self.convertToStr(module_descriptor.db_base_descriptor_id, 'long'))
        
        # set elements
        portSpecs = module_descriptor.db_portSpecs
        for portSpec in portSpecs:
            if (portSpecs is not None) and (portSpecs != ""):
                childNode = ElementTree.SubElement(node, 'portSpec')
                self.getDao('portSpec').toXML(portSpec, childNode)
        
        return node

class DBTagXMLDAOBase(XMLDAO):

    def __init__(self, daoList):
        self.daoList = daoList

    def getDao(self, dao):
        return self.daoList[dao]

    def fromXML(self, node):
        if node.tag[0] == "{":
            node_tag = node.tag.split("}")[1]
        else:
            node_tag = node.tag
        if node_tag != 'tag':
            return None
        
        # read attributes
        data = node.get('id', None)
        id = self.convertFromStr(data, 'long')
        data = node.get('name', None)
        name = self.convertFromStr(data, 'str')
        
        obj = DBTag(id=id,
                    name=name)
        obj.is_dirty = False
        return obj
    
    def toXML(self, tag, node=None):
        if node is None:
            node = ElementTree.Element('tag')
        
        # set attributes
        node.set('id',self.convertToStr(tag.db_id, 'long'))
        node.set('name',self.convertToStr(tag.db_name, 'str'))
        
        return node

class DBOpmRoleXMLDAOBase(XMLDAO):

    def __init__(self, daoList):
        self.daoList = daoList

    def getDao(self, dao):
        return self.daoList[dao]

    def fromXML(self, node):
        if node.tag[0] == "{":
            node_tag = node.tag.split("}")[1]
        else:
            node_tag = node.tag
        if node_tag != 'role':
            return None
        
        # read attributes
        data = node.get('value', None)
        value = self.convertFromStr(data, 'str')
        
        obj = DBOpmRole(value=value)
        obj.is_dirty = False
        return obj
    
    def toXML(self, opm_role, node=None):
        if node is None:
            node = ElementTree.Element('role')
        
        # set attributes
        node.set('value',self.convertToStr(opm_role.db_value, 'str'))
        
        return node

class DBProvDocumentXMLDAOBase(XMLDAO):

    def __init__(self, daoList):
        self.daoList = daoList

    def getDao(self, dao):
        return self.daoList[dao]

    def fromXML(self, node):
        if node.tag[0] == "{":
            node_tag = node.tag.split("}")[1]
        else:
            node_tag = node.tag
        if node_tag != 'prov:document':
            return None
        
        prov_entitys = []
        prov_activitys = []
        prov_agents = []
        vt_connections = []
        prov_usages = []
        prov_generations = []
        prov_associations = []
        
        # read children
        for child in node.getchildren():
            if child.tag[0] == "{":
                child_tag = child.tag.split("}")[1]
            else:
                child_tag = child.tag
            if child_tag == 'prov:entity':
                _data = self.getDao('prov_entity').fromXML(child)
                prov_entitys.append(_data)
            elif child_tag == 'prov:activity':
                _data = self.getDao('prov_activity').fromXML(child)
                prov_activitys.append(_data)
            elif child_tag == 'prov:agent':
                _data = self.getDao('prov_agent').fromXML(child)
                prov_agents.append(_data)
            elif child_tag == 'vt:connection':
                _data = self.getDao('vt_connection').fromXML(child)
                vt_connections.append(_data)
            elif child_tag == 'prov:used':
                _data = self.getDao('prov_usage').fromXML(child)
                prov_usages.append(_data)
            elif child_tag == 'prov:wasGeneratedBy':
                _data = self.getDao('prov_generation').fromXML(child)
                prov_generations.append(_data)
            elif child_tag == 'prov:wasAssociatedWith':
                _data = self.getDao('prov_association').fromXML(child)
                prov_associations.append(_data)
            elif child.text is None or child.text.strip() == '':
                pass
            else:
                print '*** ERROR *** tag = %s' % child.tag
        
        obj = DBProvDocument(prov_entitys=prov_entitys,
                             prov_activitys=prov_activitys,
                             prov_agents=prov_agents,
                             vt_connections=vt_connections,
                             prov_usages=prov_usages,
                             prov_generations=prov_generations,
                             prov_associations=prov_associations)
        obj.is_dirty = False
        return obj
    
    def toXML(self, prov_document, node=None):
        if node is None:
            node = ElementTree.Element('prov:document')
        
        # set elements
        prov_entitys = prov_document.db_prov_entitys
        for prov_entity in prov_entitys:
            if (prov_entitys is not None) and (prov_entitys != ""):
                childNode = ElementTree.SubElement(node, 'prov:entity')
                self.getDao('prov_entity').toXML(prov_entity, childNode)
        prov_activitys = prov_document.db_prov_activitys
        for prov_activity in prov_activitys:
            if (prov_activitys is not None) and (prov_activitys != ""):
                childNode = ElementTree.SubElement(node, 'prov:activity')
                self.getDao('prov_activity').toXML(prov_activity, childNode)
        prov_agents = prov_document.db_prov_agents
        for prov_agent in prov_agents:
            if (prov_agents is not None) and (prov_agents != ""):
                childNode = ElementTree.SubElement(node, 'prov:agent')
                self.getDao('prov_agent').toXML(prov_agent, childNode)
        vt_connections = prov_document.db_vt_connections
        for vt_connection in vt_connections:
            if (vt_connections is not None) and (vt_connections != ""):
                childNode = ElementTree.SubElement(node, 'vt:connection')
                self.getDao('vt_connection').toXML(vt_connection, childNode)
        prov_usages = prov_document.db_prov_usages
        for prov_usage in prov_usages:
            if (prov_usages is not None) and (prov_usages != ""):
                childNode = ElementTree.SubElement(node, 'prov:used')
                self.getDao('prov_usage').toXML(prov_usage, childNode)
        prov_generations = prov_document.db_prov_generations
        for prov_generation in prov_generations:
            if (prov_generations is not None) and (prov_generations != ""):
                childNode = ElementTree.SubElement(node, 'prov:wasGeneratedBy')
                self.getDao('prov_generation').toXML(prov_generation, childNode)
        prov_associations = prov_document.db_prov_associations
        for prov_association in prov_associations:
            if (prov_associations is not None) and (prov_associations != ""):
                childNode = ElementTree.SubElement(node, 'prov:wasAssociatedWith')
                self.getDao('prov_association').toXML(prov_association, childNode)
        
        return node

class DBOpmProcessesXMLDAOBase(XMLDAO):

    def __init__(self, daoList):
        self.daoList = daoList

    def getDao(self, dao):
        return self.daoList[dao]

    def fromXML(self, node):
        if node.tag[0] == "{":
            node_tag = node.tag.split("}")[1]
        else:
            node_tag = node.tag
        if node_tag != 'processes':
            return None
        
        processs = []
        
        # read children
        for child in node.getchildren():
            if child.tag[0] == "{":
                child_tag = child.tag.split("}")[1]
            else:
                child_tag = child.tag
            if child_tag == 'process':
                _data = self.getDao('opm_process').fromXML(child)
                processs.append(_data)
            elif child.text is None or child.text.strip() == '':
                pass
            else:
                print '*** ERROR *** tag = %s' % child.tag
        
        obj = DBOpmProcesses(processs=processs)
        obj.is_dirty = False
        return obj
    
    def toXML(self, opm_processes, node=None):
        if node is None:
            node = ElementTree.Element('processes')
        
        # set elements
        processs = opm_processes.db_processs
        for process in processs:
            if (processs is not None) and (processs != ""):
                childNode = ElementTree.SubElement(node, 'process')
                self.getDao('opm_process').toXML(process, childNode)
        
        return node

class DBOpmAccountIdXMLDAOBase(XMLDAO):

    def __init__(self, daoList):
        self.daoList = daoList

    def getDao(self, dao):
        return self.daoList[dao]

    def fromXML(self, node):
        if node.tag[0] == "{":
            node_tag = node.tag.split("}")[1]
        else:
            node_tag = node.tag
        if node_tag != 'account':
            return None
        
        # read attributes
        data = node.get('id', None)
        id = self.convertFromStr(data, 'str')
        
        obj = DBOpmAccountId(id=id)
        obj.is_dirty = False
        return obj
    
    def toXML(self, opm_account_id, node=None):
        if node is None:
            node = ElementTree.Element('account')
        
        # set attributes
        node.set('id',self.convertToStr(opm_account_id.db_id, 'str'))
        
        return node

class DBPortSpecItemXMLDAOBase(XMLDAO):

    def __init__(self, daoList):
        self.daoList = daoList

    def getDao(self, dao):
        return self.daoList[dao]

    def fromXML(self, node):
        if node.tag[0] == "{":
            node_tag = node.tag.split("}")[1]
        else:
            node_tag = node.tag
        if node_tag != 'portSpecItem':
            return None
        
        # read attributes
        data = node.get('id', None)
        id = self.convertFromStr(data, 'long')
        data = node.get('pos', None)
        pos = self.convertFromStr(data, 'long')
        data = node.get('module', None)
        module = self.convertFromStr(data, 'str')
        data = node.get('package', None)
        package = self.convertFromStr(data, 'str')
        data = node.get('namespace', None)
        namespace = self.convertFromStr(data, 'str')
        data = node.get('label', None)
        label = self.convertFromStr(data, 'str')
        data = node.get('default', None)
        default = self.convertFromStr(data, 'str')
        data = node.get('values', None)
        values = self.convertFromStr(data, 'str')
        data = node.get('entryType', None)
        entry_type = self.convertFromStr(data, 'str')
        
        obj = DBPortSpecItem(id=id,
                             pos=pos,
                             module=module,
                             package=package,
                             namespace=namespace,
                             label=label,
                             default=default,
                             values=values,
                             entry_type=entry_type)
        obj.is_dirty = False
        return obj
    
    def toXML(self, portSpecItem, node=None):
        if node is None:
            node = ElementTree.Element('portSpecItem')
        
        # set attributes
        node.set('id',self.convertToStr(portSpecItem.db_id, 'long'))
        node.set('pos',self.convertToStr(portSpecItem.db_pos, 'long'))
        node.set('module',self.convertToStr(portSpecItem.db_module, 'str'))
        node.set('package',self.convertToStr(portSpecItem.db_package, 'str'))
        node.set('namespace',self.convertToStr(portSpecItem.db_namespace, 'str'))
        node.set('label',self.convertToStr(portSpecItem.db_label, 'str'))
        node.set('default',self.convertToStr(portSpecItem.db_default, 'str'))
        node.set('values',self.convertToStr(portSpecItem.db_values, 'str'))
        node.set('entryType',self.convertToStr(portSpecItem.db_entry_type, 'str'))
        
        return node

class DBMashupComponentXMLDAOBase(XMLDAO):

    def __init__(self, daoList):
        self.daoList = daoList

    def getDao(self, dao):
        return self.daoList[dao]

    def fromXML(self, node):
        if node.tag[0] == "{":
            node_tag = node.tag.split("}")[1]
        else:
            node_tag = node.tag
        if node_tag != 'component':
            return None
        
        # read attributes
        data = node.get('id', None)
        id = self.convertFromStr(data, 'long')
        data = node.get('vtid', None)
        vtid = self.convertFromStr(data, 'long')
        data = node.get('vttype', None)
        vttype = self.convertFromStr(data, 'str')
        data = node.get('vtparent_type', None)
        vtparent_type = self.convertFromStr(data, 'str')
        data = node.get('vtparent_id', None)
        vtparent_id = self.convertFromStr(data, 'long')
        data = node.get('vtpos', None)
        vtpos = self.convertFromStr(data, 'long')
        data = node.get('vtmid', None)
        vtmid = self.convertFromStr(data, 'long')
        data = node.get('pos', None)
        pos = self.convertFromStr(data, 'long')
        data = node.get('type', None)
        type = self.convertFromStr(data, 'str')
        data = node.get('val', None)
        val = self.convertFromStr(data, 'str')
        data = node.get('minVal', None)
        minVal = self.convertFromStr(data, 'str')
        data = node.get('maxVal', None)
        maxVal = self.convertFromStr(data, 'str')
        data = node.get('stepSize', None)
        stepSize = self.convertFromStr(data, 'str')
        data = node.get('valueList', None)
        strvaluelist = self.convertFromStr(data, 'str')
        data = node.get('widget', None)
        widget = self.convertFromStr(data, 'str')
        data = node.get('seq', None)
        seq = self.convertFromStr(data, 'int')
        data = node.get('parent', None)
        parent = self.convertFromStr(data, 'str')
        
        obj = DBMashupComponent(id=id,
                                vtid=vtid,
                                vttype=vttype,
                                vtparent_type=vtparent_type,
                                vtparent_id=vtparent_id,
                                vtpos=vtpos,
                                vtmid=vtmid,
                                pos=pos,
                                type=type,
                                val=val,
                                minVal=minVal,
                                maxVal=maxVal,
                                stepSize=stepSize,
                                strvaluelist=strvaluelist,
                                widget=widget,
                                seq=seq,
                                parent=parent)
        obj.is_dirty = False
        return obj
    
    def toXML(self, mashup_component, node=None):
        if node is None:
            node = ElementTree.Element('component')
        
        # set attributes
        node.set('id',self.convertToStr(mashup_component.db_id, 'long'))
        node.set('vtid',self.convertToStr(mashup_component.db_vtid, 'long'))
        node.set('vttype',self.convertToStr(mashup_component.db_vttype, 'str'))
        node.set('vtparent_type',self.convertToStr(mashup_component.db_vtparent_type, 'str'))
        node.set('vtparent_id',self.convertToStr(mashup_component.db_vtparent_id, 'long'))
        node.set('vtpos',self.convertToStr(mashup_component.db_vtpos, 'long'))
        node.set('vtmid',self.convertToStr(mashup_component.db_vtmid, 'long'))
        node.set('pos',self.convertToStr(mashup_component.db_pos, 'long'))
        node.set('type',self.convertToStr(mashup_component.db_type, 'str'))
        node.set('val',self.convertToStr(mashup_component.db_val, 'str'))
        node.set('minVal',self.convertToStr(mashup_component.db_minVal, 'str'))
        node.set('maxVal',self.convertToStr(mashup_component.db_maxVal, 'str'))
        node.set('stepSize',self.convertToStr(mashup_component.db_stepSize, 'str'))
        node.set('valueList',self.convertToStr(mashup_component.db_strvaluelist, 'str'))
        node.set('widget',self.convertToStr(mashup_component.db_widget, 'str'))
        node.set('seq',self.convertToStr(mashup_component.db_seq, 'int'))
        node.set('parent',self.convertToStr(mashup_component.db_parent, 'str'))
        
        return node

class DBMashupXMLDAOBase(XMLDAO):

    def __init__(self, daoList):
        self.daoList = daoList

    def getDao(self, dao):
        return self.daoList[dao]

    def fromXML(self, node):
        if node.tag[0] == "{":
            node_tag = node.tag.split("}")[1]
        else:
            node_tag = node.tag
        if node_tag != 'mashup':
            return None
        
        # read attributes
        data = node.get('id', None)
        id = self.convertFromStr(data, 'long')
        data = node.get('name', None)
        name = self.convertFromStr(data, 'str')
        data = node.get('version', None)
        version = self.convertFromStr(data, 'long')
        data = node.get('type', None)
        type = self.convertFromStr(data, 'str')
        data = node.get('vtid', None)
        vtid = self.convertFromStr(data, 'long')
        data = node.get('has_seq', None)
        has_seq = self.convertFromStr(data, 'int')
        
        aliases = []
        layout = None
        geometry = None
        
        # read children
        for child in node.getchildren():
            if child.tag[0] == "{":
                child_tag = child.tag.split("}")[1]
            else:
                child_tag = child.tag
            if child_tag == 'alias':
                _data = self.getDao('mashup_alias').fromXML(child)
                aliases.append(_data)
            elif child_tag == 'layout':
                _data = self.convertFromStr(child.text,'str')
                layout = _data
            elif child_tag == 'geometry':
                _data = self.convertFromStr(child.text,'str')
                geometry = _data
            elif child.text is None or child.text.strip() == '':
                pass
            else:
                print '*** ERROR *** tag = %s' % child.tag
        
        obj = DBMashup(id=id,
                       name=name,
                       version=version,
                       aliases=aliases,
                       type=type,
                       vtid=vtid,
                       layout=layout,
                       geometry=geometry,
                       has_seq=has_seq)
        obj.is_dirty = False
        return obj
    
    def toXML(self, mashup, node=None):
        if node is None:
            node = ElementTree.Element('mashup')
        
        # set attributes
        node.set('id',self.convertToStr(mashup.db_id, 'long'))
        node.set('name',self.convertToStr(mashup.db_name, 'str'))
        node.set('version',self.convertToStr(mashup.db_version, 'long'))
        node.set('type',self.convertToStr(mashup.db_type, 'str'))
        node.set('vtid',self.convertToStr(mashup.db_vtid, 'long'))
        node.set('has_seq',self.convertToStr(mashup.db_has_seq, 'int'))
        
        # set elements
        aliases = mashup.db_aliases
        for alias in aliases:
            if (aliases is not None) and (aliases != ""):
                childNode = ElementTree.SubElement(node, 'alias')
                self.getDao('mashup_alias').toXML(alias, childNode)
        layout = mashup.db_layout
        if (layout is not None) and (layout != ""):
            childNode = ElementTree.SubElement(node, 'layout')
            childNode.text = self.convertToStr(layout, 'str')
        geometry = mashup.db_geometry
        if (geometry is not None) and (geometry != ""):
            childNode = ElementTree.SubElement(node, 'geometry')
            childNode.text = self.convertToStr(geometry, 'str')
        
        return node

class DBMachineXMLDAOBase(XMLDAO):

    def __init__(self, daoList):
        self.daoList = daoList

    def getDao(self, dao):
        return self.daoList[dao]

    def fromXML(self, node):
        if node.tag[0] == "{":
            node_tag = node.tag.split("}")[1]
        else:
            node_tag = node.tag
        if node_tag != 'machine':
            return None
        
        # read attributes
        data = node.get('id', None)
        id = self.convertFromStr(data, 'long')
        data = node.get('name', None)
        name = self.convertFromStr(data, 'str')
        data = node.get('os', None)
        os = self.convertFromStr(data, 'str')
        data = node.get('architecture', None)
        architecture = self.convertFromStr(data, 'str')
        data = node.get('processor', None)
        processor = self.convertFromStr(data, 'str')
        data = node.get('ram', None)
        ram = self.convertFromStr(data, 'int')
        
        obj = DBMachine(id=id,
                        name=name,
                        os=os,
                        architecture=architecture,
                        processor=processor,
                        ram=ram)
        obj.is_dirty = False
        return obj
    
    def toXML(self, machine, node=None):
        if node is None:
            node = ElementTree.Element('machine')
        
        # set attributes
        node.set('id',self.convertToStr(machine.db_id, 'long'))
        node.set('name',self.convertToStr(machine.db_name, 'str'))
        node.set('os',self.convertToStr(machine.db_os, 'str'))
        node.set('architecture',self.convertToStr(machine.db_architecture, 'str'))
        node.set('processor',self.convertToStr(machine.db_processor, 'str'))
        node.set('ram',self.convertToStr(machine.db_ram, 'int'))
        
        return node

class DBConfigFloatXMLDAOBase(XMLDAO):

    def __init__(self, daoList):
        self.daoList = daoList

    def getDao(self, dao):
        return self.daoList[dao]

    def fromXML(self, node):
        if node.tag[0] == "{":
            node_tag = node.tag.split("}")[1]
        else:
            node_tag = node.tag
        if node_tag != 'float':
            return None
        
        # read attributes
        data = node.get('value', None)
        value = self.convertFromStr(data, 'float')
        
        obj = DBConfigFloat(value=value)
        obj.is_dirty = False
        return obj
    
    def toXML(self, config_float, node=None):
        if node is None:
            node = ElementTree.Element('float')
        
        # set attributes
        node.set('value',self.convertToStr(config_float.db_value, 'float'))
        
        return node

<<<<<<< HEAD
class DBOtherXMLDAOBase(XMLDAO):
=======
class DBRefProvActivityXMLDAOBase(XMLDAO):

    def __init__(self, daoList):
        self.daoList = daoList

    def getDao(self, dao):
        return self.daoList[dao]

    def fromXML(self, node):
        if node.tag[0] == "{":
            node_tag = node.tag.split("}")[1]
        else:
            node_tag = node.tag
        if node_tag != 'prov:activity':
            return None
        
        # read attributes
        data = node.get('prov:ref', None)
        prov_ref = self.convertFromStr(data, 'str')
        
        obj = DBRefProvActivity(prov_ref=prov_ref)
        obj.is_dirty = False
        return obj
    
    def toXML(self, ref_prov_activity, node=None):
        if node is None:
            node = ElementTree.Element('prov:activity')
        
        # set attributes
        node.set('prov:ref',self.convertToStr(ref_prov_activity.db_prov_ref, 'str'))
        
        return node

class DBProvAssociationXMLDAOBase(XMLDAO):
>>>>>>> 66d77ca0

    def __init__(self, daoList):
        self.daoList = daoList

    def getDao(self, dao):
        return self.daoList[dao]

    def fromXML(self, node):
        if node.tag[0] == "{":
            node_tag = node.tag.split("}")[1]
        else:
            node_tag = node.tag
        if node_tag != 'other':
            return None
        
        # read attributes
        data = node.get('id', None)
        id = self.convertFromStr(data, 'long')
        data = node.get('key', None)
        key = self.convertFromStr(data, 'str')
        
        value = None
        
        # read children
        for child in node.getchildren():
            if child.tag[0] == "{":
                child_tag = child.tag.split("}")[1]
            else:
                child_tag = child.tag
            if child_tag == 'value':
                _data = self.convertFromStr(child.text,'str')
                value = _data
            elif child.text is None or child.text.strip() == '':
                pass
            else:
                print '*** ERROR *** tag = %s' % child.tag
        
        obj = DBOther(id=id,
                      key=key,
                      value=value)
        obj.is_dirty = False
        return obj
    
    def toXML(self, other, node=None):
        if node is None:
            node = ElementTree.Element('other')
        
        # set attributes
        node.set('id',self.convertToStr(other.db_id, 'long'))
        node.set('key',self.convertToStr(other.db_key, 'str'))
        
        # set elements
        value = other.db_value
        if (value is not None) and (value != ""):
            childNode = ElementTree.SubElement(node, 'value')
            childNode.text = self.convertToStr(value, 'str')
        
        return node

class DBRefProvActivityXMLDAOBase(XMLDAO):

    def __init__(self, daoList):
        self.daoList = daoList

    def getDao(self, dao):
        return self.daoList[dao]

    def fromXML(self, node):
        if node.tag[0] == "{":
            node_tag = node.tag.split("}")[1]
        else:
            node_tag = node.tag
        if node_tag != 'prov:activity':
            return None
        
        # read attributes
        data = node.get('prov:ref', None)
        prov_ref = self.convertFromStr(data, 'str')
        
        obj = DBRefProvActivity(prov_ref=prov_ref)
        obj.is_dirty = False
        return obj
    
    def toXML(self, ref_prov_activity, node=None):
        if node is None:
            node = ElementTree.Element('prov:activity')
        
        # set attributes
        node.set('prov:ref',self.convertToStr(ref_prov_activity.db_prov_ref, 'str'))
        
        return node

class DBAbstractionXMLDAOBase(XMLDAO):

    def __init__(self, daoList):
        self.daoList = daoList

    def getDao(self, dao):
        return self.daoList[dao]

    def fromXML(self, node):
        if node.tag[0] == "{":
            node_tag = node.tag.split("}")[1]
        else:
            node_tag = node.tag
        if node_tag != 'abstraction':
            return None
        
        # read attributes
        data = node.get('id', None)
        id = self.convertFromStr(data, 'long')
        data = node.get('cache', None)
        cache = self.convertFromStr(data, 'int')
        data = node.get('name', None)
        name = self.convertFromStr(data, 'str')
        data = node.get('namespace', None)
        namespace = self.convertFromStr(data, 'str')
        data = node.get('package', None)
        package = self.convertFromStr(data, 'str')
        data = node.get('version', None)
        version = self.convertFromStr(data, 'str')
        data = node.get('internalVersion', None)
        internal_version = self.convertFromStr(data, 'str')
        
        location = None
        functions = []
        annotations = []
        
        # read children
        for child in node.getchildren():
            if child.tag[0] == "{":
                child_tag = child.tag.split("}")[1]
            else:
                child_tag = child.tag
            if child_tag == 'location':
                _data = self.getDao('location').fromXML(child)
                location = _data
            elif child_tag == 'function':
                _data = self.getDao('function').fromXML(child)
                functions.append(_data)
            elif child_tag == 'annotation':
                _data = self.getDao('annotation').fromXML(child)
                annotations.append(_data)
            elif child.text is None or child.text.strip() == '':
                pass
            else:
                print '*** ERROR *** tag = %s' % child.tag
        
        obj = DBAbstraction(id=id,
                            cache=cache,
                            name=name,
                            namespace=namespace,
                            package=package,
                            version=version,
                            internal_version=internal_version,
                            location=location,
                            functions=functions,
                            annotations=annotations)
        obj.is_dirty = False
        return obj
    
    def toXML(self, abstraction, node=None):
        if node is None:
            node = ElementTree.Element('abstraction')
        
        # set attributes
        node.set('id',self.convertToStr(abstraction.db_id, 'long'))
        node.set('cache',self.convertToStr(abstraction.db_cache, 'int'))
        node.set('name',self.convertToStr(abstraction.db_name, 'str'))
        node.set('namespace',self.convertToStr(abstraction.db_namespace, 'str'))
        node.set('package',self.convertToStr(abstraction.db_package, 'str'))
        node.set('version',self.convertToStr(abstraction.db_version, 'str'))
        node.set('internalVersion',self.convertToStr(abstraction.db_internal_version, 'str'))
        
        # set elements
        location = abstraction.db_location
        if location is not None:
            if (location is not None) and (location != ""):
                childNode = ElementTree.SubElement(node, 'location')
                self.getDao('location').toXML(location, childNode)
        functions = abstraction.db_functions
        for function in functions:
            if (functions is not None) and (functions != ""):
                childNode = ElementTree.SubElement(node, 'function')
                self.getDao('function').toXML(function, childNode)
        annotations = abstraction.db_annotations
        for annotation in annotations:
            if (annotations is not None) and (annotations != ""):
                childNode = ElementTree.SubElement(node, 'annotation')
                self.getDao('annotation').toXML(annotation, childNode)
        
        return node

class DBProvAgentXMLDAOBase(XMLDAO):

    def __init__(self, daoList):
        self.daoList = daoList

    def getDao(self, dao):
        return self.daoList[dao]

    def fromXML(self, node):
        if node.tag[0] == "{":
            node_tag = node.tag.split("}")[1]
        else:
            node_tag = node.tag
        if node_tag != 'prov:agent':
            return None
        
        # read attributes
        data = node.get('prov:id', None)
        id = self.convertFromStr(data, 'str')
        
        vt_id = None
        prov_type = None
        prov_label = None
        vt_machine_os = None
        vt_machine_architecture = None
        vt_machine_processor = None
        vt_machine_ram = None
        
        # read children
        for child in node.getchildren():
            if child.tag[0] == "{":
                child_tag = child.tag.split("}")[1]
            else:
                child_tag = child.tag
            if child_tag == 'vt:id':
                _data = self.convertFromStr(child.text,'str')
                vt_id = _data
            elif child_tag == 'prov:type':
                _data = self.convertFromStr(child.text,'str')
                prov_type = _data
            elif child_tag == 'prov:label':
                _data = self.convertFromStr(child.text,'str')
                prov_label = _data
            elif child_tag == 'vt:machine_os':
                _data = self.convertFromStr(child.text,'str')
                vt_machine_os = _data
            elif child_tag == 'vt:machine_architecture':
                _data = self.convertFromStr(child.text,'str')
                vt_machine_architecture = _data
            elif child_tag == 'vt:machine_processor':
                _data = self.convertFromStr(child.text,'str')
                vt_machine_processor = _data
            elif child_tag == 'vt:machine_ram':
                _data = self.convertFromStr(child.text,'str')
                vt_machine_ram = _data
            elif child.text is None or child.text.strip() == '':
                pass
            else:
                print '*** ERROR *** tag = %s' % child.tag
        
        obj = DBProvAgent(id=id,
                          vt_id=vt_id,
                          prov_type=prov_type,
                          prov_label=prov_label,
                          vt_machine_os=vt_machine_os,
                          vt_machine_architecture=vt_machine_architecture,
                          vt_machine_processor=vt_machine_processor,
                          vt_machine_ram=vt_machine_ram)
        obj.is_dirty = False
        return obj
    
    def toXML(self, prov_agent, node=None):
        if node is None:
            node = ElementTree.Element('prov:agent')
        
        # set attributes
        node.set('prov:id',self.convertToStr(prov_agent.db_id, 'str'))
        
        # set elements
        vt_id = prov_agent.db_vt_id
        if (vt_id is not None) and (vt_id != ""):
            childNode = ElementTree.SubElement(node, 'vt:id')
            childNode.text = self.convertToStr(vt_id, 'str')
        prov_type = prov_agent.db_prov_type
        if (prov_type is not None) and (prov_type != ""):
            childNode = ElementTree.SubElement(node, 'prov:type')
            childNode.text = self.convertToStr(prov_type, 'str')
        prov_label = prov_agent.db_prov_label
        if (prov_label is not None) and (prov_label != ""):
            childNode = ElementTree.SubElement(node, 'prov:label')
            childNode.text = self.convertToStr(prov_label, 'str')
        vt_machine_os = prov_agent.db_vt_machine_os
        if (vt_machine_os is not None) and (vt_machine_os != ""):
            childNode = ElementTree.SubElement(node, 'vt:machine_os')
            childNode.text = self.convertToStr(vt_machine_os, 'str')
        vt_machine_architecture = prov_agent.db_vt_machine_architecture
        if (vt_machine_architecture is not None) and (vt_machine_architecture != ""):
            childNode = ElementTree.SubElement(node, 'vt:machine_architecture')
            childNode.text = self.convertToStr(vt_machine_architecture, 'str')
        vt_machine_processor = prov_agent.db_vt_machine_processor
        if (vt_machine_processor is not None) and (vt_machine_processor != ""):
            childNode = ElementTree.SubElement(node, 'vt:machine_processor')
            childNode.text = self.convertToStr(vt_machine_processor, 'str')
        vt_machine_ram = prov_agent.db_vt_machine_ram
        if (vt_machine_ram is not None) and (vt_machine_ram != ""):
            childNode = ElementTree.SubElement(node, 'vt:machine_ram')
            childNode.text = self.convertToStr(vt_machine_ram, 'str')
        
        return node

class DBMashuptrailXMLDAOBase(XMLDAO):

    def __init__(self, daoList):
        self.daoList = daoList

    def getDao(self, dao):
        return self.daoList[dao]

    def fromXML(self, node):
        if node.tag[0] == "{":
            node_tag = node.tag.split("}")[1]
        else:
            node_tag = node.tag
        if node_tag != 'mashuptrail':
            return None
        
        # read attributes
        data = node.get('id', None)
        name = self.convertFromStr(data, 'str')
        data = node.get('version', None)
        version = self.convertFromStr(data, 'str')
        data = node.get('vtVersion', None)
        vtVersion = self.convertFromStr(data, 'long')
        
        actions = []
        annotations = []
        actionAnnotations = []
        
        # read children
        for child in node.getchildren():
            if child.tag[0] == "{":
                child_tag = child.tag.split("}")[1]
            else:
                child_tag = child.tag
            if child_tag == 'action':
                _data = self.getDao('mashup_action').fromXML(child)
                actions.append(_data)
            elif child_tag == 'annotation':
                _data = self.getDao('annotation').fromXML(child)
                annotations.append(_data)
            elif child_tag == 'actionAnnotation':
                _data = self.getDao('mashup_actionAnnotation').fromXML(child)
                actionAnnotations.append(_data)
            elif child.text is None or child.text.strip() == '':
                pass
            else:
                print '*** ERROR *** tag = %s' % child.tag
        
        obj = DBMashuptrail(name=name,
                            version=version,
                            vtVersion=vtVersion,
                            actions=actions,
                            annotations=annotations,
                            actionAnnotations=actionAnnotations)
        obj.is_dirty = False
        return obj
    
    def toXML(self, mashuptrail, node=None):
        if node is None:
            node = ElementTree.Element('mashuptrail')
        
        # set attributes
        node.set('id',self.convertToStr(mashuptrail.db_name, 'str'))
        node.set('version',self.convertToStr(mashuptrail.db_version, 'str'))
        node.set('vtVersion',self.convertToStr(mashuptrail.db_vtVersion, 'long'))
        
        # set elements
        actions = mashuptrail.db_actions
        for action in actions:
            if (actions is not None) and (actions != ""):
                childNode = ElementTree.SubElement(node, 'action')
                self.getDao('mashup_action').toXML(action, childNode)
        annotations = mashuptrail.db_annotations
        for annotation in annotations:
            if (annotations is not None) and (annotations != ""):
                childNode = ElementTree.SubElement(node, 'annotation')
                self.getDao('annotation').toXML(annotation, childNode)
        actionAnnotations = mashuptrail.db_actionAnnotations
        for actionAnnotation in actionAnnotations:
            if (actionAnnotations is not None) and (actionAnnotations != ""):
                childNode = ElementTree.SubElement(node, 'actionAnnotation')
                self.getDao('mashup_actionAnnotation').toXML(actionAnnotation, childNode)
        
        return node

class DBRegistryXMLDAOBase(XMLDAO):

    def __init__(self, daoList):
        self.daoList = daoList

    def getDao(self, dao):
        return self.daoList[dao]

    def fromXML(self, node):
        if node.tag[0] == "{":
            node_tag = node.tag.split("}")[1]
        else:
            node_tag = node.tag
        if node_tag != 'registry':
            return None
        
        # read attributes
        data = node.get('id', None)
        id = self.convertFromStr(data, 'long')
        data = node.get('version', None)
        version = self.convertFromStr(data, 'str')
        data = node.get('rootDescriptorId', None)
        root_descriptor_id = self.convertFromStr(data, 'long')
        
        packages = []
        
        # read children
        for child in node.getchildren():
            if child.tag[0] == "{":
                child_tag = child.tag.split("}")[1]
            else:
                child_tag = child.tag
            if child_tag == 'package':
                _data = self.getDao('package').fromXML(child)
                packages.append(_data)
            elif child.text is None or child.text.strip() == '':
                pass
            else:
                print '*** ERROR *** tag = %s' % child.tag
        
        obj = DBRegistry(id=id,
                         version=version,
                         root_descriptor_id=root_descriptor_id,
                         packages=packages)
        obj.is_dirty = False
        return obj
    
    def toXML(self, registry, node=None):
        if node is None:
            node = ElementTree.Element('registry')
        
        # set attributes
        node.set('id',self.convertToStr(registry.db_id, 'long'))
        node.set('version',self.convertToStr(registry.db_version, 'str'))
        node.set('rootDescriptorId',self.convertToStr(registry.db_root_descriptor_id, 'long'))
        
        # set elements
        packages = registry.db_packages
        for package in packages:
            if (packages is not None) and (packages != ""):
                childNode = ElementTree.SubElement(node, 'package')
                self.getDao('package').toXML(package, childNode)
        
        return node

class DBOpmAgentXMLDAOBase(XMLDAO):

    def __init__(self, daoList):
        self.daoList = daoList

    def getDao(self, dao):
        return self.daoList[dao]

    def fromXML(self, node):
        if node.tag[0] == "{":
            node_tag = node.tag.split("}")[1]
        else:
            node_tag = node.tag
        if node_tag != 'agent':
            return None
        
        # read attributes
        data = node.get('id', None)
        id = self.convertFromStr(data, 'str')
        
        value = None
        accounts = []
        
        # read children
        for child in node.getchildren():
            if child.tag[0] == "{":
                child_tag = child.tag.split("}")[1]
            else:
                child_tag = child.tag
            if child_tag == 'value':
                _data = self.convertFromStr(child.text,'str')
                value = _data
            elif child_tag == 'account':
                _data = self.getDao('opm_account_id').fromXML(child)
                accounts.append(_data)
            elif child.text is None or child.text.strip() == '':
                pass
            else:
                print '*** ERROR *** tag = %s' % child.tag
        
        obj = DBOpmAgent(id=id,
                         value=value,
                         accounts=accounts)
        obj.is_dirty = False
        return obj
    
    def toXML(self, opm_agent, node=None):
        if node is None:
            node = ElementTree.Element('agent')
        
        # set attributes
        node.set('id',self.convertToStr(opm_agent.db_id, 'str'))
        
        # set elements
        value = opm_agent.db_value
        if (value is not None) and (value != ""):
            childNode = ElementTree.SubElement(node, 'value')
            childNode.text = self.convertToStr(value, 'str')
        accounts = opm_agent.db_accounts
        for account in accounts:
            if (accounts is not None) and (accounts != ""):
                childNode = ElementTree.SubElement(node, 'account')
                self.getDao('opm_account_id').toXML(account, childNode)
        
        return node

class DBProvEntityXMLDAOBase(XMLDAO):

    def __init__(self, daoList):
        self.daoList = daoList

    def getDao(self, dao):
        return self.daoList[dao]

    def fromXML(self, node):
        if node.tag[0] == "{":
            node_tag = node.tag.split("}")[1]
        else:
            node_tag = node.tag
        if node_tag != 'prov:entity':
            return None
        
        # read attributes
        data = node.get('prov:id', None)
        id = self.convertFromStr(data, 'str')
        
        prov_type = None
        prov_label = None
        prov_value = None
        vt_id = None
        vt_type = None
        vt_desc = None
        vt_package = None
        vt_version = None
        vt_cache = None
        vt_location_x = None
        vt_location_y = None
        is_part_of = None
        
        # read children
        for child in node.getchildren():
            if child.tag[0] == "{":
                child_tag = child.tag.split("}")[1]
            else:
                child_tag = child.tag
            if child_tag == 'prov:type':
                _data = self.convertFromStr(child.text,'str')
                prov_type = _data
            elif child_tag == 'prov:label':
                _data = self.convertFromStr(child.text,'str')
                prov_label = _data
            elif child_tag == 'prov:value':
                _data = self.convertFromStr(child.text,'str')
                prov_value = _data
            elif child_tag == 'vt:id':
                _data = self.convertFromStr(child.text,'str')
                vt_id = _data
            elif child_tag == 'vt:type':
                _data = self.convertFromStr(child.text,'str')
                vt_type = _data
            elif child_tag == 'vt:desc':
                _data = self.convertFromStr(child.text,'str')
                vt_desc = _data
            elif child_tag == 'vt:package':
                _data = self.convertFromStr(child.text,'str')
                vt_package = _data
            elif child_tag == 'vt:version':
                _data = self.convertFromStr(child.text,'str')
                vt_version = _data
            elif child_tag == 'vt:cache':
                _data = self.convertFromStr(child.text,'str')
                vt_cache = _data
            elif child_tag == 'vt:location_x':
                _data = self.convertFromStr(child.text,'str')
                vt_location_x = _data
            elif child_tag == 'vt:location_y':
                _data = self.convertFromStr(child.text,'str')
                vt_location_y = _data
            elif child_tag == 'dcterms:isPartOf':
                _data = self.getDao('is_part_of').fromXML(child)
                is_part_of = _data
            elif child.text is None or child.text.strip() == '':
                pass
            else:
                print '*** ERROR *** tag = %s' % child.tag
        
        obj = DBProvEntity(id=id,
                           prov_type=prov_type,
                           prov_label=prov_label,
                           prov_value=prov_value,
                           vt_id=vt_id,
                           vt_type=vt_type,
                           vt_desc=vt_desc,
                           vt_package=vt_package,
                           vt_version=vt_version,
                           vt_cache=vt_cache,
                           vt_location_x=vt_location_x,
                           vt_location_y=vt_location_y,
                           is_part_of=is_part_of)
        obj.is_dirty = False
        return obj
    
    def toXML(self, prov_entity, node=None):
        if node is None:
            node = ElementTree.Element('prov:entity')
        
        # set attributes
        node.set('prov:id',self.convertToStr(prov_entity.db_id, 'str'))
        
        # set elements
        prov_type = prov_entity.db_prov_type
        if (prov_type is not None) and (prov_type != ""):
            childNode = ElementTree.SubElement(node, 'prov:type')
            childNode.text = self.convertToStr(prov_type, 'str')
        prov_label = prov_entity.db_prov_label
        if (prov_label is not None) and (prov_label != ""):
            childNode = ElementTree.SubElement(node, 'prov:label')
            childNode.text = self.convertToStr(prov_label, 'str')
        prov_value = prov_entity.db_prov_value
        if (prov_value is not None) and (prov_value != ""):
            childNode = ElementTree.SubElement(node, 'prov:value')
            childNode.text = self.convertToStr(prov_value, 'str')
        vt_id = prov_entity.db_vt_id
        if (vt_id is not None) and (vt_id != ""):
            childNode = ElementTree.SubElement(node, 'vt:id')
            childNode.text = self.convertToStr(vt_id, 'str')
        vt_type = prov_entity.db_vt_type
        if (vt_type is not None) and (vt_type != ""):
            childNode = ElementTree.SubElement(node, 'vt:type')
            childNode.text = self.convertToStr(vt_type, 'str')
        vt_desc = prov_entity.db_vt_desc
        if (vt_desc is not None) and (vt_desc != ""):
            childNode = ElementTree.SubElement(node, 'vt:desc')
            childNode.text = self.convertToStr(vt_desc, 'str')
        vt_package = prov_entity.db_vt_package
        if (vt_package is not None) and (vt_package != ""):
            childNode = ElementTree.SubElement(node, 'vt:package')
            childNode.text = self.convertToStr(vt_package, 'str')
        vt_version = prov_entity.db_vt_version
        if (vt_version is not None) and (vt_version != ""):
            childNode = ElementTree.SubElement(node, 'vt:version')
            childNode.text = self.convertToStr(vt_version, 'str')
        vt_cache = prov_entity.db_vt_cache
        if (vt_cache is not None) and (vt_cache != ""):
            childNode = ElementTree.SubElement(node, 'vt:cache')
            childNode.text = self.convertToStr(vt_cache, 'str')
        vt_location_x = prov_entity.db_vt_location_x
        if (vt_location_x is not None) and (vt_location_x != ""):
            childNode = ElementTree.SubElement(node, 'vt:location_x')
            childNode.text = self.convertToStr(vt_location_x, 'str')
        vt_location_y = prov_entity.db_vt_location_y
        if (vt_location_y is not None) and (vt_location_y != ""):
            childNode = ElementTree.SubElement(node, 'vt:location_y')
            childNode.text = self.convertToStr(vt_location_y, 'str')
        is_part_of = prov_entity.db_is_part_of
        if is_part_of is not None:
            if (is_part_of is not None) and (is_part_of != ""):
                childNode = ElementTree.SubElement(node, 'dcterms:isPartOf')
                self.getDao('is_part_of').toXML(is_part_of, childNode)
        
        return node

class DBAnnotationXMLDAOBase(XMLDAO):

    def __init__(self, daoList):
        self.daoList = daoList

    def getDao(self, dao):
        return self.daoList[dao]

    def fromXML(self, node):
        if node.tag[0] == "{":
            node_tag = node.tag.split("}")[1]
        else:
            node_tag = node.tag
        if node_tag != 'annotation':
            return None
        
        # read attributes
        data = node.get('id', None)
        id = self.convertFromStr(data, 'long')
        data = node.get('key', None)
        key = self.convertFromStr(data, 'str')
        data = node.get('value', None)
        value = self.convertFromStr(data, 'str')
        
        obj = DBAnnotation(id=id,
                           key=key,
                           value=value)
        obj.is_dirty = False
        return obj
    
    def toXML(self, annotation, node=None):
        if node is None:
            node = ElementTree.Element('annotation')
        
        # set attributes
        node.set('id',self.convertToStr(annotation.db_id, 'long'))
        node.set('key',self.convertToStr(annotation.db_key, 'str'))
        node.set('value',self.convertToStr(annotation.db_value, 'str'))
        
        return node

class DBOpmTimeXMLDAOBase(XMLDAO):

    def __init__(self, daoList):
        self.daoList = daoList

    def getDao(self, dao):
        return self.daoList[dao]

    def fromXML(self, node):
        if node.tag[0] == "{":
            node_tag = node.tag.split("}")[1]
        else:
            node_tag = node.tag
        if node_tag != 'time':
            return None
        
        # read attributes
        data = node.get('noLaterThan', None)
        no_later_than = self.convertFromStr(data, 'datetime')
        data = node.get('noEarlierThan', None)
        no_earlier_than = self.convertFromStr(data, 'datetime')
        data = node.get('clockId', None)
        clock_id = self.convertFromStr(data, 'str')
        
        obj = DBOpmTime(no_later_than=no_later_than,
                        no_earlier_than=no_earlier_than,
                        clock_id=clock_id)
        obj.is_dirty = False
        return obj
    
    def toXML(self, opm_time, node=None):
        if node is None:
            node = ElementTree.Element('time')
        
        # set attributes
        node.set('noLaterThan',self.convertToStr(opm_time.db_no_later_than, 'datetime'))
        node.set('noEarlierThan',self.convertToStr(opm_time.db_no_earlier_than, 'datetime'))
        node.set('clockId',self.convertToStr(opm_time.db_clock_id, 'str'))
        
        return node

class DBParameterExplorationXMLDAOBase(XMLDAO):

    def __init__(self, daoList):
        self.daoList = daoList

    def getDao(self, dao):
        return self.daoList[dao]

    def fromXML(self, node):
        if node.tag[0] == "{":
            node_tag = node.tag.split("}")[1]
        else:
            node_tag = node.tag
        if node_tag != 'parameterExploration':
            return None
        
        # read attributes
        data = node.get('id', None)
        id = self.convertFromStr(data, 'long')
        data = node.get('actionId', None)
        action_id = self.convertFromStr(data, 'long')
        data = node.get('name', None)
        name = self.convertFromStr(data, 'str')
        data = node.get('user', None)
        user = self.convertFromStr(data, 'str')
        data = node.get('dims', None)
        dims = self.convertFromStr(data, 'str')
        data = node.get('layout', None)
        layout = self.convertFromStr(data, 'str')
        
        functions = []
        
        # read children
        for child in node.getchildren():
            if child.tag[0] == "{":
                child_tag = child.tag.split("}")[1]
            else:
                child_tag = child.tag
            if child_tag == 'peFunction':
                _data = self.getDao('pe_function').fromXML(child)
                functions.append(_data)
            elif child.text is None or child.text.strip() == '':
                pass
            else:
                print '*** ERROR *** tag = %s' % child.tag
        
        obj = DBParameterExploration(id=id,
                                     action_id=action_id,
                                     name=name,
                                     user=user,
                                     dims=dims,
                                     layout=layout,
                                     functions=functions)
        obj.is_dirty = False
        return obj
    
    def toXML(self, parameter_exploration, node=None):
        if node is None:
            node = ElementTree.Element('parameterExploration')
        
        # set attributes
        node.set('id',self.convertToStr(parameter_exploration.db_id, 'long'))
        node.set('actionId',self.convertToStr(parameter_exploration.db_action_id, 'long'))
        node.set('name',self.convertToStr(parameter_exploration.db_name, 'str'))
        node.set('user',self.convertToStr(parameter_exploration.db_user, 'str'))
        node.set('dims',self.convertToStr(parameter_exploration.db_dims, 'str'))
        node.set('layout',self.convertToStr(parameter_exploration.db_layout, 'str'))
        
        # set elements
        functions = parameter_exploration.db_functions
        for function in functions:
            if (functions is not None) and (functions != ""):
                childNode = ElementTree.SubElement(node, 'peFunction')
                self.getDao('pe_function').toXML(function, childNode)
        
        return node

class DBMashupActionAnnotationXMLDAOBase(XMLDAO):

    def __init__(self, daoList):
        self.daoList = daoList

    def getDao(self, dao):
        return self.daoList[dao]

    def fromXML(self, node):
        if node.tag[0] == "{":
            node_tag = node.tag.split("}")[1]
        else:
            node_tag = node.tag
        if node_tag != 'actionAnnotation':
            return None
        
        # read attributes
        data = node.get('id', None)
        id = self.convertFromStr(data, 'long')
        data = node.get('key', None)
        key = self.convertFromStr(data, 'str')
        data = node.get('value', None)
        value = self.convertFromStr(data, 'str')
        data = node.get('action_id', None)
        action_id = self.convertFromStr(data, 'long')
        data = node.get('date', None)
        date = self.convertFromStr(data, 'datetime')
        data = node.get('user', None)
        user = self.convertFromStr(data, 'str')
        
        obj = DBMashupActionAnnotation(id=id,
                                       key=key,
                                       value=value,
                                       action_id=action_id,
                                       date=date,
                                       user=user)
        obj.is_dirty = False
        return obj
    
    def toXML(self, mashup_actionAnnotation, node=None):
        if node is None:
            node = ElementTree.Element('actionAnnotation')
        
        # set attributes
        node.set('id',self.convertToStr(mashup_actionAnnotation.db_id, 'long'))
        node.set('key',self.convertToStr(mashup_actionAnnotation.db_key, 'str'))
        node.set('value',self.convertToStr(mashup_actionAnnotation.db_value, 'str'))
        node.set('action_id',self.convertToStr(mashup_actionAnnotation.db_action_id, 'long'))
        node.set('date',self.convertToStr(mashup_actionAnnotation.db_date, 'datetime'))
        node.set('user',self.convertToStr(mashup_actionAnnotation.db_user, 'str'))
        
        return node

class DBOpmProcessXMLDAOBase(XMLDAO):

    def __init__(self, daoList):
        self.daoList = daoList

    def getDao(self, dao):
        return self.daoList[dao]

    def fromXML(self, node):
        if node.tag[0] == "{":
            node_tag = node.tag.split("}")[1]
        else:
            node_tag = node.tag
        if node_tag != 'process':
            return None
        
        # read attributes
        data = node.get('id', None)
        id = self.convertFromStr(data, 'str')
        
        value = None
        accounts = []
        
        # read children
        for child in node.getchildren():
            if child.tag[0] == "{":
                child_tag = child.tag.split("}")[1]
            else:
                child_tag = child.tag
            if child_tag == 'value':
                _data = self.getDao('opm_process_value').fromXML(child)
                value = _data
            elif child_tag == 'account':
                _data = self.getDao('opm_account_id').fromXML(child)
                accounts.append(_data)
            elif child.text is None or child.text.strip() == '':
                pass
            else:
                print '*** ERROR *** tag = %s' % child.tag
        
        obj = DBOpmProcess(id=id,
                           value=value,
                           accounts=accounts)
        obj.is_dirty = False
        return obj
    
    def toXML(self, opm_process, node=None):
        if node is None:
            node = ElementTree.Element('process')
        
        # set attributes
        node.set('id',self.convertToStr(opm_process.db_id, 'str'))
        
        # set elements
        value = opm_process.db_value
        if value is not None:
            if (value is not None) and (value != ""):
                childNode = ElementTree.SubElement(node, 'value')
                self.getDao('opm_process_value').toXML(value, childNode)
        accounts = opm_process.db_accounts
        for account in accounts:
            if (accounts is not None) and (accounts != ""):
                childNode = ElementTree.SubElement(node, 'account')
                self.getDao('opm_account_id').toXML(account, childNode)
        
        return node

class DBDisabledPackagesXMLDAOBase(XMLDAO):

    def __init__(self, daoList):
        self.daoList = daoList

    def getDao(self, dao):
        return self.daoList[dao]

    def fromXML(self, node):
        if node.tag[0] == "{":
            node_tag = node.tag.split("}")[1]
        else:
            node_tag = node.tag
        if node_tag != 'disabledpackages':
            return None
        
        packages = []
        
        # read children
        for child in node.getchildren():
            if child.tag[0] == "{":
                child_tag = child.tag.split("}")[1]
            else:
                child_tag = child.tag
            if child_tag == 'package':
                _data = self.getDao('startup_package').fromXML(child)
                packages.append(_data)
            elif child.text is None or child.text.strip() == '':
                pass
            else:
                print '*** ERROR *** tag = %s' % child.tag
        
        obj = DBDisabledPackages(packages=packages)
        obj.is_dirty = False
        return obj
    
    def toXML(self, disabled_packages, node=None):
        if node is None:
            node = ElementTree.Element('disabledpackages')
        
        # set elements
        packages = disabled_packages.db_packages
        for package in packages:
            if (packages is not None) and (packages != ""):
                childNode = ElementTree.SubElement(node, 'package')
                self.getDao('startup_package').toXML(package, childNode)
        
        return node

class DBModuleExecXMLDAOBase(XMLDAO):

    def __init__(self, daoList):
        self.daoList = daoList

    def getDao(self, dao):
        return self.daoList[dao]

    def fromXML(self, node):
        if node.tag[0] == "{":
            node_tag = node.tag.split("}")[1]
        else:
            node_tag = node.tag
        if node_tag != 'moduleExec':
            return None
        
        # read attributes
        data = node.get('id', None)
        id = self.convertFromStr(data, 'long')
        data = node.get('tsStart', None)
        ts_start = self.convertFromStr(data, 'datetime')
        data = node.get('tsEnd', None)
        ts_end = self.convertFromStr(data, 'datetime')
        data = node.get('cached', None)
        cached = self.convertFromStr(data, 'int')
        data = node.get('moduleId', None)
        module_id = self.convertFromStr(data, 'long')
        data = node.get('moduleName', None)
        module_name = self.convertFromStr(data, 'str')
        data = node.get('completed', None)
        completed = self.convertFromStr(data, 'int')
        data = node.get('error', None)
        error = self.convertFromStr(data, 'str')
        data = node.get('machine_id', None)
        machine_id = self.convertFromStr(data, 'long')
        
        annotations = []
        loop_execs = []
        
        # read children
        for child in node.getchildren():
            if child.tag[0] == "{":
                child_tag = child.tag.split("}")[1]
            else:
                child_tag = child.tag
            if child_tag == 'annotation':
                _data = self.getDao('annotation').fromXML(child)
                annotations.append(_data)
            elif child_tag == 'loopExec':
                _data = self.getDao('loop_exec').fromXML(child)
                loop_execs.append(_data)
            elif child.text is None or child.text.strip() == '':
                pass
            else:
                print '*** ERROR *** tag = %s' % child.tag
        
        obj = DBModuleExec(id=id,
                           ts_start=ts_start,
                           ts_end=ts_end,
                           cached=cached,
                           module_id=module_id,
                           module_name=module_name,
                           completed=completed,
                           error=error,
                           machine_id=machine_id,
                           annotations=annotations,
                           loop_execs=loop_execs)
        obj.is_dirty = False
        return obj
    
    def toXML(self, module_exec, node=None):
        if node is None:
            node = ElementTree.Element('moduleExec')
        
        # set attributes
        node.set('id',self.convertToStr(module_exec.db_id, 'long'))
        node.set('tsStart',self.convertToStr(module_exec.db_ts_start, 'datetime'))
        node.set('tsEnd',self.convertToStr(module_exec.db_ts_end, 'datetime'))
        node.set('cached',self.convertToStr(module_exec.db_cached, 'int'))
        node.set('moduleId',self.convertToStr(module_exec.db_module_id, 'long'))
        node.set('moduleName',self.convertToStr(module_exec.db_module_name, 'str'))
        node.set('completed',self.convertToStr(module_exec.db_completed, 'int'))
        node.set('error',self.convertToStr(module_exec.db_error, 'str'))
        node.set('machine_id',self.convertToStr(module_exec.db_machine_id, 'long'))
        
        # set elements
        annotations = module_exec.db_annotations
        for annotation in annotations:
            if (annotations is not None) and (annotations != ""):
                childNode = ElementTree.SubElement(node, 'annotation')
                self.getDao('annotation').toXML(annotation, childNode)
        loop_execs = module_exec.db_loop_execs
        for loop_exec in loop_execs:
            if (loop_execs is not None) and (loop_execs != ""):
                childNode = ElementTree.SubElement(node, 'loopExec')
                self.getDao('loop_exec').toXML(loop_exec, childNode)
        
        return node

class DBProvAssociationXMLDAOBase(XMLDAO):

    def __init__(self, daoList):
        self.daoList = daoList

    def getDao(self, dao):
        return self.daoList[dao]

    def fromXML(self, node):
        if node.tag[0] == "{":
            node_tag = node.tag.split("}")[1]
        else:
            node_tag = node.tag
        if node_tag != 'prov:wasAssociatedWith':
            return None
        
        prov_activity = None
        prov_agent = None
        prov_plan = None
        prov_role = None
        
        # read children
        for child in node.getchildren():
            if child.tag[0] == "{":
                child_tag = child.tag.split("}")[1]
            else:
                child_tag = child.tag
            if child_tag == 'prov:activity':
                _data = self.getDao('ref_prov_activity').fromXML(child)
                prov_activity = _data
            elif child_tag == 'prov:agent':
                _data = self.getDao('ref_prov_agent').fromXML(child)
                prov_agent = _data
            elif child_tag == 'prov:plan':
                _data = self.getDao('ref_prov_plan').fromXML(child)
                prov_plan = _data
            elif child_tag == 'prov:role':
                _data = self.convertFromStr(child.text,'str')
                prov_role = _data
            elif child.text is None or child.text.strip() == '':
                pass
            else:
                print '*** ERROR *** tag = %s' % child.tag
        
        obj = DBProvAssociation(prov_activity=prov_activity,
                                prov_agent=prov_agent,
                                prov_plan=prov_plan,
                                prov_role=prov_role)
        obj.is_dirty = False
        return obj
    
    def toXML(self, prov_association, node=None):
        if node is None:
            node = ElementTree.Element('prov:wasAssociatedWith')
        
        # set elements
        prov_activity = prov_association.db_prov_activity
        if prov_activity is not None:
            if (prov_activity is not None) and (prov_activity != ""):
                childNode = ElementTree.SubElement(node, 'prov:activity')
                self.getDao('ref_prov_activity').toXML(prov_activity, childNode)
        prov_agent = prov_association.db_prov_agent
        if prov_agent is not None:
            if (prov_agent is not None) and (prov_agent != ""):
                childNode = ElementTree.SubElement(node, 'prov:agent')
                self.getDao('ref_prov_agent').toXML(prov_agent, childNode)
        prov_plan = prov_association.db_prov_plan
        if prov_plan is not None:
            if (prov_plan is not None) and (prov_plan != ""):
                childNode = ElementTree.SubElement(node, 'prov:plan')
                self.getDao('ref_prov_plan').toXML(prov_plan, childNode)
        prov_role = prov_association.db_prov_role
        if (prov_role is not None) and (prov_role != ""):
            childNode = ElementTree.SubElement(node, 'prov:role')
            childNode.text = self.convertToStr(prov_role, 'str')
        
        return node

class DBOpmProcessValueXMLDAOBase(XMLDAO):

    def __init__(self, daoList):
        self.daoList = daoList

    def getDao(self, dao):
        return self.daoList[dao]

    def fromXML(self, node):
        if node.tag[0] == "{":
            node_tag = node.tag.split("}")[1]
        else:
            node_tag = node.tag
        if node_tag != 'value':
            return None
        
        value = None
        
        # read children
        for child in node.getchildren():
            if child.tag[0] == "{":
                child_tag = child.tag.split("}")[1]
            else:
                child_tag = child.tag
            if child_tag == 'moduleExec':
                _data = self.getDao('module_exec').fromXML(child)
                value = _data
            elif child_tag == 'groupExec':
                _data = self.getDao('group_exec').fromXML(child)
                value = _data
            elif child_tag == 'loopExec':
                _data = self.getDao('loop_exec').fromXML(child)
                value = _data
            elif child.text is None or child.text.strip() == '':
                pass
            else:
                print '*** ERROR *** tag = %s' % child.tag
        
        obj = DBOpmProcessValue(value=value)
        obj.is_dirty = False
        return obj
    
    def toXML(self, opm_process_value, node=None):
        if node is None:
            node = ElementTree.Element('value')
        
        # set elements
        value = opm_process_value.db_value
        if value is not None:
            if value.vtType == 'module_exec':
                childNode = ElementTree.SubElement(node, 'moduleExec')
                self.getDao('module_exec').toXML(value, childNode)
            elif value.vtType == 'group_exec':
                childNode = ElementTree.SubElement(node, 'groupExec')
                self.getDao('group_exec').toXML(value, childNode)
            elif value.vtType == 'loop_exec':
                childNode = ElementTree.SubElement(node, 'loopExec')
                self.getDao('loop_exec').toXML(value, childNode)
        
        return node

"""generated automatically by auto_dao.py"""

class XMLDAOListBase(dict):

    def __init__(self, daos=None):
        if daos is not None:
            dict.update(self, daos)

        if 'opm_was_generated_by' not in self:
            self['opm_was_generated_by'] = DBOpmWasGeneratedByXMLDAOBase(self)
        if 'config_key' not in self:
            self['config_key'] = DBConfigKeyXMLDAOBase(self)
        if 'mashup_alias' not in self:
            self['mashup_alias'] = DBMashupAliasXMLDAOBase(self)
        if 'group' not in self:
            self['group'] = DBGroupXMLDAOBase(self)
        if 'opm_was_controlled_by' not in self:
            self['opm_was_controlled_by'] = DBOpmWasControlledByXMLDAOBase(self)
        if 'add' not in self:
            self['add'] = DBAddXMLDAOBase(self)
        if 'prov_generation' not in self:
            self['prov_generation'] = DBProvGenerationXMLDAOBase(self)
        if 'opm_used' not in self:
            self['opm_used'] = DBOpmUsedXMLDAOBase(self)
        if 'opm_artifact_id_cause' not in self:
            self['opm_artifact_id_cause'] = DBOpmArtifactIdCauseXMLDAOBase(self)
        if 'ref_prov_entity' not in self:
            self['ref_prov_entity'] = DBRefProvEntityXMLDAOBase(self)
        if 'vt_connection' not in self:
            self['vt_connection'] = DBVtConnectionXMLDAOBase(self)
        if 'opm_account' not in self:
            self['opm_account'] = DBOpmAccountXMLDAOBase(self)
<<<<<<< HEAD
        if 'group_exec' not in self:
            self['group_exec'] = DBGroupExecXMLDAOBase(self)
        if 'opm_agent_id' not in self:
            self['opm_agent_id'] = DBOpmAgentIdXMLDAOBase(self)
        if 'parameter' not in self:
            self['parameter'] = DBParameterXMLDAOBase(self)
        if 'vistrail' not in self:
            self['vistrail'] = DBVistrailXMLDAOBase(self)
        if 'opm_artifact_value' not in self:
            self['opm_artifact_value'] = DBOpmArtifactValueXMLDAOBase(self)
        if 'config_str' not in self:
            self['config_str'] = DBConfigStrXMLDAOBase(self)
        if 'startup' not in self:
            self['startup'] = DBStartupXMLDAOBase(self)
        if 'module' not in self:
            self['module'] = DBModuleXMLDAOBase(self)
=======
        if 'opm_processes' not in self:
            self['opm_processes'] = DBOpmProcessesXMLDAOBase(self)
        if 'opm_account_id' not in self:
            self['opm_account_id'] = DBOpmAccountIdXMLDAOBase(self)
>>>>>>> 66d77ca0
        if 'port' not in self:
            self['port'] = DBPortXMLDAOBase(self)
        if 'opm_agents' not in self:
            self['opm_agents'] = DBOpmAgentsXMLDAOBase(self)
        if 'opm_dependencies' not in self:
            self['opm_dependencies'] = DBOpmDependenciesXMLDAOBase(self)
        if 'pe_function' not in self:
            self['pe_function'] = DBPEFunctionXMLDAOBase(self)
        if 'workflow' not in self:
            self['workflow'] = DBWorkflowXMLDAOBase(self)
        if 'mashup_action' not in self:
            self['mashup_action'] = DBMashupActionXMLDAOBase(self)
        if 'configuration' not in self:
            self['configuration'] = DBConfigurationXMLDAOBase(self)
        if 'change' not in self:
            self['change'] = DBChangeXMLDAOBase(self)
        if 'package' not in self:
            self['package'] = DBPackageXMLDAOBase(self)
        if 'loop_exec' not in self:
            self['loop_exec'] = DBLoopExecXMLDAOBase(self)
        if 'connection' not in self:
            self['connection'] = DBConnectionXMLDAOBase(self)
        if 'config_bool' not in self:
            self['config_bool'] = DBConfigBoolXMLDAOBase(self)
        if 'action' not in self:
            self['action'] = DBActionXMLDAOBase(self)
        if 'startup_package' not in self:
            self['startup_package'] = DBStartupPackageXMLDAOBase(self)
        if 'config_int' not in self:
            self['config_int'] = DBConfigIntXMLDAOBase(self)
        if 'opm_process_id_effect' not in self:
            self['opm_process_id_effect'] = DBOpmProcessIdEffectXMLDAOBase(self)
        if 'ref_prov_plan' not in self:
            self['ref_prov_plan'] = DBRefProvPlanXMLDAOBase(self)
        if 'opm_accounts' not in self:
            self['opm_accounts'] = DBOpmAccountsXMLDAOBase(self)
        if 'ref_prov_agent' not in self:
            self['ref_prov_agent'] = DBRefProvAgentXMLDAOBase(self)
        if 'portSpec' not in self:
            self['portSpec'] = DBPortSpecXMLDAOBase(self)
        if 'enabled_packages' not in self:
            self['enabled_packages'] = DBEnabledPackagesXMLDAOBase(self)
        if 'opm_artifact' not in self:
            self['opm_artifact'] = DBOpmArtifactXMLDAOBase(self)
        if 'log' not in self:
            self['log'] = DBLogXMLDAOBase(self)
<<<<<<< HEAD
=======
        if 'loop_iteration' not in self:
            self['loop_iteration'] = DBLoopIterationXMLDAOBase(self)
        if 'opm_agents' not in self:
            self['opm_agents'] = DBOpmAgentsXMLDAOBase(self)
        if 'mashup' not in self:
            self['mashup'] = DBMashupXMLDAOBase(self)
>>>>>>> 66d77ca0
        if 'opm_process_id_cause' not in self:
            self['opm_process_id_cause'] = DBOpmProcessIdCauseXMLDAOBase(self)
        if 'opm_artifacts' not in self:
            self['opm_artifacts'] = DBOpmArtifactsXMLDAOBase(self)
        if 'pe_parameter' not in self:
            self['pe_parameter'] = DBPEParameterXMLDAOBase(self)
        if 'workflow_exec' not in self:
            self['workflow_exec'] = DBWorkflowExecXMLDAOBase(self)
        if 'location' not in self:
            self['location'] = DBLocationXMLDAOBase(self)
        if 'function' not in self:
            self['function'] = DBFunctionXMLDAOBase(self)
        if 'actionAnnotation' not in self:
            self['actionAnnotation'] = DBActionAnnotationXMLDAOBase(self)
<<<<<<< HEAD
=======
        if 'abstraction' not in self:
            self['abstraction'] = DBAbstractionXMLDAOBase(self)
        if 'mashup_alias' not in self:
            self['mashup_alias'] = DBMashupAliasXMLDAOBase(self)
        if 'workflow' not in self:
            self['workflow'] = DBWorkflowXMLDAOBase(self)
        if 'opm_artifact_id_cause' not in self:
            self['opm_artifact_id_cause'] = DBOpmArtifactIdCauseXMLDAOBase(self)
        if 'ref_prov_entity' not in self:
            self['ref_prov_entity'] = DBRefProvEntityXMLDAOBase(self)
>>>>>>> 66d77ca0
        if 'prov_activity' not in self:
            self['prov_activity'] = DBProvActivityXMLDAOBase(self)
        if 'prov_usage' not in self:
            self['prov_usage'] = DBProvUsageXMLDAOBase(self)
        if 'opm_artifact_id_effect' not in self:
            self['opm_artifact_id_effect'] = DBOpmArtifactIdEffectXMLDAOBase(self)
        if 'opm_graph' not in self:
            self['opm_graph'] = DBOpmGraphXMLDAOBase(self)
        if 'is_part_of' not in self:
            self['is_part_of'] = DBIsPartOfXMLDAOBase(self)
        if 'opm_was_derived_from' not in self:
            self['opm_was_derived_from'] = DBOpmWasDerivedFromXMLDAOBase(self)
        if 'plugin_data' not in self:
            self['plugin_data'] = DBPluginDataXMLDAOBase(self)
        if 'delete' not in self:
            self['delete'] = DBDeleteXMLDAOBase(self)
        if 'vistrailVariable' not in self:
            self['vistrailVariable'] = DBVistrailVariableXMLDAOBase(self)
        if 'opm_overlaps' not in self:
            self['opm_overlaps'] = DBOpmOverlapsXMLDAOBase(self)
        if 'opm_was_triggered_by' not in self:
            self['opm_was_triggered_by'] = DBOpmWasTriggeredByXMLDAOBase(self)
        if 'module_descriptor' not in self:
            self['module_descriptor'] = DBModuleDescriptorXMLDAOBase(self)
        if 'tag' not in self:
            self['tag'] = DBTagXMLDAOBase(self)
        if 'opm_role' not in self:
            self['opm_role'] = DBOpmRoleXMLDAOBase(self)
        if 'prov_document' not in self:
            self['prov_document'] = DBProvDocumentXMLDAOBase(self)
        if 'opm_processes' not in self:
            self['opm_processes'] = DBOpmProcessesXMLDAOBase(self)
        if 'opm_account_id' not in self:
            self['opm_account_id'] = DBOpmAccountIdXMLDAOBase(self)
        if 'portSpecItem' not in self:
            self['portSpecItem'] = DBPortSpecItemXMLDAOBase(self)
        if 'mashup_component' not in self:
            self['mashup_component'] = DBMashupComponentXMLDAOBase(self)
        if 'mashup' not in self:
            self['mashup'] = DBMashupXMLDAOBase(self)
        if 'machine' not in self:
            self['machine'] = DBMachineXMLDAOBase(self)
        if 'config_float' not in self:
            self['config_float'] = DBConfigFloatXMLDAOBase(self)
        if 'other' not in self:
            self['other'] = DBOtherXMLDAOBase(self)
        if 'ref_prov_activity' not in self:
            self['ref_prov_activity'] = DBRefProvActivityXMLDAOBase(self)
        if 'abstraction' not in self:
            self['abstraction'] = DBAbstractionXMLDAOBase(self)
        if 'prov_agent' not in self:
            self['prov_agent'] = DBProvAgentXMLDAOBase(self)
        if 'mashuptrail' not in self:
            self['mashuptrail'] = DBMashuptrailXMLDAOBase(self)
        if 'registry' not in self:
            self['registry'] = DBRegistryXMLDAOBase(self)
        if 'opm_agent' not in self:
            self['opm_agent'] = DBOpmAgentXMLDAOBase(self)
        if 'prov_entity' not in self:
            self['prov_entity'] = DBProvEntityXMLDAOBase(self)
        if 'annotation' not in self:
            self['annotation'] = DBAnnotationXMLDAOBase(self)
        if 'opm_time' not in self:
            self['opm_time'] = DBOpmTimeXMLDAOBase(self)
        if 'parameter_exploration' not in self:
            self['parameter_exploration'] = DBParameterExplorationXMLDAOBase(self)
        if 'mashup_actionAnnotation' not in self:
            self['mashup_actionAnnotation'] = DBMashupActionAnnotationXMLDAOBase(self)
        if 'opm_process' not in self:
            self['opm_process'] = DBOpmProcessXMLDAOBase(self)
<<<<<<< HEAD
        if 'disabled_packages' not in self:
            self['disabled_packages'] = DBDisabledPackagesXMLDAOBase(self)
        if 'module_exec' not in self:
            self['module_exec'] = DBModuleExecXMLDAOBase(self)
=======
        if 'is_part_of' not in self:
            self['is_part_of'] = DBIsPartOfXMLDAOBase(self)
        if 'pe_function' not in self:
            self['pe_function'] = DBPEFunctionXMLDAOBase(self)
        if 'opm_process_value' not in self:
            self['opm_process_value'] = DBOpmProcessValueXMLDAOBase(self)
        if 'action' not in self:
            self['action'] = DBActionXMLDAOBase(self)
        if 'opm_agent' not in self:
            self['opm_agent'] = DBOpmAgentXMLDAOBase(self)
        if 'delete' not in self:
            self['delete'] = DBDeleteXMLDAOBase(self)
        if 'ref_prov_activity' not in self:
            self['ref_prov_activity'] = DBRefProvActivityXMLDAOBase(self)
>>>>>>> 66d77ca0
        if 'prov_association' not in self:
            self['prov_association'] = DBProvAssociationXMLDAOBase(self)
        if 'opm_process_value' not in self:
            self['opm_process_value'] = DBOpmProcessValueXMLDAOBase(self)<|MERGE_RESOLUTION|>--- conflicted
+++ resolved
@@ -807,7 +807,6 @@
         
         return node
 
-<<<<<<< HEAD
 class DBRefProvEntityXMLDAOBase(XMLDAO):
 
     def __init__(self, daoList):
@@ -842,9 +841,6 @@
         return node
 
 class DBVtConnectionXMLDAOBase(XMLDAO):
-=======
-class DBOpmAccountIdXMLDAOBase(XMLDAO):
->>>>>>> 66d77ca0
 
     def __init__(self, daoList):
         self.daoList = daoList
@@ -1226,16 +1222,12 @@
         data = node.get('name', None)
         name = self.convertFromStr(data, 'str')
         
-<<<<<<< HEAD
         actions = []
         tags = []
         annotations = []
         vistrailVariables = []
         parameter_explorations = []
         actionAnnotations = []
-=======
-        workflow_execs = []
->>>>>>> 66d77ca0
         
         # read children
         for child in node.getchildren():
@@ -1243,7 +1235,6 @@
                 child_tag = child.tag.split("}")[1]
             else:
                 child_tag = child.tag
-<<<<<<< HEAD
             if child_tag == 'action':
                 _data = self.getDao('action').fromXML(child)
                 actions.append(_data)
@@ -1262,17 +1253,11 @@
             elif child_tag == 'actionAnnotation':
                 _data = self.getDao('actionAnnotation').fromXML(child)
                 actionAnnotations.append(_data)
-=======
-            if child_tag == 'workflowExec':
-                _data = self.getDao('workflow_exec').fromXML(child)
-                workflow_execs.append(_data)
->>>>>>> 66d77ca0
             elif child.text is None or child.text.strip() == '':
                 pass
             else:
                 print '*** ERROR *** tag = %s' % child.tag
         
-<<<<<<< HEAD
         obj = DBVistrail(id=id,
                          version=version,
                          name=name,
@@ -1282,13 +1267,6 @@
                          vistrailVariables=vistrailVariables,
                          parameter_explorations=parameter_explorations,
                          actionAnnotations=actionAnnotations)
-=======
-        obj = DBLog(id=id,
-                    version=version,
-                    name=name,
-                    workflow_execs=workflow_execs,
-                    vistrail_id=vistrail_id)
->>>>>>> 66d77ca0
         obj.is_dirty = False
         return obj
     
@@ -1302,7 +1280,6 @@
         node.set('name',self.convertToStr(vistrail.db_name, 'str'))
         
         # set elements
-<<<<<<< HEAD
         actions = vistrail.db_actions
         for action in actions:
             if (actions is not None) and (actions != ""):
@@ -1337,54 +1314,22 @@
         return node
 
 class DBOpmArtifactValueXMLDAOBase(XMLDAO):
-=======
-        workflow_execs = log.db_workflow_execs
-        for workflow_exec in workflow_execs:
-            if (workflow_execs is not None) and (workflow_execs != ""):
-                childNode = ElementTree.SubElement(node, 'workflowExec')
-                self.getDao('workflow_exec').toXML(workflow_exec, childNode)
-        
-        return node
-
-class DBLoopIterationXMLDAOBase(XMLDAO):
->>>>>>> 66d77ca0
-
-    def __init__(self, daoList):
-        self.daoList = daoList
-
-    def getDao(self, dao):
-        return self.daoList[dao]
-
-    def fromXML(self, node):
-        if node.tag[0] == "{":
-            node_tag = node.tag.split("}")[1]
-        else:
-            node_tag = node.tag
-<<<<<<< HEAD
+
+    def __init__(self, daoList):
+        self.daoList = daoList
+
+    def getDao(self, dao):
+        return self.daoList[dao]
+
+    def fromXML(self, node):
+        if node.tag[0] == "{":
+            node_tag = node.tag.split("}")[1]
+        else:
+            node_tag = node.tag
         if node_tag != 'value':
             return None
         
         value = None
-=======
-        if node_tag != 'loopIteration':
-            return None
-        
-        # read attributes
-        data = node.get('id', None)
-        id = self.convertFromStr(data, 'long')
-        data = node.get('tsStart', None)
-        ts_start = self.convertFromStr(data, 'datetime')
-        data = node.get('tsEnd', None)
-        ts_end = self.convertFromStr(data, 'datetime')
-        data = node.get('iteration', None)
-        iteration = self.convertFromStr(data, 'int')
-        data = node.get('completed', None)
-        completed = self.convertFromStr(data, 'int')
-        data = node.get('error', None)
-        error = self.convertFromStr(data, 'str')
-        
-        item_execs = []
->>>>>>> 66d77ca0
         
         # read children
         for child in node.getchildren():
@@ -1392,30 +1337,17 @@
                 child_tag = child.tag.split("}")[1]
             else:
                 child_tag = child.tag
-<<<<<<< HEAD
             if child_tag == 'portSpec':
                 _data = self.getDao('portSpec').fromXML(child)
                 value = _data
             elif child_tag == 'function':
                 _data = self.getDao('function').fromXML(child)
                 value = _data
-=======
-            if child_tag == 'moduleExec':
-                _data = self.getDao('module_exec').fromXML(child)
-                item_execs.append(_data)
-            elif child_tag == 'groupExec':
-                _data = self.getDao('group_exec').fromXML(child)
-                item_execs.append(_data)
-            elif child_tag == 'loopExec':
-                _data = self.getDao('loop_exec').fromXML(child)
-                item_execs.append(_data)
->>>>>>> 66d77ca0
             elif child.text is None or child.text.strip() == '':
                 pass
             else:
                 print '*** ERROR *** tag = %s' % child.tag
         
-<<<<<<< HEAD
         obj = DBOpmArtifactValue(value=value)
         obj.is_dirty = False
         return obj
@@ -1433,42 +1365,6 @@
             elif value.vtType == 'function':
                 childNode = ElementTree.SubElement(node, 'function')
                 self.getDao('function').toXML(value, childNode)
-=======
-        obj = DBLoopIteration(item_execs=item_execs,
-                              id=id,
-                              ts_start=ts_start,
-                              ts_end=ts_end,
-                              iteration=iteration,
-                              completed=completed,
-                              error=error)
-        obj.is_dirty = False
-        return obj
-    
-    def toXML(self, loop_iteration, node=None):
-        if node is None:
-            node = ElementTree.Element('loopIteration')
-        
-        # set attributes
-        node.set('id',self.convertToStr(loop_iteration.db_id, 'long'))
-        node.set('tsStart',self.convertToStr(loop_iteration.db_ts_start, 'datetime'))
-        node.set('tsEnd',self.convertToStr(loop_iteration.db_ts_end, 'datetime'))
-        node.set('iteration',self.convertToStr(loop_iteration.db_iteration, 'int'))
-        node.set('completed',self.convertToStr(loop_iteration.db_completed, 'int'))
-        node.set('error',self.convertToStr(loop_iteration.db_error, 'str'))
-        
-        # set elements
-        item_execs = loop_iteration.db_item_execs
-        for item_exec in item_execs:
-            if item_exec.vtType == 'module_exec':
-                childNode = ElementTree.SubElement(node, 'moduleExec')
-                self.getDao('module_exec').toXML(item_exec, childNode)
-            elif item_exec.vtType == 'group_exec':
-                childNode = ElementTree.SubElement(node, 'groupExec')
-                self.getDao('group_exec').toXML(item_exec, childNode)
-            elif item_exec.vtType == 'loop_exec':
-                childNode = ElementTree.SubElement(node, 'loopExec')
-                self.getDao('loop_exec').toXML(item_exec, childNode)
->>>>>>> 66d77ca0
         
         return node
 
@@ -2419,14 +2315,8 @@
         ts_start = self.convertFromStr(data, 'datetime')
         data = node.get('tsEnd', None)
         ts_end = self.convertFromStr(data, 'datetime')
-        data = node.get('iteration', None)
-        iteration = self.convertFromStr(data, 'int')
-        data = node.get('completed', None)
-        completed = self.convertFromStr(data, 'int')
-        data = node.get('error', None)
-        error = self.convertFromStr(data, 'str')
-        
-        item_execs = []
+        
+        loop_iterations = []
         
         # read children
         for child in node.getchildren():
@@ -2434,27 +2324,18 @@
                 child_tag = child.tag.split("}")[1]
             else:
                 child_tag = child.tag
-            if child_tag == 'moduleExec':
-                _data = self.getDao('module_exec').fromXML(child)
-                item_execs.append(_data)
-            elif child_tag == 'groupExec':
-                _data = self.getDao('group_exec').fromXML(child)
-                item_execs.append(_data)
-            elif child_tag == 'loopExec':
-                _data = self.getDao('loop_exec').fromXML(child)
-                item_execs.append(_data)
+            if child_tag == 'loopIteration':
+                _data = self.getDao('loop_iteration').fromXML(child)
+                loop_iterations.append(_data)
             elif child.text is None or child.text.strip() == '':
                 pass
             else:
                 print '*** ERROR *** tag = %s' % child.tag
         
-        obj = DBLoopExec(item_execs=item_execs,
-                         id=id,
+        obj = DBLoopExec(id=id,
                          ts_start=ts_start,
                          ts_end=ts_end,
-                         iteration=iteration,
-                         completed=completed,
-                         error=error)
+                         loop_iterations=loop_iterations)
         obj.is_dirty = False
         return obj
     
@@ -2466,22 +2347,13 @@
         node.set('id',self.convertToStr(loop_exec.db_id, 'long'))
         node.set('tsStart',self.convertToStr(loop_exec.db_ts_start, 'datetime'))
         node.set('tsEnd',self.convertToStr(loop_exec.db_ts_end, 'datetime'))
-        node.set('iteration',self.convertToStr(loop_exec.db_iteration, 'int'))
-        node.set('completed',self.convertToStr(loop_exec.db_completed, 'int'))
-        node.set('error',self.convertToStr(loop_exec.db_error, 'str'))
         
         # set elements
-        item_execs = loop_exec.db_item_execs
-        for item_exec in item_execs:
-            if item_exec.vtType == 'module_exec':
-                childNode = ElementTree.SubElement(node, 'moduleExec')
-                self.getDao('module_exec').toXML(item_exec, childNode)
-            elif item_exec.vtType == 'group_exec':
-                childNode = ElementTree.SubElement(node, 'groupExec')
-                self.getDao('group_exec').toXML(item_exec, childNode)
-            elif item_exec.vtType == 'loop_exec':
-                childNode = ElementTree.SubElement(node, 'loopExec')
-                self.getDao('loop_exec').toXML(item_exec, childNode)
+        loop_iterations = loop_exec.db_loop_iterations
+        for loop_iteration in loop_iterations:
+            if (loop_iterations is not None) and (loop_iterations != ""):
+                childNode = ElementTree.SubElement(node, 'loopIteration')
+                self.getDao('loop_iteration').toXML(loop_iteration, childNode)
         
         return node
 
@@ -2542,72 +2414,7 @@
         
         return node
 
-<<<<<<< HEAD
 class DBConfigBoolXMLDAOBase(XMLDAO):
-=======
-class DBMashupAliasXMLDAOBase(XMLDAO):
-
-    def __init__(self, daoList):
-        self.daoList = daoList
-
-    def getDao(self, dao):
-        return self.daoList[dao]
-
-    def fromXML(self, node):
-        if node.tag[0] == "{":
-            node_tag = node.tag.split("}")[1]
-        else:
-            node_tag = node.tag
-        if node_tag != 'alias':
-            return None
-        
-        # read attributes
-        data = node.get('id', None)
-        id = self.convertFromStr(data, 'long')
-        data = node.get('name', None)
-        name = self.convertFromStr(data, 'str')
-        
-        component = None
-        
-        # read children
-        for child in node.getchildren():
-            if child.tag[0] == "{":
-                child_tag = child.tag.split("}")[1]
-            else:
-                child_tag = child.tag
-            if child_tag == 'component':
-                _data = self.getDao('mashup_component').fromXML(child)
-                component = _data
-            elif child.text is None or child.text.strip() == '':
-                pass
-            else:
-                print '*** ERROR *** tag = %s' % child.tag
-        
-        obj = DBMashupAlias(id=id,
-                            name=name,
-                            component=component)
-        obj.is_dirty = False
-        return obj
-    
-    def toXML(self, mashup_alias, node=None):
-        if node is None:
-            node = ElementTree.Element('alias')
-        
-        # set attributes
-        node.set('id',self.convertToStr(mashup_alias.db_id, 'long'))
-        node.set('name',self.convertToStr(mashup_alias.db_name, 'str'))
-        
-        # set elements
-        component = mashup_alias.db_component
-        if component is not None:
-            if (component is not None) and (component != ""):
-                childNode = ElementTree.SubElement(node, 'component')
-                self.getDao('mashup_component').toXML(component, childNode)
-        
-        return node
-
-class DBWorkflowXMLDAOBase(XMLDAO):
->>>>>>> 66d77ca0
 
     def __init__(self, daoList):
         self.daoList = daoList
@@ -3207,7 +3014,6 @@
         vistrail_id = self.convertFromStr(data, 'long')
         
         workflow_execs = []
-        machines = []
         
         # read children
         for child in node.getchildren():
@@ -3218,9 +3024,6 @@
             if child_tag == 'workflowExec':
                 _data = self.getDao('workflow_exec').fromXML(child)
                 workflow_execs.append(_data)
-            elif child_tag == 'machine':
-                _data = self.getDao('machine').fromXML(child)
-                machines.append(_data)
             elif child.text is None or child.text.strip() == '':
                 pass
             else:
@@ -3230,7 +3033,6 @@
                     version=version,
                     name=name,
                     workflow_execs=workflow_execs,
-                    machines=machines,
                     vistrail_id=vistrail_id)
         obj.is_dirty = False
         return obj
@@ -3251,11 +3053,95 @@
             if (workflow_execs is not None) and (workflow_execs != ""):
                 childNode = ElementTree.SubElement(node, 'workflowExec')
                 self.getDao('workflow_exec').toXML(workflow_exec, childNode)
-        machines = log.db_machines
-        for machine in machines:
-            if (machines is not None) and (machines != ""):
-                childNode = ElementTree.SubElement(node, 'machine')
-                self.getDao('machine').toXML(machine, childNode)
+        
+        return node
+
+class DBLoopIterationXMLDAOBase(XMLDAO):
+
+    def __init__(self, daoList):
+        self.daoList = daoList
+
+    def getDao(self, dao):
+        return self.daoList[dao]
+
+    def fromXML(self, node):
+        if node.tag[0] == "{":
+            node_tag = node.tag.split("}")[1]
+        else:
+            node_tag = node.tag
+        if node_tag != 'loopIteration':
+            return None
+        
+        # read attributes
+        data = node.get('id', None)
+        id = self.convertFromStr(data, 'long')
+        data = node.get('tsStart', None)
+        ts_start = self.convertFromStr(data, 'datetime')
+        data = node.get('tsEnd', None)
+        ts_end = self.convertFromStr(data, 'datetime')
+        data = node.get('iteration', None)
+        iteration = self.convertFromStr(data, 'int')
+        data = node.get('completed', None)
+        completed = self.convertFromStr(data, 'int')
+        data = node.get('error', None)
+        error = self.convertFromStr(data, 'str')
+        
+        item_execs = []
+        
+        # read children
+        for child in node.getchildren():
+            if child.tag[0] == "{":
+                child_tag = child.tag.split("}")[1]
+            else:
+                child_tag = child.tag
+            if child_tag == 'moduleExec':
+                _data = self.getDao('module_exec').fromXML(child)
+                item_execs.append(_data)
+            elif child_tag == 'groupExec':
+                _data = self.getDao('group_exec').fromXML(child)
+                item_execs.append(_data)
+            elif child_tag == 'loopExec':
+                _data = self.getDao('loop_exec').fromXML(child)
+                item_execs.append(_data)
+            elif child.text is None or child.text.strip() == '':
+                pass
+            else:
+                print '*** ERROR *** tag = %s' % child.tag
+        
+        obj = DBLoopIteration(item_execs=item_execs,
+                              id=id,
+                              ts_start=ts_start,
+                              ts_end=ts_end,
+                              iteration=iteration,
+                              completed=completed,
+                              error=error)
+        obj.is_dirty = False
+        return obj
+    
+    def toXML(self, loop_iteration, node=None):
+        if node is None:
+            node = ElementTree.Element('loopIteration')
+        
+        # set attributes
+        node.set('id',self.convertToStr(loop_iteration.db_id, 'long'))
+        node.set('tsStart',self.convertToStr(loop_iteration.db_ts_start, 'datetime'))
+        node.set('tsEnd',self.convertToStr(loop_iteration.db_ts_end, 'datetime'))
+        node.set('iteration',self.convertToStr(loop_iteration.db_iteration, 'int'))
+        node.set('completed',self.convertToStr(loop_iteration.db_completed, 'int'))
+        node.set('error',self.convertToStr(loop_iteration.db_error, 'str'))
+        
+        # set elements
+        item_execs = loop_iteration.db_item_execs
+        for item_exec in item_execs:
+            if item_exec.vtType == 'module_exec':
+                childNode = ElementTree.SubElement(node, 'moduleExec')
+                self.getDao('module_exec').toXML(item_exec, childNode)
+            elif item_exec.vtType == 'group_exec':
+                childNode = ElementTree.SubElement(node, 'groupExec')
+                self.getDao('group_exec').toXML(item_exec, childNode)
+            elif item_exec.vtType == 'loop_exec':
+                childNode = ElementTree.SubElement(node, 'loopExec')
+                self.getDao('loop_exec').toXML(item_exec, childNode)
         
         return node
 
@@ -3433,6 +3319,7 @@
         name = self.convertFromStr(data, 'str')
         
         annotations = []
+        machines = []
         item_execs = []
         
         # read children
@@ -3444,6 +3331,9 @@
             if child_tag == 'annotation':
                 _data = self.getDao('annotation').fromXML(child)
                 annotations.append(_data)
+            elif child_tag == 'machine':
+                _data = self.getDao('machine').fromXML(child)
+                machines.append(_data)
             elif child_tag == 'moduleExec':
                 _data = self.getDao('module_exec').fromXML(child)
                 item_execs.append(_data)
@@ -3471,7 +3361,8 @@
                              parent_version=parent_version,
                              completed=completed,
                              name=name,
-                             annotations=annotations)
+                             annotations=annotations,
+                             machines=machines)
         obj.is_dirty = False
         return obj
     
@@ -3499,6 +3390,11 @@
             if (annotations is not None) and (annotations != ""):
                 childNode = ElementTree.SubElement(node, 'annotation')
                 self.getDao('annotation').toXML(annotation, childNode)
+        machines = workflow_exec.db_machines
+        for machine in machines:
+            if (machines is not None) and (machines != ""):
+                childNode = ElementTree.SubElement(node, 'machine')
+                self.getDao('machine').toXML(machine, childNode)
         item_execs = workflow_exec.db_item_execs
         for item_exec in item_execs:
             if item_exec.vtType == 'module_exec':
@@ -4132,82 +4028,11 @@
         # read attributes
         data = node.get('id', None)
         id = self.convertFromStr(data, 'long')
-<<<<<<< HEAD
         data = node.get('data', None)
         data = self.convertFromStr(data, 'str')
         
         obj = DBPluginData(id=id,
                            data=data)
-=======
-        data = node.get('user', None)
-        user = self.convertFromStr(data, 'str')
-        data = node.get('ip', None)
-        ip = self.convertFromStr(data, 'str')
-        data = node.get('session', None)
-        session = self.convertFromStr(data, 'long')
-        data = node.get('vtVersion', None)
-        vt_version = self.convertFromStr(data, 'str')
-        data = node.get('tsStart', None)
-        ts_start = self.convertFromStr(data, 'datetime')
-        data = node.get('tsEnd', None)
-        ts_end = self.convertFromStr(data, 'datetime')
-        data = node.get('parentId', None)
-        parent_id = self.convertFromStr(data, 'long')
-        data = node.get('parentType', None)
-        parent_type = self.convertFromStr(data, 'str')
-        data = node.get('parentVersion', None)
-        parent_version = self.convertFromStr(data, 'long')
-        data = node.get('completed', None)
-        completed = self.convertFromStr(data, 'int')
-        data = node.get('name', None)
-        name = self.convertFromStr(data, 'str')
-        
-        annotations = []
-        machines = []
-        item_execs = []
-        
-        # read children
-        for child in node.getchildren():
-            if child.tag[0] == "{":
-                child_tag = child.tag.split("}")[1]
-            else:
-                child_tag = child.tag
-            if child_tag == 'annotation':
-                _data = self.getDao('annotation').fromXML(child)
-                annotations.append(_data)
-            elif child_tag == 'machine':
-                _data = self.getDao('machine').fromXML(child)
-                machines.append(_data)
-            elif child_tag == 'moduleExec':
-                _data = self.getDao('module_exec').fromXML(child)
-                item_execs.append(_data)
-            elif child_tag == 'groupExec':
-                _data = self.getDao('group_exec').fromXML(child)
-                item_execs.append(_data)
-            elif child_tag == 'loopExec':
-                _data = self.getDao('loop_exec').fromXML(child)
-                item_execs.append(_data)
-            elif child.text is None or child.text.strip() == '':
-                pass
-            else:
-                print '*** ERROR *** tag = %s' % child.tag
-        
-        obj = DBWorkflowExec(item_execs=item_execs,
-                             id=id,
-                             user=user,
-                             ip=ip,
-                             session=session,
-                             vt_version=vt_version,
-                             ts_start=ts_start,
-                             ts_end=ts_end,
-                             parent_id=parent_id,
-                             parent_type=parent_type,
-                             parent_version=parent_version,
-                             completed=completed,
-                             name=name,
-                             annotations=annotations,
-                             machines=machines)
->>>>>>> 66d77ca0
         obj.is_dirty = False
         return obj
     
@@ -4216,46 +4041,8 @@
             node = ElementTree.Element('plugin_data')
         
         # set attributes
-<<<<<<< HEAD
         node.set('id',self.convertToStr(plugin_data.db_id, 'long'))
         node.set('data',self.convertToStr(plugin_data.db_data, 'str'))
-=======
-        node.set('id',self.convertToStr(workflow_exec.db_id, 'long'))
-        node.set('user',self.convertToStr(workflow_exec.db_user, 'str'))
-        node.set('ip',self.convertToStr(workflow_exec.db_ip, 'str'))
-        node.set('session',self.convertToStr(workflow_exec.db_session, 'long'))
-        node.set('vtVersion',self.convertToStr(workflow_exec.db_vt_version, 'str'))
-        node.set('tsStart',self.convertToStr(workflow_exec.db_ts_start, 'datetime'))
-        node.set('tsEnd',self.convertToStr(workflow_exec.db_ts_end, 'datetime'))
-        node.set('parentId',self.convertToStr(workflow_exec.db_parent_id, 'long'))
-        node.set('parentType',self.convertToStr(workflow_exec.db_parent_type, 'str'))
-        node.set('parentVersion',self.convertToStr(workflow_exec.db_parent_version, 'long'))
-        node.set('completed',self.convertToStr(workflow_exec.db_completed, 'int'))
-        node.set('name',self.convertToStr(workflow_exec.db_name, 'str'))
-        
-        # set elements
-        annotations = workflow_exec.db_annotations
-        for annotation in annotations:
-            if (annotations is not None) and (annotations != ""):
-                childNode = ElementTree.SubElement(node, 'annotation')
-                self.getDao('annotation').toXML(annotation, childNode)
-        machines = workflow_exec.db_machines
-        for machine in machines:
-            if (machines is not None) and (machines != ""):
-                childNode = ElementTree.SubElement(node, 'machine')
-                self.getDao('machine').toXML(machine, childNode)
-        item_execs = workflow_exec.db_item_execs
-        for item_exec in item_execs:
-            if item_exec.vtType == 'module_exec':
-                childNode = ElementTree.SubElement(node, 'moduleExec')
-                self.getDao('module_exec').toXML(item_exec, childNode)
-            elif item_exec.vtType == 'group_exec':
-                childNode = ElementTree.SubElement(node, 'groupExec')
-                self.getDao('group_exec').toXML(item_exec, childNode)
-            elif item_exec.vtType == 'loop_exec':
-                childNode = ElementTree.SubElement(node, 'loopExec')
-                self.getDao('loop_exec').toXML(item_exec, childNode)
->>>>>>> 66d77ca0
         
         return node
 
@@ -4325,7 +4112,6 @@
             return None
         
         # read attributes
-<<<<<<< HEAD
         data = node.get('name', None)
         name = self.convertFromStr(data, 'str')
         data = node.get('uuid', None)
@@ -4379,16 +4165,6 @@
             return None
         
         opm_account_ids = []
-=======
-        data = node.get('id', None)
-        id = self.convertFromStr(data, 'long')
-        data = node.get('tsStart', None)
-        ts_start = self.convertFromStr(data, 'datetime')
-        data = node.get('tsEnd', None)
-        ts_end = self.convertFromStr(data, 'datetime')
-        
-        loop_iterations = []
->>>>>>> 66d77ca0
         
         # read children
         for child in node.getchildren():
@@ -4396,34 +4172,20 @@
                 child_tag = child.tag.split("}")[1]
             else:
                 child_tag = child.tag
-<<<<<<< HEAD
             if child_tag == 'account':
                 _data = self.getDao('opm_account_id').fromXML(child)
                 opm_account_ids.append(_data)
-=======
-            if child_tag == 'loopIteration':
-                _data = self.getDao('loop_iteration').fromXML(child)
-                loop_iterations.append(_data)
->>>>>>> 66d77ca0
             elif child.text is None or child.text.strip() == '':
                 pass
             else:
                 print '*** ERROR *** tag = %s' % child.tag
         
-<<<<<<< HEAD
         obj = DBOpmOverlaps(opm_account_ids=opm_account_ids)
-=======
-        obj = DBLoopExec(id=id,
-                         ts_start=ts_start,
-                         ts_end=ts_end,
-                         loop_iterations=loop_iterations)
->>>>>>> 66d77ca0
         obj.is_dirty = False
         return obj
     
     def toXML(self, opm_overlaps, node=None):
         if node is None:
-<<<<<<< HEAD
             node = ElementTree.Element('overlaps')
         
         # set elements
@@ -4432,21 +4194,6 @@
             if (opm_account_ids is not None) and (opm_account_ids != ""):
                 childNode = ElementTree.SubElement(node, 'account')
                 self.getDao('opm_account_id').toXML(opm_account_id, childNode)
-=======
-            node = ElementTree.Element('loopExec')
-        
-        # set attributes
-        node.set('id',self.convertToStr(loop_exec.db_id, 'long'))
-        node.set('tsStart',self.convertToStr(loop_exec.db_ts_start, 'datetime'))
-        node.set('tsEnd',self.convertToStr(loop_exec.db_ts_end, 'datetime'))
-        
-        # set elements
-        loop_iterations = loop_exec.db_loop_iterations
-        for loop_iteration in loop_iterations:
-            if (loop_iterations is not None) and (loop_iterations != ""):
-                childNode = ElementTree.SubElement(node, 'loopIteration')
-                self.getDao('loop_iteration').toXML(loop_iteration, childNode)
->>>>>>> 66d77ca0
         
         return node
 
@@ -5224,44 +4971,7 @@
         
         return node
 
-<<<<<<< HEAD
 class DBOtherXMLDAOBase(XMLDAO):
-=======
-class DBRefProvActivityXMLDAOBase(XMLDAO):
-
-    def __init__(self, daoList):
-        self.daoList = daoList
-
-    def getDao(self, dao):
-        return self.daoList[dao]
-
-    def fromXML(self, node):
-        if node.tag[0] == "{":
-            node_tag = node.tag.split("}")[1]
-        else:
-            node_tag = node.tag
-        if node_tag != 'prov:activity':
-            return None
-        
-        # read attributes
-        data = node.get('prov:ref', None)
-        prov_ref = self.convertFromStr(data, 'str')
-        
-        obj = DBRefProvActivity(prov_ref=prov_ref)
-        obj.is_dirty = False
-        return obj
-    
-    def toXML(self, ref_prov_activity, node=None):
-        if node is None:
-            node = ElementTree.Element('prov:activity')
-        
-        # set attributes
-        node.set('prov:ref',self.convertToStr(ref_prov_activity.db_prov_ref, 'str'))
-        
-        return node
-
-class DBProvAssociationXMLDAOBase(XMLDAO):
->>>>>>> 66d77ca0
 
     def __init__(self, daoList):
         self.daoList = daoList
@@ -6535,7 +6245,6 @@
             self['vt_connection'] = DBVtConnectionXMLDAOBase(self)
         if 'opm_account' not in self:
             self['opm_account'] = DBOpmAccountXMLDAOBase(self)
-<<<<<<< HEAD
         if 'group_exec' not in self:
             self['group_exec'] = DBGroupExecXMLDAOBase(self)
         if 'opm_agent_id' not in self:
@@ -6552,12 +6261,6 @@
             self['startup'] = DBStartupXMLDAOBase(self)
         if 'module' not in self:
             self['module'] = DBModuleXMLDAOBase(self)
-=======
-        if 'opm_processes' not in self:
-            self['opm_processes'] = DBOpmProcessesXMLDAOBase(self)
-        if 'opm_account_id' not in self:
-            self['opm_account_id'] = DBOpmAccountIdXMLDAOBase(self)
->>>>>>> 66d77ca0
         if 'port' not in self:
             self['port'] = DBPortXMLDAOBase(self)
         if 'opm_agents' not in self:
@@ -6604,15 +6307,8 @@
             self['opm_artifact'] = DBOpmArtifactXMLDAOBase(self)
         if 'log' not in self:
             self['log'] = DBLogXMLDAOBase(self)
-<<<<<<< HEAD
-=======
         if 'loop_iteration' not in self:
             self['loop_iteration'] = DBLoopIterationXMLDAOBase(self)
-        if 'opm_agents' not in self:
-            self['opm_agents'] = DBOpmAgentsXMLDAOBase(self)
-        if 'mashup' not in self:
-            self['mashup'] = DBMashupXMLDAOBase(self)
->>>>>>> 66d77ca0
         if 'opm_process_id_cause' not in self:
             self['opm_process_id_cause'] = DBOpmProcessIdCauseXMLDAOBase(self)
         if 'opm_artifacts' not in self:
@@ -6627,19 +6323,6 @@
             self['function'] = DBFunctionXMLDAOBase(self)
         if 'actionAnnotation' not in self:
             self['actionAnnotation'] = DBActionAnnotationXMLDAOBase(self)
-<<<<<<< HEAD
-=======
-        if 'abstraction' not in self:
-            self['abstraction'] = DBAbstractionXMLDAOBase(self)
-        if 'mashup_alias' not in self:
-            self['mashup_alias'] = DBMashupAliasXMLDAOBase(self)
-        if 'workflow' not in self:
-            self['workflow'] = DBWorkflowXMLDAOBase(self)
-        if 'opm_artifact_id_cause' not in self:
-            self['opm_artifact_id_cause'] = DBOpmArtifactIdCauseXMLDAOBase(self)
-        if 'ref_prov_entity' not in self:
-            self['ref_prov_entity'] = DBRefProvEntityXMLDAOBase(self)
->>>>>>> 66d77ca0
         if 'prov_activity' not in self:
             self['prov_activity'] = DBProvActivityXMLDAOBase(self)
         if 'prov_usage' not in self:
@@ -6710,27 +6393,10 @@
             self['mashup_actionAnnotation'] = DBMashupActionAnnotationXMLDAOBase(self)
         if 'opm_process' not in self:
             self['opm_process'] = DBOpmProcessXMLDAOBase(self)
-<<<<<<< HEAD
         if 'disabled_packages' not in self:
             self['disabled_packages'] = DBDisabledPackagesXMLDAOBase(self)
         if 'module_exec' not in self:
             self['module_exec'] = DBModuleExecXMLDAOBase(self)
-=======
-        if 'is_part_of' not in self:
-            self['is_part_of'] = DBIsPartOfXMLDAOBase(self)
-        if 'pe_function' not in self:
-            self['pe_function'] = DBPEFunctionXMLDAOBase(self)
-        if 'opm_process_value' not in self:
-            self['opm_process_value'] = DBOpmProcessValueXMLDAOBase(self)
-        if 'action' not in self:
-            self['action'] = DBActionXMLDAOBase(self)
-        if 'opm_agent' not in self:
-            self['opm_agent'] = DBOpmAgentXMLDAOBase(self)
-        if 'delete' not in self:
-            self['delete'] = DBDeleteXMLDAOBase(self)
-        if 'ref_prov_activity' not in self:
-            self['ref_prov_activity'] = DBRefProvActivityXMLDAOBase(self)
->>>>>>> 66d77ca0
         if 'prov_association' not in self:
             self['prov_association'] = DBProvAssociationXMLDAOBase(self)
         if 'opm_process_value' not in self:
