--- conflicted
+++ resolved
@@ -54,7 +54,6 @@
 import tempfile
 import copy
 
-<<<<<<< HEAD
 from vistrails.db import VistrailsDBException
 from vistrails.db.domain import DBVistrail, DBWorkflow, DBLog, DBAbstraction, DBGroup, \
     DBRegistry, DBWorkflowExec, DBOpmGraph, DBProvDocument, DBAnnotation, \
@@ -74,21 +73,7 @@
 
 ElementTree = get_elementtree_library()
 
-=======
-from db import VistrailsDBException
-from db.domain import DBVistrail, DBWorkflow, DBLog, DBAbstraction, DBGroup, \
-    DBRegistry, DBWorkflowExec, DBOpmGraph, DBAnnotation
-import db.services.abstraction
-import db.services.log
-import db.services.opm
-import db.services.registry
-import db.services.workflow
-import db.services.vistrail
-from db.versions import getVersionDAO, currentVersion, getVersionSchemaDir, \
-    translate_object, translate_vistrail, translate_workflow, translate_log, \
-    translate_registry
 CONNECT_TIMEOUT = 15
->>>>>>> 2ba53a48
 
 _db_lib = None
 def get_db_lib():
