--- conflicted
+++ resolved
@@ -41,13 +41,8 @@
     DBProvAgent, DBProvGeneration, DBProvUsage, DBProvAssociation, \
     DBVtConnection, DBRefProvEntity, DBRefProvPlan, DBRefProvActivity, \
     DBRefProvAgent, DBIsPartOf, IdScope, DBGroupExec, DBLoopExec, DBModuleExec, \
-<<<<<<< HEAD
-    DBWorkflowExec, DBFunction, DBParameter, DBGroup
+    DBWorkflowExec, DBFunction, DBParameter, DBGroup, DBAbstraction
 from vistrails.db.services.vistrail import materializeWorkflow
-=======
-    DBWorkflowExec, DBFunction, DBParameter, DBGroup, DBAbstraction
-from db.services.vistrail import materializeWorkflow
->>>>>>> a584c9a6
 
 def create_prov_document(entities, activities, agents, connections, usages,
                          generations, associations):
