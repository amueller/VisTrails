###############################################################################
##
## Copyright (C) 2011-2014, NYU-Poly.
## Copyright (C) 2006-2011, University of Utah. 
## All rights reserved.
## Contact: contact@vistrails.org
##
## This file is part of VisTrails.
##
## "Redistribution and use in source and binary forms, with or without 
## modification, are permitted provided that the following conditions are met:
##
##  - Redistributions of source code must retain the above copyright notice, 
##    this list of conditions and the following disclaimer.
##  - Redistributions in binary form must reproduce the above copyright 
##    notice, this list of conditions and the following disclaimer in the 
##    documentation and/or other materials provided with the distribution.
##  - Neither the name of the University of Utah nor the names of its 
##    contributors may be used to endorse or promote products derived from 
##    this software without specific prior written permission.
##
## THIS SOFTWARE IS PROVIDED BY THE COPYRIGHT HOLDERS AND CONTRIBUTORS "AS IS" 
## AND ANY EXPRESS OR IMPLIED WARRANTIES, INCLUDING, BUT NOT LIMITED TO, 
## THE IMPLIED WARRANTIES OF MERCHANTABILITY AND FITNESS FOR A PARTICULAR 
## PURPOSE ARE DISCLAIMED. IN NO EVENT SHALL THE COPYRIGHT HOLDER OR 
## CONTRIBUTORS BE LIABLE FOR ANY DIRECT, INDIRECT, INCIDENTAL, SPECIAL, 
## EXEMPLARY, OR CONSEQUENTIAL DAMAGES (INCLUDING, BUT NOT LIMITED TO, 
## PROCUREMENT OF SUBSTITUTE GOODS OR SERVICES; LOSS OF USE, DATA, OR PROFITS; 
## OR BUSINESS INTERRUPTION) HOWEVER CAUSED AND ON ANY THEORY OF LIABILITY, 
## WHETHER IN CONTRACT, STRICT LIABILITY, OR TORT (INCLUDING NEGLIGENCE OR 
## OTHERWISE) ARISING IN ANY WAY OUT OF THE USE OF THIS SOFTWARE, EVEN IF 
## ADVISED OF THE POSSIBILITY OF SUCH DAMAGE."
##
###############################################################################
<<<<<<< HEAD
from __future__ import unicode_literals

=======
from __future__ import division

import cgi
>>>>>>> 3996af20
from datetime import datetime, date
import hashlib
import locale
import os.path
import re
import sys
import urllib
import urlparse
import uuid

import vistrails.core.system
from vistrails.db.services import io
from vistrails.db.services.io import SaveBundle
from vistrails.db.domain import DBVistrail, DBWorkflow
from vistrails.db import VistrailsDBException
from vistrails.core import debug
from vistrails.core.system import get_elementtree_library, systemType, \
    time_strptime

ElementTree = get_elementtree_library()


def utf8_b(s):
    """Encodes unicode objects to UTF-8.

    This should only be used when UTF-8 actually makes sense, like for URLs,
    not as a generic encoding catch-all that would mask errors.
    """
    if isinstance(s, unicode):
        return s.encode('utf-8')
    else:
        return s


_drive_regex = re.compile(br"/*([a-zA-Z]:/.+)$")
def pathname2url(path):
    """Takes an absolute filename and turns it into a file:// URL.

    While urllib.pathname2url seems like a good idea, it doesn't appear
    to do anything sensible in practice on Windows.
    """
    path = utf8_b(path)
    if path.startswith(b'file://'):
        path = urllib.unquote(path[7:])
    if systemType in ('Windows', 'Microsoft'):
        path = path.replace(b'\\', b'/')
        match = _drive_regex.match(path)
        if match is not None:
            path = b'/%s' % match.group(1)
    path = urllib.quote(path, safe=b'/:').decode('ascii')
    return path


def url2pathname(urlpath):
    """Takes a file:// URL and turns it into a filename.
    """
    assert isinstance(urlpath, bytes)
    path = urllib.url2pathname(urlpath)
    path = path.decode('utf-8')
    if systemType in ('Windows', 'Microsoft'):
        path = path.replace('/', '\\')
        path = path.lstrip('\\')
    return path


class BaseLocator(object):
    """Abstract base class of all the locators.

    Each locator implements a different type of location for objects
    (workflows, vistrails, ...).
    """
    def load(self, type):
        raise NotImplementedError("load is not implemented")

    def save(self, obj, do_copy=True, version=None):
        """Saves an object in the given place.
        """
        raise NotImplementedError("save is not implemented")

    def save_as(self, obj, version=None):
        """Saves a new version of the object in the given place.

        This might require some more work than save() (e.g. copy cached files).
        """
        return self.save(obj, True, version)  # calls save by default

    def close(self):
        """Closes locator.
        """

    def is_valid(self):
        """Returns true if locator refers to a valid object.
        """
        raise NotImplementedError("is_valid is not implemented")

    def get_temporary(self):
        """Returns the temporary file saved, if it exists, or None.
        """
        return None

    def has_temporaries(self):
        """Whether there are temporaries associated with this locator.
        """
        return self.get_temporary() is not None

    def clean_temporaries(self):
        """Removes the temporaries associated with this locator.
        """

    def save_temporary(self, obj):
        """Saves a temporary associated with this locator.
        """

    def serialize(self, dom, element):
        """Serializes this locator to XML.
        """
        raise NotImplementedError("serialize is not implemented")

    def to_xml(self, node=None):
        """ElementTree port of serialize.
        """
        raise NotImplementedError("to_xml is not implemented")

    @staticmethod
    def parse(element):
        """Parse an XML object representing a locator and returns a Locator.
        """
        raise NotImplementedError("parse is not implemented")

    @staticmethod
    def convert_filename_to_url(filename):
        """Converts a local filename to a file:// URL.

        All file:// URLs are absolute, so abspath() will be used on the
        argument.
        """
        exts = ["vt", "xml"]
        q_mark = False
        query_str_idx = None
        for match in re.finditer("\.(%s)(\??)" % "|".join(exts), filename):
            if match.group(2):
                if q_mark:
                    raise VistrailsDBException('Ambiguous URI with '
                                               'multiple question '
                                               'marks: "%s"' % filename)
                else:
                    q_mark = True
                    query_str_idx = match.end()
        if q_mark:
            args_str = filename[query_str_idx - 1:]
            filename = filename[:query_str_idx - 1]
        else:
            args_str = ""

        return 'file://%s%s' % (pathname2url(os.path.abspath(filename)),
                                urllib.quote(utf8_b(args_str), safe=b'/?=&'))

    @staticmethod
    def from_url(url):
        """Builds a locator from a URL.

        Assumes a valid URL if the scheme is specified.  For example,
        'file:///C:/My%20Documents/test.vt'.  If only a filename is specified,
        it will be converted to a file:// URL first.
        """
        if '://' in url:
            scheme = url.split('://', 1)[0]
        elif url.startswith('untitled:'):
            scheme = 'untitled'
        else:
            scheme = 'file'
            url = BaseLocator.convert_filename_to_url(url)
        if scheme == 'untitled':
            return UntitledLocator.from_url(url)
        elif scheme == 'db':
            return DBLocator.from_url(url)
        elif scheme == 'file':
            old_uses_query = urlparse.uses_query
            urlparse.uses_query = urlparse.uses_query + [b'file']
            scheme, host, path, args, fragment = urlparse.urlsplit(utf8_b(url))
            urlparse.uses_query = old_uses_query
            path = url2pathname(path)
            if path.endswith(".vt"):
                return ZIPFileLocator.from_url(url)
            elif path.endswith(".xml"):
                return XMLFileLocator.from_url(url)
        return None

    @staticmethod
    def parse_args(arg_str):
        """Parses the arguments part of a URL.
        """
        args = {}
        parsed_dict = urlparse.parse_qs(arg_str)
        if 'type' in parsed_dict:
            args['obj_type'] = parsed_dict['type'][0]
        if 'id' in parsed_dict:
            args['obj_id'] = parsed_dict['id'][0]
        args['version_node'] = None
        args['version_tag'] = None
        if 'workflow' in parsed_dict:
            workflow_arg = parsed_dict['workflow'][0]
            try:
                args['version_node'] = int(workflow_arg)
            except ValueError:
                args['version_tag'] = workflow_arg
        if 'workflow_exec' in parsed_dict:
            args['workflow_exec'] = parsed_dict['workflow_exec'][0]
        if 'parameterExploration' in parsed_dict:
            args['parameterExploration'] = \
                                        parsed_dict['parameterExploration'][0]
        if 'mashuptrail' in parsed_dict:
            args['mashuptrail'] = parsed_dict['mashuptrail'][0]
        # should use mashupVersion, but also allow (and preserve) mashup
        if 'mashupVersion' in parsed_dict:
            args['mashupVersion'] = parsed_dict['mashupVersion'][0]
        elif 'mashup' in parsed_dict:
            args['mashup'] = parsed_dict['mashup'][0]
        if 'workflow_exec' in parsed_dict:
            args['workflow_exec'] = parsed_dict['workflow_exec'][0]
        return args

    @staticmethod
    def generate_args(args):
        """Builds the arguments part of a URL.
        """
        generate_dict = {}
        if 'obj_type' in args and args['obj_type']:
            generate_dict['type'] = args['obj_type']
        if 'obj_id' in args and args['obj_id']:
            generate_dict['id'] = args['obj_id']
        if 'version_node' in args and args['version_node']:
            generate_dict['workflow'] = args['version_node']
        elif 'version_tag' in args and args['version_tag']:
            generate_dict['workflow'] = args['version_tag']
        if 'parameterExploration' in args and args['parameterExploration']:
            generate_dict['parameterExploration'] = args['parameterExploration']
        if 'mashuptrail' in args and args['mashuptrail']:
            generate_dict['mashuptrail'] = args['mashuptrail']
        if 'mashupVersion' in args and args['mashupVersion']:
            generate_dict['mashupVersion'] = args['mashupVersion']
        elif 'mashup' in args and args['mashup']:
            generate_dict['mashup'] = args['mashup']
        if 'workflow_exec' in args and args['workflow_exec']:
            generate_dict['workflow_exec'] = args['workflow_exec']

        dict_utf8 = dict((utf8_b(k), utf8_b(v))
                         for k, v in generate_dict.iteritems())
        return urllib.urlencode(dict_utf8)

    def _get_name(self):
        """Returns a name that will be displayed for the object.
        """
        return None
    name = property(_get_name)

    def _get_short_filename(self):
        """Returns a short name that can be used to derive other filenames.
        """
        return None
    short_filename = property(_get_short_filename)

    def _get_short_name(self):
        """Returns a short name that can be used for display.
        """
        return None
    short_name = property(_get_short_name)

    ###########################################################################
    # Operators

    def __eq__(self, other):
        pass  # Implement equality

    def __ne__(self, other):
        pass  # Implement nonequality

    def __hash__(self):
        return hash(self.name)

    def is_untitled(self):
        return False


class SaveTemporariesMixin(object):
    """A mixin class that saves temporary copies of a file.  It requires
    self.name to exist for proper functioning.
    """
    @staticmethod
    def get_autosave_dir():
        dot_vistrails = vistrails.core.system.current_dot_vistrails()
        auto_save_dir = os.path.join(dot_vistrails, "autosave")
        if not os.path.exists(auto_save_dir):
            # !!! we assume dot_vistrails exists !!!
            os.mkdir(auto_save_dir)
        if not os.path.isdir(auto_save_dir):
            raise VistrailsDBException('Auto-save path "%s" is not a '
                                       'directory' % auto_save_dir)
        return auto_save_dir

    def get_temp_basename(self):
        return self.name

    def save_temporary(self, obj):
        fname = self._find_latest_temporary()
        new_temp_fname = self._next_temporary(fname)
        io.save_to_xml(obj, new_temp_fname)

    def clean_temporaries(self):
        def remove_it(fname):
            os.unlink(fname)
        self._iter_temporaries(remove_it)

    def encode_name(self, filename):
        """Encodes a file path using urllib.quote_plus
        """
        name = urllib.quote_plus(utf8_b(filename)) + '_tmp_'
        return os.path.join(self.get_autosave_dir(), name)

    def _iter_temporaries(self, f):
        """Calls f with each temporary file name, in sequence.
        """
        current = 0
        while True:
            # FIXME : '%s_%d' here?
            fname = '%s%d' % (self.encode_name(self.get_temp_basename()),
                              current)
            if os.path.isfile(fname):
                f(fname)
                current += 1
            else:
                break

    def _find_latest_temporary(self):
        """Returns the latest temporary file saved, or None.
        """
        latest = [None]
        def set_it(fname):
            latest[0] = fname
        self._iter_temporaries(set_it)
        return latest[0]

    def _next_temporary(self, temporary):
        """Returns the next suitable temporary file after the given one.
        """
        if temporary is None:
            print("_next_temporary first %r -> %r" % (
                  self.get_temp_basename(),
                  self.encode_name(self.get_temp_basename()) + '0'))
            return self.encode_name(self.get_temp_basename()) + '0'  # FIXME : _0 here?
        else:
            split = temporary.rfind('_') + 1
            base = temporary[:split]
            number = int(temporary[split:])
            print("_next_temporary next %r -> %r" % (temporary, "%s%d" % (base, number + 1)))
            return "%s%d" % (base, number + 1)  # FIXME : %s_%d here?


class UntitledLocator(SaveTemporariesMixin, BaseLocator):
    """A locator for temporary (in-memory) storage.

    These are identified by a UUID, allowing for several such storage locations
    to exist.

    load() just loads the last temporary file.
    """
    UNTITLED_NAME = "Untitled"
    UNTITLED_PREFIX = UNTITLED_NAME + "_"

    def __init__(self, my_uuid=None, **kwargs):
        if my_uuid is not None:
            self._uuid = my_uuid
        else:
            self._uuid = uuid.uuid4()
        self._vnode = kwargs.get('version_node', None)
        self._vtag = kwargs.get('version_tag', '')
        self._mshptrail = kwargs.get('mashuptrail', None)
        if 'mashupVersion' in kwargs:
            self._mshpversion = kwargs.get('mashupVersion', None)
        else:
            self._mshpversion = kwargs.get('mashup', None)
        self._parameterexploration = kwargs.get('parameterExploration', None)
        self.kwargs = kwargs

    def load(self, type):
        fname = self.get_temporary()
        if fname:
            obj = io.open_from_xml(fname, type)
        else:
            obj = DBVistrail()  # FIXME : This looks just wrong (type!?)
        obj.locator = self
        return obj

    def is_valid(self):
        return False

    def get_temp_basename(self):
        return UntitledLocator.UNTITLED_PREFIX + self._uuid.hex

    def get_temporary(self):
        return self._find_latest_temporary()

    def _get_name(self):
        return UntitledLocator.UNTITLED_NAME
    name = property(_get_name)

    def _get_short_filename(self):
        return self._get_name()
    short_filename = property(_get_short_filename)

    def _get_short_name(self):
        return self._get_name()
    short_name = property(_get_short_name)

    @staticmethod
    def from_url(url):
        if not url.startswith('untitled:'):
            raise VistrailsDBException("URL does not start with untitled:")

        rest = url[9:]
        my_uuid = None
        if len(rest) >= 32:
            try:
                my_uuid = uuid.UUID(rest[:32])
                rest = rest[32:]
            except ValueError:
                pass
        if not rest:
            kwargs = dict()
        elif rest[0] == '?':
            kwargs = BaseLocator.parse_args(rest[1:])
        else:
            raise ValueError
        return UntitledLocator(my_uuid, **kwargs)

    def to_url(self):
        args_str = BaseLocator.generate_args(self.kwargs)
        url_tuple = ('untitled', '', self._uuid.hex, args_str, '')
        return urlparse.urlunsplit(url_tuple)

    def __hash__(self):
        return self._uuid.int

    def __eq__(self, other):
        if type(other) != type(self):
            return False
        return self._uuid == other._uuid

    def __ne__(self, other):
        return not self.__eq__(other)

    def is_untitled(self):
        return True

    @classmethod
    def all_untitled_temporaries(cls):
        autosave_dir = SaveTemporariesMixin.get_autosave_dir()
        fnames = []
        for fname in os.listdir(autosave_dir):
            if fname.startswith(cls.UNTITLED_PREFIX) and \
               os.path.isfile(os.path.join(autosave_dir, fname)):
                fnames.append(fname)
        locators = {}
        for fname in fnames:
            uuid_start = len(cls.UNTITLED_PREFIX)
            my_uuid = uuid.UUID(fname[uuid_start:uuid_start + 32])
            if my_uuid not in locators:
                locators[my_uuid] = cls(my_uuid)
        return locators.values()


class XMLFileLocator(SaveTemporariesMixin, BaseLocator):
    """A plain XML file.
    """
    def __init__(self, filename, **kwargs):
        self._name = filename
        self._vnode = kwargs.get('version_node', None)
        self._vtag = kwargs.get('version_tag', '')
        self._mshptrail = kwargs.get('mashuptrail', None)
        if 'mashupVersion' in kwargs:
            self._mshpversion = kwargs.get('mashupVersion', None)
        else:
            self._mshpversion = kwargs.get('mashup', None)
        self._parameterexploration = kwargs.get('parameterExploration', None)
        self.kwargs = kwargs

    def load(self, type):
        fname = self.get_temporary()
        if fname:
            obj = io.open_from_xml(fname, type)
        else:
            obj = io.open_from_xml(self._name, type)
        obj.locator = self
        return obj

    def save(self, obj, do_copy=True, version=None):
        is_bundle = False
        if type(obj) == type(SaveBundle(None)):
            is_bundle = True
            save_bundle = obj
            obj = save_bundle.get_primary_obj()
        obj = io.save_to_xml(obj, self._name, version)
        obj.locator = self
        # Only remove the temporaries if save succeeded!
        self.clean_temporaries()
        if is_bundle:
            return SaveBundle(save_bundle.bundle_type, obj)
        return obj

    def is_valid(self):
        return os.path.isfile(self._name)

    def get_temporary(self):
        return self._find_latest_temporary()

    def _get_name(self):
        return self._name
    name = property(_get_name)

    def _get_short_filename(self):
        return os.path.splitext(os.path.basename(self._name))[0]
    short_filename = property(_get_short_filename)

    def _get_short_name(self):
        return self._get_short_filename()
    short_name = property(_get_short_name)

    @classmethod
    def from_url(cls, url):
        if '://' in url:
            scheme, path = url.split('://', 1)
            if scheme != 'file':
                raise ValueError
        else:
            url = BaseLocator.convert_filename_to_url(url)

        old_uses_query = urlparse.uses_query
        urlparse.uses_query = urlparse.uses_query + [b'file']
        scheme, host, path, args_str, fragment = urlparse.urlsplit(utf8_b(url))
        urlparse.uses_query = old_uses_query
        # De-urlencode pathname
        path = url2pathname(path)
        kwargs = BaseLocator.parse_args(args_str)

        return cls(os.path.abspath(path), **kwargs)

    def to_url(self):
        args_str = BaseLocator.generate_args(self.kwargs)
        url_tuple = ('file', '',
                     pathname2url(os.path.abspath(self._name)),
                     args_str, '')
        return urlparse.urlunsplit(url_tuple)

    def serialize(self, dom, element):
        """Serializes this locator to XML.
        """
        locator = dom.createElement('locator')
        locator.setAttribute('type', 'file')
        node = dom.createElement('name')
        filename = dom.createTextNode(unicode(self._name))
        node.appendChild(filename)
        locator.appendChild(node)
        element.appendChild(locator)

    @staticmethod
    def parse(element):
        """Reads a locator from an XML object.
        """
        if unicode(element.getAttribute('type')) == 'file':
            for n in element.childNodes:
                if n.localName == "name":
                    filename = unicode(n.firstChild.nodeValue).strip(" \n\t")
                    return XMLFileLocator(filename)
        return None

    #ElementTree port
    def to_xml(self, node=None):
        """Serializes this locator to XML.
        """
        if node is None:
            node = ElementTree.Element('locator')

        node.set('type', 'file')
        childnode = ElementTree.SubElement(node, 'name')
        childnode.text = self._name
        return node

    @staticmethod
    def from_xml(node):
        """Reads a locator from an XML object.
        """
        if node.tag != 'locator':
            return None

        # Read attributes
        data = node.get('type', '')
        type_ = unicode(data)
        if type_ == 'file':
            for child in node.getchildren():
                if child.tag == 'name':
                    filename = child.text.strip()
                    return XMLFileLocator(filename)
        return None

    def __str__(self):
        return '<%s vistrail_name="%s" />' % (self.__class__.__name__,
                                              self._name)

    ###########################################################################
    # Operators

    def __eq__(self, other):
        if not isinstance(other, XMLFileLocator):
            return False
        return self._name == other._name

    def __ne__(self, other):
        return not self.__eq__(other)


class ZIPFileLocator(XMLFileLocator):
    """Files are compressed in zip format. The temporaries are
    still in xml"""
    def __init__(self, filename, **kwargs):
        XMLFileLocator.__init__(self, filename, **kwargs)
        self.tmp_dir = None

    def load(self, type):
        fname = self.get_temporary()
        if fname:
            from vistrails.db.domain import DBVistrail
            obj = io.open_from_xml(fname, type)
            return SaveBundle(DBVistrail.vtType, obj)
        else:
            (save_bundle, tmp_dir) = io.open_bundle_from_zip_xml(type,
                                                                 self._name)
            self.tmp_dir = tmp_dir
            for obj in save_bundle.get_db_objs():
                obj.locator = self
            return save_bundle

    def save(self, save_bundle, do_copy=True, version=None):
        if do_copy:
            # make sure we create a fresh temporary directory if we're
            # duplicating the vistrail
            tmp_dir = None
        else:
            # otherwise, use the existing temp directory if one is set
            tmp_dir = self.tmp_dir
        (save_bundle, tmp_dir) = io.save_bundle_to_zip_xml(
                save_bundle, self._name, tmp_dir, version)
        self.tmp_dir = tmp_dir
        for obj in save_bundle.get_db_objs():
            obj.locator = self
        # Only remove the temporaries if save succeeded!
        self.clean_temporaries()
        return save_bundle

    def close(self):
        if self.tmp_dir is not None:
            io.close_zip_xml(self.tmp_dir)
            self.tmp_dir = None

    ###########################################################################
    # Operators

    def __eq__(self, other):
        if not isinstance(other, ZIPFileLocator):
            return False
        return self._name == other._name

    def __ne__(self, other):
        return not self.__eq__(other)

    @staticmethod
    def parse(element):
        """Reads a locator from an XML object.
        """
        if unicode(element.getAttribute('type')) == 'file':
            for n in element.childNodes:
                if n.localName == "name":
                    filename = unicode(n.firstChild.nodeValue).strip(" \n\t")
                    return ZIPFileLocator(filename)
        return None

    #ElementTree port
    @staticmethod
    def from_xml(node):
        """Reads a locator from an XML object.
        """
        if node.tag != 'locator':
            return None

        #read attributes
        data = node.get('type', '')
        type = unicode(data)
        if type == 'file':
            for child in node.getchildren():
                if child.tag == 'name':
                    filename = child.text.strip()
                    return ZIPFileLocator(filename)
            return None
        return None


class DBLocator(BaseLocator):
    """A locator for database servers.
    """
    cache = {}
    cache_timestamps = {}
    connections = {}
    cache_connections = {}

    def __init__(self, host, port, database, user, passwd, name=None,
                 **kwargs):
        self._host = host
        self._port = int(port)
        self._db = database
        self._user = user
        self._passwd = passwd
        self._name = name
        self._hash = ''
        self.kwargs = kwargs
        self._obj_id = self.kwargs.get('obj_id', None)
        self._obj_type = self.kwargs.get('obj_type', None)
        self._conn_id = self.kwargs.get('connection_id', None)
        self._vnode = self.kwargs.get('version_node', None)
        self._vtag = self.kwargs.get('version_tag', None)
        self._mshptrail = self.kwargs.get('mashuptrail', None)
        if 'mashupVersion' in self.kwargs:
            self._mshpversion = self.kwargs.get('mashupVersion', None)
        else:
            self._mshpversion = self.kwargs.get('mashup', None)
        self._parameterexploration = self.kwargs.get('parameterExploration')

    def _get_host(self):
        return self._host
    host = property(_get_host)

    def _get_port(self):
        return self._port
    port = property(_get_port)

    def _get_db(self):
        return self._db
    db = property(_get_db)

    def _get_obj_id(self):
        return self._obj_id
    obj_id = property(_get_obj_id)

    def _get_obj_type(self):
        return self._obj_type
    obj_type = property(_get_obj_type)

    def _get_connection_id(self):
        return self._conn_id
    connection_id = property(_get_connection_id)

    def _get_name(self):
        return '%s:%d:%s:%s' % (self._host, self._port, self._db, self._name)
    name = property(_get_name)

    def _get_short_filename(self):
        return self._name
    short_filename = property(_get_short_filename)

    def _get_short_name(self):
        return self._name
    short_name = property(_get_short_name)

    def hash(self):
        node = self.to_xml()
        xml_string = ElementTree.tostring(node)
        return hashlib.sha224(xml_string).hexdigest()

    def is_valid(self):
        if self._conn_id is not None \
                and self._conn_id in DBLocator.connections:
            return True
        try:
            self.get_connection()
        except VistrailsDBException:
            return False
        return True

    def get_connection(self):
        if self._conn_id is not None \
                and self._conn_id in DBLocator.connections:
            connection = DBLocator.connections[self._conn_id]
            if io.ping_db_connection(connection):
                return connection
        else:
            if self._conn_id is None:
                if self._hash in DBLocator.cache_connections:
                    connection = DBLocator.cache_connections[self._hash]
                    if io.ping_db_connection(connection):
                        debug.log("Reusing cached connection")
                        return connection

                if len(DBLocator.connections.keys()) == 0:
                    self._conn_id = 1
                else:
                    self._conn_id = max(DBLocator.connections.keys()) + 1
        config = {'host': self._host,
                  'port': self._port,
                  'db': self._db,
                  'user': self._user,
                  'passwd': self._passwd}
        #print "config:", config
        connection = io.open_db_connection(config)

        DBLocator.connections[self._conn_id] = connection
        DBLocator.cache_connections[self._hash] = connection
        return connection

    def load(self, type, tmp_dir=None):
        self._hash = self.hash()
        if self._hash in DBLocator.cache:
            save_bundle = DBLocator.cache[self._hash]
            obj = save_bundle.get_primary_obj()

            ts = self.get_db_modification_time(obj.vtType)
            if DBLocator.cache_timestamps[self._hash] == ts:
                self._name = obj.db_name
                # If thumbnail cache was cleared, get thumbs from db
                if tmp_dir is not None:
                    for absfname in save_bundle.thumbnails:
                        if not os.path.isfile(absfname):
                            save_bundle.thumbnails = \
                                io.open_thumbnails_from_db(
                                        self.get_connection(),
                                        type,
                                        self.obj_id,
                                        tmp_dir)
                            break
                return save_bundle
        connection = self.get_connection()
        if type == DBWorkflow.vtType:
            return io.open_from_db(connection, type, self.obj_id)
        save_bundle = io.open_bundle_from_db(type, connection,
                                             self.obj_id, tmp_dir)
        primary_obj = save_bundle.get_primary_obj()
        self._name = primary_obj.db_name
        for obj in save_bundle.get_db_objs():
            obj.locator = self

        DBLocator.cache[self._hash] = save_bundle.do_copy()
        DBLocator.cache_timestamps[self._hash] = primary_obj.db_last_modified
        return save_bundle

    def save(self, save_bundle, do_copy=False, version=None):
        connection = self.get_connection()
        for obj in save_bundle.get_db_objs():
            obj.db_name = self._name
        save_bundle = io.save_bundle_to_db(save_bundle, connection,
                                           do_copy, version)
        primary_obj = save_bundle.get_primary_obj()
        self._obj_id = primary_obj.db_id
        self._obj_type = primary_obj.vtType
        for obj in save_bundle.get_db_objs():
            obj.locator = self
        #update the cache with a copy of the new bundle
        self._hash = self.hash()
        DBLocator.cache[self._hash] = save_bundle.do_copy()
        DBLocator.cache_timestamps[self._hash] = primary_obj.db_last_modified
        return save_bundle

    def get_db_modification_time(self, obj_type=None):
        if obj_type is None:
            if self.obj_type is None:
                obj_type = DBVistrail.vtType
            else:
                obj_type = self.obj_type

        ts = io.get_db_object_modification_time(self.get_connection(),
                                                self.obj_id,
                                                obj_type)
        ts = datetime(*time_strptime(ts.strip(),'%Y-%m-%d %H:%M:%S')[0:6])
        return ts

    def serialize(self, dom, element):
        """Serializes this locator to XML.
        """
        locator = dom.createElement('locator')
        locator.setAttribute('type', 'db')
        locator.setAttribute('host', unicode(self._host))
        locator.setAttribute('port', unicode(self._port))
        locator.setAttribute('db', unicode(self._db))
        locator.setAttribute('vt_id', unicode(self._obj_id))
        node = dom.createElement('name')
        filename = dom.createTextNode(unicode(self._name))
        node.appendChild(filename)
        locator.appendChild(node)
        element.appendChild(locator)

    @staticmethod
    def parse(element):
        """Reads a locator from an XML object.
        """
        if element.getAttribute('type') == 'db':
            host = element.getAttribute('host')
            port = int(element.getAttribute('port'))
            database = element.getAttribute('db')
            vt_id = element.getAttribute('vt_id')
            user = ""
            passwd = ""
            for n in element.childNodes:
                if n.localName == "name":
                    name = unicode(n.firstChild.nodeValue).strip(" \n\t")
                    # FIXME : too many parameters?
                    return DBLocator(host, port, database,
                                     user, passwd, name, vt_id, None)
        return None

    @staticmethod
    def from_url(url):
        format = re.compile(
                r"^"
                r"([a-zA-Z0-9_-]+)://"  # scheme
                r"(?:"
                    r"([^:@]+)"         # user name
                    r"(?:([^:@]+))?"    # password
                r"@)?"
                r"([^/]+)"              # net location
                r"/([^?]+)"             # database name
                r"(?:\?(.+))?"          # query arguments
                r"$")
        match = format.match(url)
        if match is None:
            return ValueError
        else:
            scheme, user, passwd, net_loc, db_name, args_str = match.groups('')
            if ':' in net_loc:
                host, port = net_loc.rsplit(':', 1)
            else:
                host, port = net_loc, None
            db_name = urllib.unquote(unicode(db_name))
            kwargs = BaseLocator.parse_args(args_str)
            return DBLocator(host, port, db_name, user, passwd, **kwargs)

    def to_url(self):
        # FIXME may also want to allow database type to be encoded in
        # scheme (ie mysql://host/db, sqlite3://path/to)
        net_loc = '%s:%s' % (self._host, self._port)
        args_str = BaseLocator.generate_args(self.kwargs)
        url_tuple = ('db', net_loc,
                     urllib.quote(utf8_b(self._db), b''),
                     args_str, '')
        return urlparse.urlunsplit(url_tuple)

    #ElementTree port
    def to_xml(self, node=None, include_name=False):
        """Serializes this locator to XML.
        """
        if node is None:
            node = ElementTree.Element('locator')

        node.set('type', 'db')
        node.set('host', self._host)
        node.set('port', self._port)
        node.set('db', self._db)
        node.set('vt_id', self._obj_id)
        node.set('user', self._user)
        if include_name:
            childnode = ElementTree.SubElement(node, 'name')
            childnode.text = unicode(self._name)
        return node

    @staticmethod
    def from_xml(node, include_name=False):
        """Reads a locator from an XML object.
        """
        def convert_from_str(value, type):
            def bool_conv(x):
                s = unicode(x).upper()
                if s == 'TRUE':
                    return True
                if s == 'FALSE':
                    return False

            if value is not None:
                if type == 'str':
                    return unicode(value)
                elif value.strip() != '':
                    if type == 'long':
                        return long(value)
                    elif type == 'float':
                        return float(value)
                    elif type == 'int':
                        return int(value)
                    elif type == 'bool':
                        return bool_conv(value)
                    elif type == 'date':
                        return date(*time_strptime(value, '%Y-%m-%d')[0:3])
                    elif type == 'datetime':
                        return datetime(*time_strptime(
                                value, '%Y-%m-%d %H:%M:%S')[0:6])
            return None

        if node.tag != 'locator':
            return None

        # Read attributes
        data = node.get('type', '')
        type_ = convert_from_str(data, 'str')

        if type_ == 'db':
            data = node.get('host', None)
            host = convert_from_str(data, 'str')
            data = node.get('port', None)
            port = convert_from_str(data, 'int')
            data = node.get('db', None)
            database = convert_from_str(data, 'str')
            data = node.get('vt_id')
            vt_id = convert_from_str(data, 'str')
            data = node.get('user')
            user = convert_from_str(data, 'str')
            passwd = ""
            name = None
            if include_name:
                for child in node.getchildren():
                    if child.tag == 'name':
                        name = unicode(child.text).strip(" \n\t")
            return DBLocator(host, port, database,
                             user, passwd, name,
                             obj_id=vt_id, obj_type='vistrail')
        else:
            return None

    def __str__(self):
        return ('<DBLocator host="%s" port="%s" database="%s" '
                'vistrail_id="%s" vistrail_name="%s"/>' % (
                    self._host, self._port, self._db,
                    self._obj_id, self._name))

    ###########################################################################
    # Operators

    def __eq__(self, other):
        if type(other) != type(self):
            return False
        return (self._host == other._host and
                self._port == other._port and
                self._db == other._db and
                self._user == other._user and
                #self._name == other._name and
                long(self._obj_id) == long(other._obj_id) and
                self._obj_type == other._obj_type)

    def __ne__(self, other):
        return not self.__eq__(other)


import unittest


class TestLocators(unittest.TestCase):
    if not hasattr(unittest.TestCase, 'assertIsInstance'):
        def assertIsInstance(self, obj, cls, msg=None):
            assert(isinstance(obj, cls))

        def assertIsNone(self, obj, msg=None):
            self.assertEqual(obj, None)

    @staticmethod
    def path2url(fname):
        path = os.path.abspath(fname)
        path = path.replace(os.sep, '/')
        if path.startswith('/'):
            path = path[1:]
        return "file:///%s" % urllib.quote(utf8_b(path), b'/:')

    def test_convert_filename(self):
        # Test both systemTypes
        global systemType
        old_systemType = systemType
        # Don't use abspath, it would cause Linux tests to fail on Windows
        # we are using abspaths anyway
        old_abspath = os.path.abspath
        os.path.abspath = lambda x: x
        try:
            systemType = 'Linux'
            self.assertEqual(
                    BaseLocator.convert_filename_to_url(
                            b'/a dir/test.vt?v=a\xE9&b'),
                    'file:///a%20dir/test.vt?v=a%E9&b')
            systemType = 'Windows'
            self.assertEqual(
                    BaseLocator.convert_filename_to_url(
                            'C:\\a dir\\test.vt?v=a\xE9&b'),
                    'file:///C:/a%20dir/test.vt?v=a%C3%A9&b')
        finally:
            systemType = old_systemType
            os.path.abspath = old_abspath

    def test_parse_untitled(self):
        loc_str = "untitled:e78394a73b87429e952b71b858e03242?workflow=42"
        loc = BaseLocator.from_url(loc_str)
        self.assertIsInstance(loc, UntitledLocator)
        self.assertEqual(loc.kwargs['version_node'], 42)
        self.assertEqual(loc._uuid,
                         uuid.UUID('e78394a73b87429e952b71b858e03242'))
        self.assertEqual(loc.to_url(), loc_str)

    def test_untitled_no_uuid(self):
        loc_str = "untitled:"
        loc = BaseLocator.from_url(loc_str)
        self.assertIsInstance(loc, UntitledLocator)
        # make sure it adds a uuid
        self.assertEqual(len(loc.to_url()), 41)

    def test_parse_zip_file(self):
        loc_str = self.path2url(
                "/vistrails/tmp/test_parse_zip_file \xE9 \xEA.vt")
        loc_str += "?workflow=abc"
        loc = BaseLocator.from_url(loc_str)
        self.assertIsInstance(loc, ZIPFileLocator)
        self.assertEqual(loc.kwargs['version_tag'], "abc")
        self.assertEqual(loc.short_filename, "test_parse_zip_file \xE9 \xEA")
        self.assertEqual(loc.to_url(), loc_str)

    def test_parse_zip_file_no_scheme(self):
        loc_str = os.path.abspath(
                "../tmp/test_parse_zip_file_no_scheme \xE9 \xEA.vt")
        loc_str += "?workflow=abc"
        loc = BaseLocator.from_url(loc_str)
        self.assertIsInstance(loc, ZIPFileLocator)
        self.assertEqual(loc.kwargs['version_tag'], "abc")
        self.assertEqual(loc.short_filename,
                         "test_parse_zip_file_no_scheme \xE9 \xEA")
        loc_str = loc_str.replace(os.sep, '/')
        if loc_str[0] == '/':
            loc_str = loc_str[1:]
        loc_str = "file:///%s" % urllib.quote(utf8_b(loc_str), b'/:?=')
        self.assertEqual(loc.to_url(), loc_str)

    def test_parse_xml_file(self):
        loc_str = self.path2url(
                "/vistrails/tmp/test_parse_xml_file \xE9 \xEA.xml")
        loc = BaseLocator.from_url(loc_str)
        self.assertIsInstance(loc, XMLFileLocator)
        self.assertEqual(loc.short_filename, "test_parse_xml_file \xE9 \xEA")
        self.assertEqual(loc.to_url(), loc_str)

    def test_short_names(self):
        enc = sys.getfilesystemencoding() or locale.getpreferredencoding()
        if (enc.lower() not in ('mbcs', 'utf-8', 'utf8',
                                'latin-1', 'iso-8859-1', 'iso-8859-15')):
            self.skipTest("unusual encoding on this system: %r" % enc)
        if enc.lower() in ('mbcs', 'latin-1', 'iso-8859-1', 'iso-8859-15'):
            fname = "test_short_names \xE9 \xEA"
        elif enc.lower() in ('utf8', 'utf-8'):
            fname = "test_short_names \xC3\xA9 \xC3\xAA"
        else:
            self.skipTest("unusual encoding on this system: %r" % enc)
        loc = BaseLocator.from_url("../%s.xml" % fname)
        self.assertEqual(loc.short_filename, fname)
        self.assertEqual(loc.short_name, u"test_short_names \xE9 \xEA")

    def test_win_xml_file(self):
        try:
            import ntpath
            import nturl2path
        except ImportError:
            return self.skipTest("Do not have ntpath or nturl2path installed.")

        global systemType
        old_sys_type = systemType
        old_path = os.path
        old_pathname2url = urllib.pathname2url
        old_url2pathname = urllib.url2pathname
        systemType = 'Windows'
        os.path = ntpath
        urllib.pathname2url = nturl2path.pathname2url
        urllib.url2pathname = nturl2path.url2pathname
        try:
            loc_str = "C:\\vt?dir\\tmp\\test_win_xml_file.xml?workflow=3"
            loc = BaseLocator.from_url(loc_str)
            self.assertIsInstance(loc, XMLFileLocator)
            self.assertEqual(loc.short_filename, "test_win_xml_file")
            self.assertEqual(loc.kwargs['version_node'], 3)
            self.assertEqual(
                    loc.to_url(),
                    "file:///C:/vt%3Fdir/tmp/test_win_xml_file.xml?workflow=3")
        finally:
            systemType = old_sys_type
            os.path = old_path
            urllib.pathname2url = old_pathname2url
            urllib.url2pathname = old_url2pathname

    def test_parse_db(self):
        loc_str = "db://localhost:3306/vistrails?workflow=42"
        loc = BaseLocator.from_url(loc_str)
        self.assertIsInstance(loc, DBLocator)
        self.assertEqual(loc.kwargs['version_node'], 42)
        self.assertEqual(loc._host, "localhost")
        self.assertEqual(loc._port, 3306)
        self.assertEqual(loc._db, "vistrails")
        self.assertEqual(loc.to_url(), loc_str)

    def test_parse_bad_url(self):
        loc_str = "http://blah.com/"
        loc = BaseLocator.from_url(loc_str)
        self.assertIsNone(loc)


if __name__ == '__main__':
    unittest.main()<|MERGE_RESOLUTION|>--- conflicted
+++ resolved
@@ -32,14 +32,8 @@
 ## ADVISED OF THE POSSIBILITY OF SUCH DAMAGE."
 ##
 ###############################################################################
-<<<<<<< HEAD
-from __future__ import unicode_literals
-
-=======
-from __future__ import division
-
-import cgi
->>>>>>> 3996af20
+from __future__ import division, unicode_literals
+
 from datetime import datetime, date
 import hashlib
 import locale
