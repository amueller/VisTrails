from PyQt4 import QtCore, QtGui

from gui.uvcdat.ui_workspace import Ui_Workspace
from gui.uvcdat.project_controller import ProjectController
import customizeUVCDAT

class QProjectItem(QtGui.QTreeWidgetItem):
    def __init__(self, view=None, name='', parent=None):
        QtGui.QTreeWidgetItem.__init__(self)
        self.view = view
        self.controller = ProjectController(view.controller, name)
        #i = QtGui.QIcon(customizeVCDAT.appIcon)
        icon = QtGui.QIcon()
        icon.addPixmap(QtGui.QPixmap(":/icons/resources/icons/folder_blue.png"), state=QtGui.QIcon.Off)
        icon.addPixmap(QtGui.QPixmap(":/icons/resources/icons/folder_blue_open.png"), state=QtGui.QIcon.On)
        self.setIcon(0,icon)
        if view.controller.locator:
            name = view.locator.short_name 
        self.setText(0,name)
<<<<<<< HEAD
        self.controller = ProjectController(view.controller, name)
=======
        font = self.font(0)
        font.setBold(True)
        self.setFont(0, font)
        self.latestItem = QVisualizationItem()
        self.addChild(self.latestItem)
        self.tag_to_item = {}

class QVisualizationItem(QtGui.QTreeWidgetItem):
    def __init__(self, name='(latest)', parent=None):
        QtGui.QTreeWidgetItem.__init__(self)
        icon = QtGui.QIcon()
        icon.addPixmap(QtGui.QPixmap(":/icons/resources/icons/pipeline.png"))
        self.setIcon(0,icon)
        self.setText(0,name)
>>>>>>> b536a396

class Workspace(QtGui.QDockWidget):
    def __init__(self, parent=None):
        super(Workspace, self).__init__(parent)
        self.root=parent.root
        self.viewToItem = {}
        self.numProjects = 1
        self.current_controller = None
        self.setupUi(self)
        self.connectSignals()
        self.currentProject = None

    def setupUi(self, Workspace):
        Workspace.resize(404, 623)
        Workspace.setAllowedAreas(QtCore.Qt.LeftDockWidgetArea|QtCore.Qt.RightDockWidgetArea)
        Workspace.setWindowTitle("Projects")
        self.dockWidgetContents = QtGui.QWidget()
        self.verticalLayout = QtGui.QVBoxLayout(self.dockWidgetContents)
        self.verticalLayout.setSpacing(0)
        self.verticalLayout.setMargin(0)
        self.toolsProject = QtGui.QFrame(self.dockWidgetContents)
        self.toolsProject.setFrameShape(QtGui.QFrame.StyledPanel)
        self.toolsProject.setFrameShadow(QtGui.QFrame.Raised)
        self.horizontalLayout = QtGui.QHBoxLayout(self.toolsProject)
        self.horizontalLayout.setSpacing(1)
        self.horizontalLayout.setMargin(0)

        self.btnNewProject = QtGui.QToolButton()
        self.btnNewProject.setToolTip("Create New Project")
        self.btnNewProject.setText("New Project")
        icon = QtGui.QIcon()
        icon.addPixmap(QtGui.QPixmap(":/icons/resources/icons/new.png"))
        self.btnNewProject.setIcon(icon)
        self.btnNewProject.setIconSize(QtCore.QSize(22, 22))
        self.horizontalLayout.addWidget(self.btnNewProject)

        self.btnOpenProject = QtGui.QToolButton()
        self.btnOpenProject.setToolTip("Open Project")
        self.btnOpenProject.setText("Open Project")
        icon1 = QtGui.QIcon()
        icon1.addPixmap(QtGui.QPixmap(":/icons/resources/icons/open.png"))
        self.btnOpenProject.setIcon(icon1)
        self.btnOpenProject.setIconSize(QtCore.QSize(22, 22))
        self.horizontalLayout.addWidget(self.btnOpenProject)

        self.btnSaveProject = QtGui.QToolButton()
        self.btnSaveProject.setToolTip("Save Project")
        self.btnSaveProject.setText("Save Project")
        icon1 = QtGui.QIcon()
        icon1.addPixmap(QtGui.QPixmap(":/icons/resources/icons/save.png"))
        self.btnSaveProject.setIcon(icon1)
        self.btnSaveProject.setIconSize(QtCore.QSize(22, 22))
        self.horizontalLayout.addWidget(self.btnSaveProject)

        self.btnSaveProjectAs = QtGui.QToolButton()
        self.btnSaveProjectAs.setToolTip("Save Project As")
        self.btnSaveProjectAs.setText("Save Project As")
        icon1 = QtGui.QIcon()
        icon1.addPixmap(QtGui.QPixmap(":/icons/resources/icons/save-as.png"))
        self.btnSaveProjectAs.setIcon(icon1)
        self.btnSaveProjectAs.setIconSize(QtCore.QSize(22, 22))
        self.horizontalLayout.addWidget(self.btnSaveProjectAs)

        self.btnCloseProject = QtGui.QToolButton()
        self.btnCloseProject.setToolTip("Close Project")
        self.btnCloseProject.setText("Close Project")
        icon1 = QtGui.QIcon()
        icon1.addPixmap(QtGui.QPixmap(":/icons/resources/icons/close.png"))
        self.btnCloseProject.setIcon(icon1)
        self.btnCloseProject.setIconSize(QtCore.QSize(22, 22))
        self.horizontalLayout.addWidget(self.btnCloseProject)

        spacerItem = QtGui.QSpacerItem(100, 20, QtGui.QSizePolicy.Expanding, QtGui.QSizePolicy.Minimum)
        self.horizontalLayout.addItem(spacerItem)
        self.verticalLayout.addWidget(self.toolsProject)
        self.treeProjects = QtGui.QTreeWidget(self.dockWidgetContents)
        self.treeProjects.setRootIsDecorated(True)
        self.treeProjects.setExpandsOnDoubleClick(False)
        self.treeProjects.header().setVisible(False)
        self.verticalLayout.addWidget(self.treeProjects)
        Workspace.setWidget(self.dockWidgetContents)

    def connectSignals(self):
#        self.treeProjects.currentItemChanged.connect(self.selectedNewProject)
        self.btnNewProject.clicked.connect(self.addProject)
        self.btnOpenProject.clicked.connect(self.openProject)
        self.btnSaveProject.clicked.connect(self.saveProject)
        self.btnSaveProjectAs.clicked.connect(self.saveProjectAs)
        self.btnCloseProject.clicked.connect(self.closeProject)
        self.treeProjects.itemClicked.connect(self.item_selected)

    def add_project(self, view):
        # vistrails calls this when a project is created
        if id(view) not in self.viewToItem:
            if self.currentProject:
                self.setBold(self.currentProject, False)
            item = QProjectItem(view, "Project %i" % self.numProjects)
            self.currentProject = item
            self.viewToItem[id(view)] = item
            self.treeProjects.addTopLevelItem(item)
            self.numProjects += 1
<<<<<<< HEAD
            
        self.treeProjects.setCurrentItem(self.viewToItem[view])
=======
            self.state_changed(view)
        if view.controller.locator:
            name = view.controller.locator.short_name
            self.viewToItem[id(view)].setText(0, name)
        self.treeProjects.setCurrentItem(self.viewToItem[id(view)])
>>>>>>> b536a396

    def remove_project(self, view):
        # vistrails calls this when a project is removed
        if id(view) in self.viewToItem:
            index = self.treeProjects.indexOfTopLevelItem(self.viewToItem[id(view)])
            self.treeProjects.takeTopLevelItem(index)
            del self.viewToItem[id(view)]

    def setBold(self, item, value):
            font = item.font(0)
            font.setBold(value)
            item.setFont(0, font)

    def change_project(self, view):
        # vistrails calls this when a different project is selected
        if id(view) in self.viewToItem:
            if self.currentProject:
                self.setBold(self.currentProject, False)
            self.currentProject = self.viewToItem[id(view)]
            self.setBold(self.currentProject, True)
        # TODO need to update variables here
        defVars = self.root.dockVariable.widget()
        for i in range(defVars.varList.count()):
            v = defVars.varList.item(i)
            if not id(self.currentProject) in v.projects:
                v.setHidden(True)
            else:
                v.setHidden(False)
        defVars.refreshVariablesStrings()

    def addProject(self, clicked):
        from gui.vistrails_window import _app
        _app.new_vistrail()
        
    def openProject(self, clicked):
        from gui.vistrails_window import _app
        _app.open_vistrail_default()

    def saveProject(self, clicked):
        from gui.vistrails_window import _app
        _app.qactions['saveFile'].trigger()

    def saveProjectAs(self, clicked):
        from gui.vistrails_window import _app
        _app.qactions['saveFileAs'].trigger()

    def closeProject(self, clicked):
        from gui.vistrails_window import _app
        _app.close_vistrail()

<<<<<<< HEAD
    def selectedNewProject(self, current, previous):
        if not current:
            self.selectedProject=None
            self.current_controller = None
=======
    def state_changed(self, view):
        """ update tags """
        item = self.viewToItem[id(view)]
        # check if a tag has been deleted
        tags = view.controller.vistrail.get_tagMap().values()

        deleted_item = None
        for tag, wf in item.tag_to_item.items():
            if tag not in tags:
                item.takeChild(item.indexOfChild(item.tag_to_item[tag]))
                del item.tag_to_item[tag]
                break
        # check if a tag has been added
        for tag in tags:
            if tag not in item.tag_to_item:
                wfitem = QVisualizationItem(tag)
                item.addChild(wfitem)
                item.tag_to_item[tag] = wfitem

    def item_selected(self, widget_item, column):
        """ opens the selected item if possible """
        from gui.vistrails_window import _app
        if not widget_item:
            self.currentProject=None
>>>>>>> b536a396
            return
        elif type(widget_item)==QProjectItem:
            if widget_item != self.currentProject:            
                _app.change_view(widget_item.view)
                return
        elif type(widget_item)!=QVisualizationItem:
            # unknown widget type
            return
        # select specific version
        project = widget_item.parent()
        view = project.view
        locator = project.view.controller.locator
        if widget_item == project.latestItem:
            version = view.controller.vistrail.get_latest_version()
        else:
<<<<<<< HEAD
            p = str(current.text(0))
            self.selectedProject=p
            if self.current_controller:
                #disconnect signals
                self.current_controller.disconnect_spreadsheet() 
            self.current_controller = current.controller
            self.current_controller.connect_spreadsheet()
            from gui.vistrails_window import _app
            _app.change_view(current.view)
        defVars = self.root.dockVariable.widget()
        for i in range(defVars.varList.count()):
            v = defVars.varList.item(i)
            if not p in v.projects:
                v.setHidden(True)
            else:
                v.setHidden(False)
        defVars.refreshVariablesStrings()
        
    def get_current_project_controller(self):
        return self.current_controller
            
=======
            version = str(widget_item.text(0))
            if type(version) == str:
                try:
                    version = \
                        view.controller.vistrail.get_version_number(version)
                except:
                    version = None
        if project != self.currentProject:            
            _app.change_view(view)
        if version:
            view.version_selected(version, True, double_click=True)
>>>>>>> b536a396
<|MERGE_RESOLUTION|>--- conflicted
+++ resolved
@@ -8,7 +8,6 @@
     def __init__(self, view=None, name='', parent=None):
         QtGui.QTreeWidgetItem.__init__(self)
         self.view = view
-        self.controller = ProjectController(view.controller, name)
         #i = QtGui.QIcon(customizeVCDAT.appIcon)
         icon = QtGui.QIcon()
         icon.addPixmap(QtGui.QPixmap(":/icons/resources/icons/folder_blue.png"), state=QtGui.QIcon.Off)
@@ -17,9 +16,7 @@
         if view.controller.locator:
             name = view.locator.short_name 
         self.setText(0,name)
-<<<<<<< HEAD
         self.controller = ProjectController(view.controller, name)
-=======
         font = self.font(0)
         font.setBold(True)
         self.setFont(0, font)
@@ -34,7 +31,6 @@
         icon.addPixmap(QtGui.QPixmap(":/icons/resources/icons/pipeline.png"))
         self.setIcon(0,icon)
         self.setText(0,name)
->>>>>>> b536a396
 
 class Workspace(QtGui.QDockWidget):
     def __init__(self, parent=None):
@@ -136,16 +132,11 @@
             self.viewToItem[id(view)] = item
             self.treeProjects.addTopLevelItem(item)
             self.numProjects += 1
-<<<<<<< HEAD
-            
-        self.treeProjects.setCurrentItem(self.viewToItem[view])
-=======
             self.state_changed(view)
         if view.controller.locator:
             name = view.controller.locator.short_name
             self.viewToItem[id(view)].setText(0, name)
         self.treeProjects.setCurrentItem(self.viewToItem[id(view)])
->>>>>>> b536a396
 
     def remove_project(self, view):
         # vistrails calls this when a project is removed
@@ -164,8 +155,14 @@
         if id(view) in self.viewToItem:
             if self.currentProject:
                 self.setBold(self.currentProject, False)
+                if self.current_controller:
+                #disconnect signals
+                    self.current_controller.disconnect_spreadsheet() 
             self.currentProject = self.viewToItem[id(view)]
             self.setBold(self.currentProject, True)
+            self.current_controller = self.currentProject.controller
+            self.current_controller.connect_spreadsheet()
+            
         # TODO need to update variables here
         defVars = self.root.dockVariable.widget()
         for i in range(defVars.varList.count()):
@@ -196,12 +193,6 @@
         from gui.vistrails_window import _app
         _app.close_vistrail()
 
-<<<<<<< HEAD
-    def selectedNewProject(self, current, previous):
-        if not current:
-            self.selectedProject=None
-            self.current_controller = None
-=======
     def state_changed(self, view):
         """ update tags """
         item = self.viewToItem[id(view)]
@@ -226,7 +217,7 @@
         from gui.vistrails_window import _app
         if not widget_item:
             self.currentProject=None
->>>>>>> b536a396
+            self.current_controller = None
             return
         elif type(widget_item)==QProjectItem:
             if widget_item != self.currentProject:            
@@ -242,29 +233,6 @@
         if widget_item == project.latestItem:
             version = view.controller.vistrail.get_latest_version()
         else:
-<<<<<<< HEAD
-            p = str(current.text(0))
-            self.selectedProject=p
-            if self.current_controller:
-                #disconnect signals
-                self.current_controller.disconnect_spreadsheet() 
-            self.current_controller = current.controller
-            self.current_controller.connect_spreadsheet()
-            from gui.vistrails_window import _app
-            _app.change_view(current.view)
-        defVars = self.root.dockVariable.widget()
-        for i in range(defVars.varList.count()):
-            v = defVars.varList.item(i)
-            if not p in v.projects:
-                v.setHidden(True)
-            else:
-                v.setHidden(False)
-        defVars.refreshVariablesStrings()
-        
-    def get_current_project_controller(self):
-        return self.current_controller
-            
-=======
             version = str(widget_item.text(0))
             if type(version) == str:
                 try:
@@ -276,4 +244,6 @@
             _app.change_view(view)
         if version:
             view.version_selected(version, True, double_click=True)
->>>>>>> b536a396
+    
+    def get_current_project_controller(self):
+        return self.current_controller