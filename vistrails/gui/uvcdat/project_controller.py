--- conflicted
+++ resolved
@@ -728,13 +728,9 @@
         except KeyError, err:
             traceback.print_exc( 100, sys.stderr )
             
-<<<<<<< HEAD
-    def get_var_module(self, varname, cell, helper):
-=======
     def get_var_module(self, varname, cell, helper, var_dict={}):
         if varname in var_dict:
             return var_dict[varname]
->>>>>>> da65ee68
         if varname not in self.computed_variables:
             var = self.defined_variables[varname]
             module = var.to_module(self.vt_controller)
@@ -742,10 +738,7 @@
                 cell.current_parent_version)
             self.vt_controller.add_module_action(module)
             cell.current_parent_version = self.vt_controller.current_version
-<<<<<<< HEAD
-=======
             var_dict[varname] = module
->>>>>>> da65ee68
             return module
         else:
             (_vars, txt, st, name) = self.computed_variables[varname] 
@@ -754,11 +747,7 @@
                 opvar = self.computed_variables_ops[varname]   
             varms = [] 
             for v in _vars:
-<<<<<<< HEAD
-                varms.append(self.get_var_module(v, cell, helper))
-=======
                 varms.append(self.get_var_module(v, cell, helper, var_dict))
->>>>>>> da65ee68
 
             build_op_pipeline = helper.build_variable_operation_pipeline
             res = build_op_pipeline(self.vt_controller,
@@ -776,20 +765,13 @@
                 varm = res[0]
             else:
                 varm = res
-<<<<<<< HEAD
-=======
             var_dict[varname] = varm
->>>>>>> da65ee68
             return varm
         
     def update_cell(self, sheetName, row, col, reuse_workflow=False):
         cell = self.sheet_map[sheetName][(row,col)]
         helper = CDMSPipelineHelper
         # helper = self.plot_manager.get_plot_helper(cell.plots[0].package)
-<<<<<<< HEAD
-        
-=======
->>>>>>> da65ee68
         if not reuse_workflow:
             self.reset_workflow(cell)
         else:
@@ -805,18 +787,12 @@
         if cell.is_ready():
             #get var modules from plots in order without duplicates
             var_modules = []
-<<<<<<< HEAD
-            for var in vars:
-                res = self.get_var_module(var, cell, helper)
-                var_modules.append(res)
-=======
             var_dict = {}
             for plot in cell.plots:
                 if plot.varnum == len(plot.variables):
                     for var in plot.variables:
                         self.get_var_module(var, cell, helper, var_dict)
                         var_modules.append(var_dict[var])
->>>>>>> da65ee68
             
             self.update_workflow(var_modules, cell, sheetName, row, col, 
                                  reuse_workflow)
@@ -907,7 +883,6 @@
                       None, None, cell.plots[0].package, 
                       cell.current_parent_version)
             
-<<<<<<< HEAD
     def re_layout_workflow(self, sheetName=None, row=None, col=None, cell=None):
         """
         Performs a Re-Layout on the workflow pipeline if the builder window
@@ -962,7 +937,7 @@
         """
         (row,col) = self.current_cell_coords
         return (self.current_sheetName, row, col)
-=======
+
     def prompt_replace_plot(self):
         """ Prompts the user to replace the existing plots in a cell.
         Usually used after adding incompatible plot types to the same
@@ -981,5 +956,4 @@
         QApplication.setOverrideCursor(QCursor(QtCore.Qt.ArrowCursor))
         result = msgBox.exec_()
         QApplication.restoreOverrideCursor()
-        return (result == Qt.QMessageBox.Yes)
->>>>>>> da65ee68
+        return (result == Qt.QMessageBox.Yes)