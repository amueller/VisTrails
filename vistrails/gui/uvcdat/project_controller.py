--- conflicted
+++ resolved
@@ -719,13 +719,9 @@
         except KeyError, err:
             traceback.print_exc( 100, sys.stderr )
             
-<<<<<<< HEAD
-    def get_var_module(self, varname, cell, helper):
-=======
     def get_var_module(self, varname, cell, helper, var_dict={}):
         if varname in var_dict:
             return var_dict[varname]
->>>>>>> 3dbf5395
         if varname not in self.computed_variables:
             var = self.defined_variables[varname]
             module = var.to_module(self.vt_controller)
@@ -733,10 +729,7 @@
                 cell.current_parent_version)
             self.vt_controller.add_module_action(module)
             cell.current_parent_version = self.vt_controller.current_version
-<<<<<<< HEAD
-=======
             var_dict[varname] = module
->>>>>>> 3dbf5395
             return module
         else:
             (_vars, txt, st, name) = self.computed_variables[varname] 
@@ -745,11 +738,7 @@
                 opvar = self.computed_variables_ops[varname]   
             varms = [] 
             for v in _vars:
-<<<<<<< HEAD
-                varms.append(self.get_var_module(v, cell, helper))
-=======
                 varms.append(self.get_var_module(v, cell, helper, var_dict))
->>>>>>> 3dbf5395
 
             build_op_pipeline = helper.build_variable_operation_pipeline
             res = build_op_pipeline(self.vt_controller,
@@ -767,20 +756,13 @@
                 varm = res[0]
             else:
                 varm = res
-<<<<<<< HEAD
-=======
             var_dict[varname] = varm
->>>>>>> 3dbf5395
             return varm
         
     def update_cell(self, sheetName, row, col, reuse_workflow=False):
         cell = self.sheet_map[sheetName][(row,col)]
         helper = CDMSPipelineHelper
         # helper = self.plot_manager.get_plot_helper(cell.plots[0].package)
-<<<<<<< HEAD
-        
-=======
->>>>>>> 3dbf5395
         if not reuse_workflow:
             self.reset_workflow(cell)
         else:
@@ -796,18 +778,12 @@
         if cell.is_ready():
             #get var modules from plots in order without duplicates
             var_modules = []
-<<<<<<< HEAD
-            for var in vars:
-                res = self.get_var_module(var, cell, helper)
-                var_modules.append(res)
-=======
             var_dict = {}
             for plot in cell.plots:
                 if plot.varnum == len(plot.variables):
                     for var in plot.variables:
                         self.get_var_module(var, cell, helper, var_dict)
                         var_modules.append(var_dict[var])
->>>>>>> 3dbf5395
             
             self.update_workflow(var_modules, cell, sheetName, row, col, 
                                  reuse_workflow)
