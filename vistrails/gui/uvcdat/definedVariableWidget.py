from PyQt4 import QtGui, QtCore
import os
import cdms2
import uvcdatCommons
import customizeUVCDAT
import editVariableWidget
import axesWidgets
import  __main__
from gui.uvcdat.variable import VariableProperties
from gui.uvcdat.theme import UVCDATTheme

class QDefinedVariableListWidget(uvcdatCommons.QDragListWidget):
    def mouseMoveEvent(self,e):
        self.mouseMoved = True
        
        # get selected list sorted by selectNum
        items = sorted(self.selectedItems(), key=lambda i: i.getSelectNum())
        if len(items) < 1:
            return
    
        d = QtGui.QDrag(self)
        m = QtCore.QMimeData()
        
        # pass empty byte array
        m.setData("%s" % self.type,QtCore.QByteArray())
        
        # make comma separated list of var names
        # WARNING: variable names that include commas will break this
        varNames = map(lambda i: i.getVarName(), items)
        m.setText(','.join(varNames))
        
        d.setMimeData(m)
        d.start()

class QDefinedVariableWidget(QtGui.QWidget):
    """ QDefinedVariable contains a list of the user defined variables and allows the
    user to apply functions on defined variables """

    def __init__(self, parent=None):
        QtGui.QWidget.__init__(self, parent)
        self.setMinimumWidth(5*(customizeUVCDAT.iconsize*1.5))
        self.quickplotItem = None
        self.historyList=[]
        self.root=parent.root
        # Create Layout
        vbox = QtGui.QVBoxLayout()
        vbox.setMargin(0)
        self.setLayout(vbox)

        # Create Toolbar and add it to the layout
        self.createToolbar()
        vbox.addWidget(self.toolBar)

        # Create CommandLine for Simple Variable Operations
        ## self.command_line = QtGui.QLineEdit()
        ## self.command_line.setToolTip('Enter variable expression to generate a new variable (e.g., a = tas - ta + 10.0)')
        ## self.command_line.setText("defined variable command line")
        ## palette = self.command_line.palette()
        ## role = self.command_line.backgroundRole()
        ## #palette.setColor(role, QtGui.QColor(231,160,163))
        ## #palette.setColor(role, QtGui.QColor(246,204,174))
        ## palette.setColor(role, QtGui.QColor(184,212,240))
        ## #palette.setColor(role, QtGui.QColor(186,212,116))
        ## self.command_line.setPalette(palette)
        ## self.command_line.setAutoFillBackground(True)

        ## vbox.addWidget(self.command_line)

        # Create List for defined variables and add it to the layout
        self.varList = QDefinedVariableListWidget(type="definedVariables")
        self.varList.setToolTip("You can Drag and Drop Variables into most 'white' boxes")
        self.varList.setAlternatingRowColors(True)
        self.varList.setSelectionMode(QtGui.QAbstractItemView.MultiSelection)
        self.varList.itemDoubleClicked.connect(self.variableDoubleClicked)        
        vbox.addWidget(self.varList)

        # Connect Signals
        self.connect(self.varList, QtCore.SIGNAL('itemPressed( QListWidgetItem *)'),
                     self.myPressed)
        self.connect(self.varList, QtCore.SIGNAL('itemClicked( QListWidgetItem *)'),
                     self.myClicked)
        self.waitingForClick = False
        
    def myPressed(self, item):
        from packages.vtDV3D import ModuleStore
        if item.isSelected():
            self.selectVariableFromListEvent(item)
            self.waitingForClick = False
            ModuleStore.setActiveVariable( item.varName )
        else:
            self.waitingForClick = True
            item.setSelected(True) # wait for click to deselect
            
    def myClicked(self, item):
        if self.waitingForClick and not self.varList.mouseMoved:
            item.setSelected(False)
            self.selectVariableFromListEvent(item)
        self.waitingForClick = False

    def variableDoubleClicked(self,item):
        txt = str(item.text())
        axisList = axesWidgets.QAxisList(None,__main__.__dict__[txt.split()[1]],self)
        self.setupDimsForEditMode(axisList, item.cdmsVar)

    def setupDimsForEditMode(self,axisList, cdmsVar=None):
        varProp = self.root.varProp
        varProp.parent=self
        varProp.label.setText("Edit Variable")
        for i in range(varProp.originTabWidget.count()):
            if not str(varProp.originTabWidget.tabText(i)) in  ["Edit","Info"]:
                varProp.originTabWidget.setTabEnabled(i,False)
            else:
                varProp.originTabWidget.setTabEnabled(i,True)
            if str(varProp.originTabWidget.tabText(i))=="Edit":
                varProp.originTabWidget.setCurrentIndex(i)
        axisList.setupVariableAxes()
        varProp.setupEditTab(axisList.getVar())
        varProp.fillDimensionsWidget(axisList)
        if cdmsVar is not None:
            varProp.varNameInFile = cdmsVar.varNameInFile
        else:
            varProp.varNameInFile = None
        varProp.btnDefine.setVisible(False)
        varProp.btnDefineClose.setVisible(False)
        varProp.btnDefineAs.setVisible(False)
        varProp.btnApplyEdits.setVisible(True)
        varProp.btnSaveEditsAs.setVisible(True)
#        varProp.btnApplyEdits.setEnabled(False)
        varProp.show()

    def defineQuickplot(self, file, var):
        """ When a user plots a variable that isn't explicitly defined a signal
        is emitted and this function is called to define the variable under
        the name 'quickplot'.  Replace the 'quickplot' variable if it
        already exists
        """
        if self.quickplotItem is None:
            self.quickplotItem = QDefinedVariableItem(file, self.root,var)
            self.varList.addItem(self.quickplotItem)
        else:
            self.quickplotItem.setVariable(var)
            self.quickplotItem.setFile(file)


    def refreshVariablesStrings(self):
        # in case some var disapeearupdates the numbers
        selectedItems = self.getSelectedItems()
        N=len(selectedItems)
        items=self.getItems()
        nums=[]
        for item in items:
            try:
                num = int(str(item.text()).split()[0])
                nums.append(num)
            except:
                pass
        nums.sort()
        for item in selectedItems:
            val = int(str(item.text()).split()[0])
            item.updateVariableString(nums.index(val)+1)


    def getSelectedItems(self,project=True):
        """ Get a list of all of the defined tabnames / variables """
        selectedItems = self.varList.selectedItems()
        if project:
            varList = []
            current = str(self.root.get_current_project_controller().name)
            for item in selectedItems:
                if current in item.projects:
                    varList.append(item)
        else:
            varList=selectedItems
        return varList

    def getItems(self,project=True):
        """ Get a list of all of the defined tabnames / variables """
        varList = []
        current = str(self.root.get_current_project_controller().name)
        for i in range(self.varList.count()):
            item=self.varList.item(i)
            if project:
                if current in item.projects:
                    varList.append(item)
            else:
                varList.append(item)
        return varList

    def getSelectedDefinedVariables(self,project=True):
        """ Get a list of all of the defined tabnames / variables """
        selectedItems = self.varList.selectedItems()
        varList = []
        current = str(self.root.get_current_project_controller().name)
        for item in selectedItems:
            if project:
                if current in item.projects:
                    varList.append(item.getVariable())
            else:
                varList.append(item.getVariable())
        return varList

    def getVariable(self,name):
        for i in range(self.varList.count()):
            it = self.varList.item(i)
            if str(it.text()).split()[1] == name:
                return it.getVariable()

    def updateVars(self):
        for i in range(self.varList.count()):
            it = self.varList.item(i)
            ittxt = str(it.text())
            v = it.getVariable()
            if it.varName != v.id:
                it.setText(ittxt.replace(it.varName,v.id,1))
                #removed as we don't have tabView anymore (by Emanuele)
                #iTab = self.root.tabView.widget(0).tabWidget.getTabIndexFromName(it.varName)
                #self.root.tabView.widget(0).tabWidget.setTabText(iTab,v.id)
                del(__main__.__dict__[it.varName])
                it.varName = v.id
                self.root.stick_defvar_into_main_dict(v)

    def addVariable(self, var, type_='CDMS'):
        """ Add variable into dict / list & emit signal to create
        a tab for the variable
        """
        from packages.vtDV3D import ModuleStore
        cdmsVar = None
        replaced = False
        if type_ == 'CDMS':
            if type(var) == tuple:
                cdmsVar = var[1]
                var = var[0]

<<<<<<< HEAD
        self.root.stick_defvar_into_main_dict(var)
        
        for i in range(self.varList.count()-1,-1,-1):
            if self.varList.item(i).getVarName() == var.id:
                replaced = True
                self.varList.item(i).setVariable(var)
                break
                
        if not replaced:
            item = QDefinedVariableItem(var,self.root,cdmsVar)
            self.varList.addItem(item) 
            
=======
            self.root.stick_defvar_into_main_dict(var)
            
            for i in range(self.varList.count()-1,-1,-1):
                if self.varList.item(i).getVarName() == var.id:
                    replaced = True
                    item = self.varList.item(i)
                    item.setVariable(var)
                    ModuleStore.addActiveVariable( item.varName, item.variable )
                    break
                    
            if not replaced:
                item = QDefinedVariableItem(var,self.root,cdmsVar)
                self.varList.addItem(item) 
                ModuleStore.addActiveVariable( item.varName, item.variable )
>>>>>>> df1decd6
        # Recording define variable teaching command
#        self.recordDefineVariableTeachingCommand(varName, var.id, file, axesArgString)

        # emit signal to tell to update edit area
        ## print "Added variable"
        ## self.emit(QtCore.SIGNAL('setupDefinedVariableAxes'), var)

    def deleteVariable(self, varid):
        """ Add variable into dict / list & emit signal to create
        a tab for the variable
        """
        from packages.vtDV3D import ModuleStore
        from packages.vtDV3D.vtUtilities import memoryLogger
        memoryLogger.log("start QDefinedVariableWidget.deleteVariable")
        for i in range(self.varList.count()-1,-1,-1):
            if self.varList.item(i).getVarName() == varid:
                del(__main__.__dict__[varid])
                #this will delete from all projects
                for project in self.varList.item(i).projects:
                    controller = self.root.get_project_controller_by_name(project)
                    if controller:
                        controller.remove_defined_variable(varid)
                self.varList.takeItem(i)                
                item = self.varList.item(0) if( self.varList.count() > 0) else None
                ModuleStore.removeActiveVariable( varid )
        memoryLogger.log("finished QDefinedVariableWidget.deleteVariable")

        #iTab = self.root.tabView.widget(0).tabWidget.getTabIndexFromName(varid)
        #self.root.tabView.widget(0).tabWidget.removeTab(iTab)

    def unselectItems(self,items):
        selected = self.varList.selectedItems()
        for item in items:
            if item in selected:
                item.setSelected(False)
                self.selectVariableFromListEvent(item)


    def unselectVariableFromName(self,name):
        for i in range(self.varList.count()):
            it = self.varList.item(i)
            if str(it.text()).split()[1] == name:
                it.setSelected(False)
                self.selectVariableFromListEvent(it)
                break
    def selectVariableFromName(self,name):
        for i in range(self.varList.count()):
            it = self.varList.item(i)
            if str(it.text()).split()[1] == name:
                it.setSelected(True)
                self.selectVariableFromListEvent(it)
                break

    def selectAllVariables(self):
        selected = self.varList.selectedItems()
        for i in range(self.varList.count()):
            it = self.varList.item(i)
            if not it in selected:
                self.selectVariableFromName(it.varName)

    def selectVariableFromListEvent(self, item):
        """ Update the number next to the selected defined variable and
        send a signal to QVariableView to display the selected variable
        """
        ## print 'Ok we are where we should be'
        ## item = self.varList.item(modelIndex.row())
        selectedItems = self.getSelectedItems()
        # If the item is unselected then change the selection str back to '--'
        # and decrement all the numbers of the other selected vars that are
        # less than the number of the item that was unselected
        if item not in selectedItems:
            unselectedNum = item.getSelectNum()
            item.updateVariableString(None)

            for item in selectedItems:
                num = item.getSelectNum()
                if num > unselectedNum:
                    item.updateVariableString(item.getSelectNum() - 1)
        # If item is selected, change the selection str to a number
        else:
            N=len(selectedItems)
            if N==0:
                N=None
            item.updateVariableString(N)

        # Send signal of all selected vars to qvariableview and bring up the
        # most recently selected variable's tab
        var = item.getVariable()
        ## selectedVars = [item.getVariable() for item in selectedItems]
        tabName = item.getVarName()

        self.emit(QtCore.SIGNAL('selectDefinedVariableEvent'), tabName, var)

    def isVariableDefined(self, varID):
        """ Return true if a variable with the given id is defined (this does
        not include 'quickplot' """

        for i in range(self.varList.count()):
            item = self.varList.item(i)
            if varID == item.getVariable().id and not item.isQuickplotItem():
                return True
        return False

    ## def getItem(self, varID):
    ##     """ Return the item with the defined variable with name = varID """
    ##     for i in range(self.varList.count()):
    ##         listItem = self.varList.item(i)
    ##         if varID == listItem.getVariable().id:
    ##             return listItem
    ##     return None

    def recordDefineVariableTeachingCommand(self, name, varName, file, axesArgString):
        if varName in list(getattr(file, 'variables')):
            fileID = "fid2"
            command = '\n# Get new slab\n'
            command += "%s = %s('%s', %s)\n" %(name, fileID, varName, axesArgString)

            self.emit(QtCore.SIGNAL('recordTeachingCommand'), command)

    def editVariables(self):
        sel = self.getSelectedDefinedVariables()
        if len(sel)==0:
            return
        s=sel[-1] # Only do the last one
        axisList = axesWidgets.QAxisList(None,s,self)
        self.setupDimsForEditMode(axisList)


    def saveVariables(self):
        sel = self.getSelectedDefinedVariables()
        if len(sel)==0:
            return
        out = QtGui.QFileDialog.getSaveFileName(self,"NetCDF File",filter="NetCDF Files (*.nc *.cdg *.NC *.CDF *.nc4 *.NC4) ;; All Files (*.*)",options=QtGui.QFileDialog.DontConfirmOverwrite)
        mode = "w"
        if os.path.exists(out):
            overwrite = QtGui.QMessageBox.question(self,"Existing File","Do you want to append to it or overwrite it?","Append","Overwrite","Ooops",2)
            if overwrite == 2:
                return
            elif overwrite == 0:
                mode="r+"

        c = self.cursor()
        self.setCursor(QtCore.Qt.BusyCursor)
        try:
            fo = cdms2.open(str(out),mode)
            for v in sel:
                fo.write(v)
            fo.close()
        except Exception,err:
            QtGui.QMessageBox.question(self,"Existing File","Error while saving variables: %s" % err)
        self.setCursor(c)

    def variableInfo(self):
        self.ieds=[]
        class MyLog():
            def __init__(self):
                self.text=""
            def write(self,text):
                self.text+=text
            def clear(self):
                self.text=""
        mylog = MyLog()
        for v in self.getSelectedDefinedVariables():
            d = QtGui.QDialog()
            l = QtGui.QVBoxLayout()
            d.setLayout(l)
            lb = QtGui.QLabel("Variable: %s %s" % (v.id,repr(v.shape)))
            l.addWidget(lb)
            te = QtGui.QTextEdit()
            v.info(device=mylog)
            f = te.currentFont()
            fm = QtGui.QFontMetrics(f)
            minWidth = min(max(map(fm.width,mylog.text.split("\n"))),65*fm.width("W"))
            minHeight = min(len(mylog.text.split()),30)
            te.setMinimumHeight(fm.height()*minHeight)
            te.setMinimumWidth(minWidth)
            te.setText(mylog.text)
            te.setReadOnly(True)
            mylog.clear()
            l.addWidget(te)
            b = QtGui.QPushButton("Close")
            l.addWidget(b)
            self.connect(b,QtCore.SIGNAL("clicked()"),d.hide)
            d.show()
            self.ieds.append(d)

    def trashVariable(self):
        for v in self.getSelectedDefinedVariables():
            self.deleteVariable(v.id)

    def trashAll(self):
        self.selectAllVariables()
        for v in self.getSelectedDefinedVariables():
            self.deleteVariable(v.id)

    def newVariable(self):
        from packages.vtDV3D.vtUtilities import memoryLogger
        memoryLogger.log("start QDefinedVariableWidget.newVariable")
        varProp = self.root.varProp
        varProp.label.setText("Load From")
        for i in range(varProp.originTabWidget.count()):
            if not str(varProp.originTabWidget.tabText(i)) in  ["Edit",]:
                varProp.originTabWidget.setTabEnabled(i,True)
            else:
                varProp.originTabWidget.setTabEnabled(i,False)
            if varProp.originTabWidget.tabText(i)=="File":
                varProp.originTabWidget.setCurrentIndex(i)
        varProp.show()
        return varProp

    def createToolbar(self):
        #ICONPATH = ":/icons/resources/icons/"

        # Create options bar
        self.toolBar = QtGui.QToolBar()
        self.toolBar.setIconSize(QtCore.QSize(customizeUVCDAT.iconsize,customizeUVCDAT.iconsize))
        actionInfo = [
            (UVCDATTheme.VARIABLE_ADD_ICON, "add",'Add variable(s).',self.newVariable),
            (UVCDATTheme.VARIABLE_DELETE_ICON, "del",'Delete selected defined variable(s) from all projects.',self.trashVariable),
            (UVCDATTheme.VARIABLE_SELECT_ALL_ICON, "recycle",'Select ALL variables.',self.selectAllVariables),
            (UVCDATTheme.VARIABLE_INFO_ICON, "info",'Display selected defined variable(s) information.',self.variableInfo),
            (UVCDATTheme.VARIABLE_EDIT_ICON, "edit",'Edit selected defined variable(s).',self.editVariables),
            (UVCDATTheme.VARIABLE_SAVE_ICON, "save",'Save selected defined variable(s) to a netCDF file.',self.saveVariables),
            ## ('log.gif', "log",'Logged information about the defined variables.',self.variablesInfo),
            ## ('trashcan_empty.gif', "trash",'Defined variable items that can be disposed of permanetly or restored.',self.empytTrash),
            ]

        for info in actionInfo:
            icon = info[0]
            action = self.toolBar.addAction(icon, info[1])
            action.setStatusTip(info[2])
            action.setToolTip(info[2])
            self.connect(action,QtCore.SIGNAL("triggered()"),info[3])

        ## self.toolBar.addSeparator()

        ## self.opButton = QtGui.QToolButton()
        ## self.opButton.setText('Ops')

        ## # Create Operations Menu
        ## menu = QtGui.QMenu(self)
        ## grid = QtGui.QGridLayout()
        ## grid.setMargin(0)
        ## grid.setSpacing(0)
        ## menu.setLayout(grid)
        ## opDefs =[
        ##     ['Add a number or two (or more)\nselected Defined Variables.\n(Can be used as "or")','add.gif','add'],
        ##     ['Subtract a number or two (or more)\nselected Defined Variables.','subtract.gif','subtract'],
        ##     ['Multiply a number or two (or more)\nselected Defined Variables.\n(Can be used as "and")','multiply.gif','multiply'],
        ##     ['Divide a number or two (or more)\nselected Defined Variables.','divide.gif','divide'],
        ##     ['"Grows" variable 1 and variable 2 so that they end up having the same dimensions\n(order of variable 1 plus any extra dims)','grower.gif','grower'],
        ##     ['Spatially regrid the first selected Defined Variable\nto the second selected Defined Variable.','regrid.gif','regrid'],
        ##     ['Mask variable 2 where variable 1 is "true".','mask.gif','mask'],
        ##     ['Get variable mask','getmask.gif','getmask'],
        ##     ['Return true where variable 1 is less than variable 2 (or number)','less.gif','less'],
        ##     ['Return true where variable 1 is greater than variable 2 (or number)','greater.gif','greater'],
        ##     ['Return true where variable 1 is equal than variable 2 (or number)','equal.gif','equal'],
        ##     ['Return not of variable','not.gif','not'],
        ##     ['Compute the standard deviation\n(over first axis)','std.gif','std'],
        ##     ['Power (i.e., x ** y) of the most recently\nselected two Defined Variables, where\nx = variable 1 and y = variable 2 or float number.','power.gif','power'],
        ##     ['Exp (i.e., e ** x) of the most recently\nselected Defined Variable.','exp.gif','exp'],
        ##     ['Log (i.e., natural log) of the most recently\nselected Defined Variable.','mlog.gif','log'],
        ##     ['Base10 (i.e., 10 ** x) of the most recently\nselected Defined Variable.','base10.gif','base10'],
        ##     ['Log10 (i.e., log base 10) of the most\nrecently selected Defined Variable. ','mlog10.gif','log10'],
        ##     ['Inverse (i.e., 1/x) of the most recently\nselected Defined Variable.','inverse.gif','inverse'],
        ##     ['Abs (i.e., absolute value of x) of the most\nrecently selected Defined Variable.','fabs.gif','fabs'],
        ##     ['Sine (i.e., sin) of the most recently\nselected Defined Variable.','sin.gif','sin'],
        ##     ['Hyperbolic sine (i.e., sinh) of the most recently\nselected Defined Variable.','sinh.gif','sinh'],
        ##     ['Cosine (i.e., cos) of the most recently\nselected Defined Variable.','cos.gif', 'cos'],
        ##     ['Hyperbolic cosine (i.e., cosh) of the most recently\nselected Defined Variable.','cosh.gif','cosh'],
        ##     ['Tangent (i.e., tan) of the most recently\nselected Defined Variable.','tan.gif','tan'],
        ##     ['Hyperbolic tangent (i.e., tanh) of the most recently\nselected Defined Variable.','tanh.gif','tanh'],
        ##     ]
        ## self.opActions = []
        ## for i in xrange(len(opDefs)):
        ##     action = QtGui.QAction(QtGui.QIcon(os.path.join(ICONPATH, opDefs[i][1])), opDefs[i][2], menu)
        ##     action.setStatusTip(opDefs[i][0])
        ##     action.setToolTip(opDefs[i][0])
        ##     self.opActions.append(action)
        ##     b = QtGui.QToolButton()
        ##     b.setDefaultAction(action)
        ##     grid.addWidget(b, i/2, i%2)

        ## self.opButton.setMenu(menu)
        ## self.opButton.setPopupMode(QtGui.QToolButton.InstantPopup)
        ## self.connect(self.opButton, QtCore.SIGNAL('clicked(bool)'), self.opButton.showMenu)

        ## self.toolBar.addWidget(self.opButton)

class QDefinedVariableItem(QtGui.QListWidgetItem):
    """ Item to be stored by QDefinedVariable's list widget
    type ==1 is for cdms variables"""
    CDMS = 1
    def __init__(self, variable, root, cdmsVar=None, type=1, parent=None,project=None):
        QtGui.QListWidgetItem.__init__(self, parent, type)
        if type == self.CDMS:
            self.varName = variable.id # This is also the tabname
            self.variable = variable
            self.cdmsVar = cdmsVar
        self.root=root
        if project is None:

            current = str(self.root.get_current_project_controller().name)
            self.projects = [current,]

        self.updateVariableString(None)

    def getVariable(self):
        return self.variable

    def getVarName(self):
        return self.varName

    def getFile(self):
        return self.cdmsFile

    def getSelectNum(self):
        return self.selectNum

    def isQuickplotItem(self):
        return self.varName == 'quickplot'

    def updateVariableString(self, num=None):
        """ updateVariableString(num: int)

        Update the variable string that is shown to the user in the list.
        format =  '-- variableName (shape)', where num is the selection number
        """
        if num is None or num == -1:
            self.selectNum = -1
            numString = '--'
        else:
            self.selectNum = num
            numString = str(num).zfill(2)
        if self.type() == self.CDMS:
            varString = "%s %s %s" % (numString, self.varName, str(self.variable.shape))
        self.setData(0, QtCore.QVariant(QtCore.QString(varString)))

    def setFile(self, cdmsFile):
        self.cdmsFile = cdmsFile

    def setVariable(self, variable):
        """ Set the variable and update the variable string that is shown to the
        user in the list
        """
        self.variable = variable
        self.updateVariableString(self.selectNum)

class QDefVarWarningBox(QtGui.QDialog):
    """ Popup box to warn a user that a variable with same name is already
    defined. Contains a line edit to allow a user to enter a new variable
    name or to replace the existing defined variable """

    def __init__(self, parent=None):
        QtGui.QDialog.__init__(self, parent)
        self.varID = None

        # Init layout
        vbox = QtGui.QVBoxLayout()
        hbox = QtGui.QHBoxLayout()
        hbox.setDirection(QtGui.QBoxLayout.RightToLeft)
        vbox.setSpacing(10)

        # Add LineEdit
        self.text = QtGui.QLabel()
        self.lineEdit = QtGui.QLineEdit()

        # Add OK / Cancel Buttons
        okButton = QtGui.QPushButton('OK')
        cancelButton = QtGui.QPushButton('Cancel')
        hbox.addWidget(cancelButton)
        hbox.addWidget(okButton)

        vbox.addWidget(self.text)
        vbox.addWidget(self.lineEdit)
        vbox.addLayout(hbox)
        self.setLayout(vbox)

        # Connect Signals
        self.connect(okButton, QtCore.SIGNAL('pressed()'), self.okPressedEvent)
        self.connect(cancelButton, QtCore.SIGNAL('pressed()'), self.close)
        self.connect(self.lineEdit, QtCore.SIGNAL('returnPressed()'), self.okPressedEvent)

    def showWarning(self, varID, file, var, axesArgString):
        """ Show warning message and prompt user for a new variable name. Or use
        the same var name to replace the existing defined variable """

        self.varID = varID
        self.file = file
        self.var = var
        self.axesArgString = axesArgString

        message = "'%s' has already been defined.  Enter a new variable name \n or press 'OK' to replace '%s'" %(varID, varID)
        self.text.setText(message)
        self.lineEdit.setText(varID)

        self.open()

    def okPressedEvent(self):
        self.varID = self.lineEdit.text() # get the user entered variable name
        self.close()

        # Emit signal to QDefinedVar to indicate it's ok to add the variable to defined list
        self.emit(QtCore.SIGNAL('newVarID'),
                  self.varID, self.file, self.var, self.axesArgString)<|MERGE_RESOLUTION|>--- conflicted
+++ resolved
@@ -231,35 +231,21 @@
                 cdmsVar = var[1]
                 var = var[0]
 
-<<<<<<< HEAD
         self.root.stick_defvar_into_main_dict(var)
         
         for i in range(self.varList.count()-1,-1,-1):
             if self.varList.item(i).getVarName() == var.id:
                 replaced = True
-                self.varList.item(i).setVariable(var)
+                item = self.varList.item(i)
+                item.setVariable(var)
+                ModuleStore.addActiveVariable( item.varName, item.variable )
                 break
                 
         if not replaced:
             item = QDefinedVariableItem(var,self.root,cdmsVar)
             self.varList.addItem(item) 
+            ModuleStore.addActiveVariable( item.varName, item.variable )
             
-=======
-            self.root.stick_defvar_into_main_dict(var)
-            
-            for i in range(self.varList.count()-1,-1,-1):
-                if self.varList.item(i).getVarName() == var.id:
-                    replaced = True
-                    item = self.varList.item(i)
-                    item.setVariable(var)
-                    ModuleStore.addActiveVariable( item.varName, item.variable )
-                    break
-                    
-            if not replaced:
-                item = QDefinedVariableItem(var,self.root,cdmsVar)
-                self.varList.addItem(item) 
-                ModuleStore.addActiveVariable( item.varName, item.variable )
->>>>>>> df1decd6
         # Recording define variable teaching command
 #        self.recordDefineVariableTeachingCommand(varName, var.id, file, axesArgString)
 
