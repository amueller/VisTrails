###############################################################################
#                                                                             #
# Authors:      PCMDI Software Team                                           #
#               Lawrence Livermore National Laboratory:                       #
#                                                                             #
###############################################################################

from PyQt4 import QtCore, QtGui

import os
import cdms2

from esgf import QEsgfBrowser
import axesWidgets
from roiSelector import *
import uvcdatCommons
import customizeUVCDAT
import editVariableWidget
from gui.common_widgets import QDockPushButton
from gui.application import get_vistrails_application
# Paraview related imports
from paraviewconnection import ParaViewConnectionDialog
from pvprocessfile import PVProcessFile
from pvtabwidget import PVTabWidget
from packages.uvcdat_cdms.init import CDMSVariable

from packages.pvclimate.pvvariable import PVVariable
from gui.uvcdat.pvreadermanager import PVReaderManager
from gui.uvcdat.cdmsCache import CdmsCache

class QBookMarksListWidget(uvcdatCommons.QDragListWidget):
    def keyReleaseEvent(self,event):
        if event.key() in [QtCore.Qt.Key_Delete, QtCore.Qt.Key_Backspace]:
            item = self.takeItem(self.currentRow())
            if item is not None:
                txt=str(item.text())
                customizeUVCDAT.fileBookmarks.pop(customizeUVCDAT.fileBookmarks.index(txt))
            
            
        #event.accept()

class VariableProperties(QtGui.QDialog):

    FILTER = "CDAT data (*.cdms *.ctl *.dic *.hdf *.nc *.xml)"

    FILETYPE = {'CDAT': ['cdms', 'ctl', 'dic', 'hdf', 'nc', 'xml']}

    def __init__(self, parent=None,mode="add"):
        super(VariableProperties, self).__init__(parent)
        self.setWindowTitle("Load Variable")
        self.setMinimumHeight(400)
        self.roi = [ -180.0, -90.0, 180.0, 90.0 ]
        self.ask = QtGui.QInputDialog()
        self.ask.setWindowModality(QtCore.Qt.WindowModal)
        self.ask.setLabelText("This variable already exist!\nPlease change its name bellow or press ok to replace it\n")
        self.mode=mode
        self.axisListHolder = None
        #self.setFloating(True)
        v=QtGui.QVBoxLayout()
        if mode=="add":
            self.label=QtGui.QLabel("Load From")
        else:
            self.label=QtGui.QLabel("Edit Variable")
        v.addWidget(self.label)
        P=parent.root.size()
        self.resize(QtCore.QSize(P.width()*.8,P.height()*.9))
        self.setSizePolicy(QtGui.QSizePolicy.Expanding,QtGui.QSizePolicy.Expanding)
        self.originTabWidget=QtGui.QTabWidget(self)
        #self.connect(self.originTabWidget,QtCore.SIGNAL("currentChanged(int)"),self.tabHasChanged)
        sp = QtGui.QSplitter(QtCore.Qt.Vertical)
        sc=QtGui.QScrollArea()
        sc.setWidget(self.originTabWidget)
        sc.setWidgetResizable(True)
        sp.addWidget(sc)
        self.dims=QtGui.QFrame()
        sp.addWidget(self.dims)
        v.addWidget(sp)
        h=QtGui.QHBoxLayout()
        s=QtGui.QSpacerItem(40,20,QtGui.QSizePolicy.Expanding,QtGui.QSizePolicy.Preferred)
        h.addItem(s)
        self.btnDefine=QDockPushButton("Load")
        h.addWidget(self.btnDefine)
        self.btnDefineClose=QDockPushButton("Load and Close")
        h.addWidget(self.btnDefineClose)
        self.btnDefineAs=QDockPushButton("Load As")
        h.addWidget(self.btnDefineAs)
        self.btnCancel=QDockPushButton("Close")

        # defaults?
        self.btnDefine.setDefault(False)
        self.btnDefineClose.setDefault(False)
        self.btnDefineAs.setDefault(False)

        # Disabling at first
        self.btnDefine.setEnabled(False)
        self.btnDefineClose.setEnabled(False)
        self.btnDefineAs.setEnabled(False)
        h.addWidget(self.btnCancel)
        v.addLayout(h)
        self.layout=v
        #f=QtGui.QFrame()
        #f.setLayout(v)
        #self.setWidget(f)
        self.setLayout(v)
        self.parent=parent
        self.root = parent.root
        self.varNameInFile = None #store the name of the variable when loaded from file
        self.createFileTab()
        self.createESGFTab()
        self.createPVTab()
        self.createEditTab()
        self.createInfoTab()
        for i in range(self.originTabWidget.count()):
            if self.originTabWidget.tabText(i) == "Edit":
                self.originTabWidget.setTabEnabled(i,False)

        self.createDimensions()
        self.connectSignals()
        sp.setStretchFactor(0,2)
        self._paraviewConnectionDialog = ParaViewConnectionDialog(self)
        self._pvProcessFile = PVProcessFile()
        self.cdmsFile = None

    ## @classmethod
    ## def instance(klass):
    ##     if not hasattr(klass, '_instance'):
    ##         klass._instance = klass()
    ##     return klass._instance

    def tabHasChanged(self,index):
        if index==1:
            self.root.varProp.btnDefine.setEnabled(False)
            self.root.varProp.btnDefineClose.setEnabled(False)
            self.root.varProp.btnDefineAs.setEnabled(False)
<<<<<<< HEAD
        else:
            self.root.varProp.btnDefine.setEnabled(True)
            self.root.varProp.btnDefineClose.setEnabled(True)
            self.root.varProp.btnDefineAs.setEnabled(True)
 
=======
        ## else:
        ##     self.root.varProp.btnDefine.setEnabled(True)
        ##     self.root.varProp.btnDefineClose.setEnabled(True)
        ##     self.root.varProp.btnDefineAs.setEnabled(True)


>>>>>>> 4824c5b8
    def connectSignals(self):
        self.btnCancel.clicked.connect(self.close)
        self.connect(self.ask,QtCore.SIGNAL('accepted()'),self.checkTargetVarName)
        if self.mode=="add":
            self.tbOpenFile.clicked.connect(self.openSelectFileDialog)

            self.connect(self.originTabWidget,QtCore.SIGNAL("currentChanged(int)"),self.tabHasChanged)
            self.connect(self.fileEdit, QtCore.SIGNAL('returnPressed()'),
                         self.updateFile)
            self.connect(self.historyList, QtCore.SIGNAL('itemClicked(QListWidgetItem *)'),
                         self.selectFromList)
            self.connect(self.bookmarksList, QtCore.SIGNAL('itemClicked(QListWidgetItem *)'),
                         self.selectFromList)
            self.connect(self.varCombo, QtCore.SIGNAL('currentIndexChanged(const QString&)'),
                         self.variableSelected)
            self.connect(self.bookmarksList,QtCore.SIGNAL("droppedInto"),self.droppedBookmark)

            # Paraview
            # @NOTE: Disabled this feature for now
            #self._pvTabWidget.serverConnectButton.clicked.connect(self.onClickConnectServer)
            self._pvTabWidget.applyButton.clicked.connect(self.processFile)
            self._pvTabWidget.pvPickLocalFileButton.clicked.connect(self.selectRemoteFile)

        self.connect(self.root.dockVariable.widget(),QtCore.SIGNAL("setupDefinedVariableAxes"),self.varAddedToDefined)

        ## Define button
        self.btnDefine.clicked.connect(self.defineVarClicked)
        self.btnDefineClose.clicked.connect(self.defineVarCloseClicked)
        self.btnDefineAs.clicked.connect(self.defineAsVarClicked)
        self.connect(self,QtCore.SIGNAL('definedVariableEvent'),self.root.dockVariable.widget().addVariable)


    def checkTargetVarName(self):
        result = None
        while result is None:
            result = self.ask.result()
            value = self.ask.textValue()
        if result == 1: # make sure we pressed Ok and not Cancel
            if str(value)!=self.checkAgainst:
                self.getUpdatedVarCheck(str(value))
            else:
                self.getUpdatedVar(str(value))


    def varAddedToDefined(self,var):
        axisList = axesWidgets.QAxisList(None,var,self)
        self.axisListHolder = axisList
        self.updateVarInfo(axisList)

    def droppedBookmark(self,event):
        text = str(event.mimeData().text())
        self.addBookmark(text)

    def addBookmark(self,txt):
        duplicate=False
        for i in range(self.bookmarksList.count()):
            it = self.bookmarksList.item(i)
            if it.text()==txt:
                duplicate=True
                break

        if duplicate is False:
            self.bookmarksList.addItem(txt)
            customizeUVCDAT.fileBookmarks.append(txt)

    def createFileTab(self):
        #Top Part
        ## File Select Section
        v=QtGui.QVBoxLayout()
        h=QtGui.QHBoxLayout()
        l=QtGui.QLabel("File")
        h.addWidget(l)
        self.fileEdit=QtGui.QLineEdit()
        h.addWidget(self.fileEdit)
        self.tbOpenFile=QtGui.QToolButton()
        self.tbOpenFile.setText('...')
        self.tbOpenFile.setToolTip('View and select files')
        h.addWidget(self.tbOpenFile)
        v.addLayout(h)

        ## Variable Select part
        h=QtGui.QHBoxLayout()
        l=QtGui.QLabel("Variable(s):")
        l.setSizePolicy(QtGui.QSizePolicy.Maximum,QtGui.QSizePolicy.Preferred)
        h.addWidget(l)
        self.varCombo=QtGui.QComboBox()
        self.varCombo.setSizePolicy(QtGui.QSizePolicy.Preferred,QtGui.QSizePolicy.Fixed)
        h.addWidget(self.varCombo)
        v.addLayout(h)

        ## Bottom Part
        h=QtGui.QHBoxLayout()
        l=QtGui.QLabel("History:")
        l.setSizePolicy(QtGui.QSizePolicy.Minimum,QtGui.QSizePolicy.Preferred)
        self.historyList=uvcdatCommons.QDragListWidget(type="history")
        #self.historyList.setSizePolicy(QtGui.QSizePolicy.Expanding,QtGui.QSizePolicy.Minimum)
        self.historyList.setAlternatingRowColors(True)
        #for i in self.parent.historyList:
        #    self.historyList.addItem(i)
        h.addWidget(l)
        h.addWidget(self.historyList)
        v.addLayout(h)

        h=QtGui.QHBoxLayout()
        l=QtGui.QLabel("Bookmarks:")
        l.setSizePolicy(QtGui.QSizePolicy.Minimum,QtGui.QSizePolicy.Preferred)
        self.bookmarksList=QBookMarksListWidget(type="bookmarks",dropTypes=["history"])
        #self.bookmarksList.setSizePolicy(QtGui.QSizePolicy.Expanding,QtGui.QSizePolicy.Minimum)
        self.bookmarksList.setAlternatingRowColors(True)
        self.bookmarksList.setSortingEnabled(True)
        for f in customizeUVCDAT.fileBookmarks:
            self.addBookmark(f)

        h.addWidget(l)
        h.addWidget(self.bookmarksList)
        v.addLayout(h)

        f=QtGui.QFrame()
        f.setLayout(v)

        self.originTabWidget.addTab(f,"File")

    def createESGFTab(self):
        ## layout = QtGui.QVBoxLayout()
        ## self.esgfBrowser = QEsgfBrowser(self)
        ## layout.addWidget(self.esgfBrowser)
        esgf = QEsgfBrowser(self)
        esgf.addGateway(gateway=customizeUVCDAT.defaultEsgfNode)
        self.originTabWidget.addTab(esgf,"ESGF")


    def createInfoTab(self):
        info = QtGui.QFrame()
        v=QtGui.QVBoxLayout()
        l=QtGui.QLabel("Variable Information")
        v.addWidget(l)
        sc=QtGui.QScrollArea()
        sc.setWidgetResizable(True)
        self.varInfoWidget = QtGui.QTextEdit()
        self.varInfoWidget.setReadOnly(True)
        sc.setWidget(self.varInfoWidget)
        v.addWidget(sc)
        info.setLayout(v)
        self.originTabWidget.addTab(info,"Info")

    def createEditTab(self):
        self.varEditArea=QtGui.QScrollArea()
        self.varEditArea.setWidgetResizable(True)
        self.originTabWidget.addTab(self.varEditArea,"Edit")

    def createDimensions(self):
        self.dimsLayout=QtGui.QVBoxLayout()
        labelLayout = QtGui.QHBoxLayout()
        l=QtGui.QLabel("Dimensions")
        labelLayout.addWidget(l)

        self.selectRoiButton = QDockPushButton('Select Region Of Interest (ROI)', self)
        labelLayout.addWidget( self.selectRoiButton )
        self.connect( self.selectRoiButton, QtCore.SIGNAL('clicked(bool)'), self.selectRoi )
        self.roiSelector = ROISelectionDialog( self.parent )
        self.roiSelector.setWindowFlags( self.roiSelector.windowFlags() | Qt.WindowStaysOnTopHint )
        self.connect(self.roiSelector, QtCore.SIGNAL('doneConfigure()'), self.setRoi )
        if self.roi:
            self.roiSelector.setROI( self.roi )
        self.dims.setLayout( self.dimsLayout )
        self.dimsLayout.addLayout( labelLayout )

    def selectRoi( self ):
        if self.roi: self.roiSelector.setROI( self.roi )
        self.roiSelector.show()

    def setRoi(self):
        self.roi = self.roiSelector.getROI()
        self.updateAxesFromRoi()

    def updateAxesFromRoi(self):
        #print "Selected roi: %s " % str( self.roi )
        # Add code here to update Lat Lon sliders.
        n = self.axisListHolder.gridLayout.rowCount()
        #print "ok in roi self is: ",n
        for i in range(len(self.axisListHolder.axisWidgets)):
            axis = self.axisListHolder.axisWidgets[i]
            if axis.axis.isLatitude() or axis.virtual==1:
                # Ok this is a lat we need to adjust the sliders now.
                lat1 = self.roi[1]
                lat2 = self.roi[3]
                axis.sliderCombo.updateTopSlider(axis.sliderCombo.findAxisIndex(lat1))
                axis.sliderCombo.updateBottomSlider(axis.sliderCombo.findAxisIndex(lat2))
            if axis.axis.isLongitude() or axis.virtual==1:
                # Ok this is a lat we need to adjust the sliders now.
                lon1 = self.roi[0]
                lon2 = self.roi[2]
                axis.sliderCombo.updateTopSlider(axis.sliderCombo.findAxisIndex(lon1))
                axis.sliderCombo.updateBottomSlider(axis.sliderCombo.findAxisIndex(lon2))

    def openSelectFileDialog(self):
        file = QtGui.QFileDialog.getOpenFileName(self, 'Open CDAT data file...',
                                                 self.root.dockVariable.lastDirectory,
                                                 VariableProperties.FILTER + ';;All files (*.*)')
        if not file.isNull():
            self.setFileName(file)

    def setFileName(self,fnm):
        self.fileEdit.setText(fnm)
        self.updateFile()

    def updateFile(self):
        self.updatingFile = True
        self.cdmsFile = None
        fnm = self.fileEdit.text()
        fi = QtCore.QFileInfo(fnm)
        ft = str(fi.suffix())
        for i in range(self.historyList.count()):
            it = self.historyList.item(i)
            if it.text()==fnm:
                self.historyList.takeItem(i)
                break
        self.historyList.insertItem(0,fnm)
        self.historyList.setCurrentRow(0)
        # I imagine that there will be filetypes that both ParaView and
        # CDAT will know how to deal with them.
        if fi.exists() or fnm[:7]=="http://":
            if fi.exists():
                self.root.dockVariable.lastDirectory=str(fi.dir().path())
            self.emit(QtCore.SIGNAL('fileChanged'), str(fnm))
            other_list = []
            for name, types in VariableProperties.FILETYPE.iteritems():
                if ft in types:
                    if name == 'CDAT':
                        self.updateCDMSFile(str(fnm))

                    if name not in other_list:
                        other_list.append(name)
#                elif name=="CDAT":
#                    # some OpenDAP files don't have an extension trynig to open in CDAT
#                    try:
#                        tmpf=cdms2.open(str(fnm))
#                        tmpf.variables.keys()
#                        tmpf.close()
#                        self.updateCDMSFile(str(fnm))
#                    except:
#                        pass

                elif name=="CDAT":
                    # some OpenDAP files don't have an extension trynig to open in CDAT
                    try:
                        if str(fnm) in CdmsCache.d:
                            #print "Using cache for %s" % str(fnm)
                            tmpf = CdmsCache.d[str(fnm)]
                        else:
                            #print "Loading file %s" % str(fnm)
                            tmpf = CdmsCache.d[str(fnm)] = cdms2.open(str(fnm))
                        tmpf.variables.keys()
                        #tmpf.close()
                        self.updateCDMSFile(str(fnm))
                    except:
                        pass

            self.updateOtherPlots(other_list)
        else:
            self.emit(QtCore.SIGNAL('fileChanged'), None)
        self.root.varProp.btnDefine.setEnabled(True)
        self.root.varProp.btnDefineClose.setEnabled(True)
        self.root.varProp.btnDefineAs.setEnabled(True)


    def selectFromList(self,item):
        self.setFileName(str(item.text()))

    def updateCDMSFile(self, fn):
        if fn[:7]=="http://":
            ## Maybe add something for my proxy errors here?
            if fn in CdmsCache.d:
                #print "Using cache for %s" % fn
                self.cdmsFile = CdmsCache.d[fn]
            else:
                #print "Loading file %s" % fn
                self.cdmsFile = CdmsCache.d[fn] = cdms2.open(fn)
            self.root.record("## Open file: %s" % fn)
            self.root.record("cdmsFile = cdms2.open('%s')" % fn)
        else:
            if fn in CdmsCache.d:
                #print "Using cache for %s" % fn
                self.cdmsFile = CdmsCache.d[fn]
            else:
                #print "Loading file %s" % fn
                self.cdmsFile = CdmsCache.d[fn] = cdms2.open(fn)
            self.root.record("## Open file: %s" % fn)
            self.root.record("cdmsFile = cdms2.open('%s')" % fn)
        self.updateVariableList()

    def updateOtherPlots(self, namelist):
        self.emit(QtCore.SIGNAL('updateOtherPlots'), namelist)

    def updateVariableList(self):
        self.varCombo.clear()
        if self.cdmsFile!=None:
            # Add Variables sorted based on their dimensions (most dims first)
            curDim = -1
            for (dim, varId) in sorted([(len(var.listdimnames()), var.id)
                                        for var in self.cdmsFile.variables.itervalues()])[::-1]:
                if dim!=curDim:
                    curDim = dim
                    count = self.varCombo.count()
                    self.varCombo.insertSeparator(count)
                    self.varCombo.model().item(count, 0).setText('%dD VARIABLES' % dim)
                var = self.cdmsFile.variables[varId]
                varName = var.id + ' ' + str(var.shape) + ' ['

                if hasattr(var, 'long_name'):
                    varName += var.long_name
                if hasattr(var, 'units') and var.units!='':
                    if varName[-1]!='[': varName += ' '
                    varName += var.units
                varName += ']'
                self.varCombo.addItem(varName, QtCore.QVariant(QtCore.QStringList(['variables', var.id])))

            # Add Axis List
            count = self.varCombo.count()
            self.varCombo.insertSeparator(count)
            self.varCombo.model().item(count, 0).setText('AXIS LIST')
            for axis in self.cdmsFile.axes.itervalues():
                axisName = axis.id + " (" + str(len(axis)) + ") - [" + axis.units + ":  (" + str(axis[0]) + ", " + str(axis[-1]) + ")]"
                self.varCombo.addItem(axisName, QtCore.QVariant(QtCore.QStringList(['axes', axis.id])))

            # By default, select first var
            self.varCombo.setCurrentIndex(1)

    def variableSelected(self, varName):
        if varName == '':
            self.varNameInFile = None
            return

#        self.defineVarButton.setEnabled(not varName.isNull()) # Enable define button
        varName = str(varName).split()[0]
        # Send signal to setup axisList in 'quickplot' tab
        self.root.record("## Open a variable in file")
        self.root.record("cdmsFileVariable = cdmsFile['%s']" % varName)
        self.varNameInFile = varName
        # Create and setup the axislist
        axisList = axesWidgets.QAxisList(self.cdmsFile, varName, self)
        axisList.setupVariableAxes()
        self.axisListHolder = axisList
        self.fillDimensionsWidget(axisList)
        self.root.varProp.btnDefine.setEnabled(True)
        self.root.varProp.btnDefineClose.setEnabled(True)
        self.root.varProp.btnDefineAs.setEnabled(True)
        

    def fillDimensionsWidget(self,axisList):
        if not self.axisListHolder is None:
            self.axisListHolder.destroy()
        N=self.dimsLayout.count()
        while N>1:
            it = self.dimsLayout.takeAt(N-1)
            it.widget().deleteLater()
##             it.widget().destroy()
            self.dimsLayout.removeItem(it)
            del(it)
            self.dims.update()
            self.update()
            N=self.dimsLayout.count()
        self.axisListHolder = axisList
        self.dimsLayout.addWidget(axisList)
        self.updateVarInfo(axisList)


    def updateVarInfo(self, axisList):
        """ Update the text box with the variable's information """
        if axisList is None:
            return

        var = axisList.getVar()
        varInfo = ''
        for line in var.listall():
            varInfo += line + '\n'
        self.varInfoWidget.setText(varInfo)
        showRoi = False
        for i in range(len(self.axisListHolder.axisWidgets)):
            axis = self.axisListHolder.axisWidgets[i]
            if axis.axis.isLatitude() or axis.virtual==1 or axis.axis.isLongitude() or axis.virtual==1:
                showRoi = True
        if showRoi:
            self.selectRoiButton.setHidden(False)
        else:
            self.selectRoiButton.setHidden(True)

    def setupEditTab(self,var):
        self.varEditArea.takeWidget()
        self.varEditArea.setWidget(editVariableWidget.editVariableWidget(var,parent=self.parent,root=self.root))

    def defineVarClicked(self,*args):
        if self.originTabWidget.currentIndex() in [0, 1, 3]:
            self.getUpdatedVarCheck()
        elif self.originTabWidget.currentIndex() == 2:
            #paraview
            self.getVarFromPVTab()

    def defineVarCloseClicked(self,*args):
        if self.originTabWidget.currentIndex() in [0, 1, 3]:
            self.getUpdatedVarCheck()
        elif self.originTabWidget.currentIndex() == 2:
            #paraview
            self.getVarFromPVTab()
        self.close()

    def defineAsVarClicked(self, *args):
        ok = False
        (qtname, ok) = QtGui.QInputDialog.getText(self, "UV-CDAT Variable Definition",
                                                  "New variable name:",
                                                  mode=QtGui.QLineEdit.Normal,
                                                  text="")
        if ok:
            self.getUpdatedVarCheck(str(qtname))

    def getVarFromPVTab(self):
        fileName = str(self._pvProcessFile._fileName)
        varName = str(self._pvTabWidget.cbVar.currentText()).strip()
        kwargs ={}

        #FIXME: need to check if the variable already exists
        self.root.dockVariable.widget().addVariable(varName,type_="PARAVIEW")
        _app = get_vistrails_application()
        controller = _app.uvcdatWindow.get_current_project_controller()

        # Hard coded for point variables for now
        parameters = PVReaderManager.register(self._pvProcessFile.getReader(),
                                              varName)
        pvVar = PVVariable(fileName, varName, 'POINTS', parameters)

        # TODO: We should emit this but for now it is not working
        #self.emit(QtCore.SIGNAL('definedVariableEvent'),(None,pvVar))

        controller.add_defined_variable(pvVar)
        # controller.add_defined_variable(filename, varName, kwargs)

    def getUpdatedVarCheck(self,targetId=None):
        """ Return a new tvariable object with the updated information from
        evaluating the var with the current user selected args / options
        """
        axisList = self.dimsLayout.itemAt(1).widget()

        if targetId is not None:
            tid = targetId
        elif axisList.cdmsFile is None:
            tid = axisList.var.id
        else:
            tid = axisList.var

        exists = False
        for it in self.root.dockVariable.widget().getItems(project=False):
            if tid == str(it.text()).split()[1]:
                exists = True
        ## Ok at that point we need to figure out if
        if exists:
            self.checkAgainst = tid
            self.ask.setTextValue(tid)
            self.ask.show()
            self.ask.exec_()
        else:
            self.getUpdatedVar(tid)

    def getUpdatedVar(self,targetId):
        if self.updatingFile:
            self.updatingFile = False
            return
        axisList = self.dimsLayout.itemAt(1).widget()
        kwargs = self.generateKwArgs()
        # Here we try to remove useless keywords as we record them
        cmds = ""
        for k in kwargs:
            if k=='order':
                o = kwargs[k]
                skip = True
                for i in range(len(o)):
                    if int(o[i])!=i:
                        skip = False
                        break
                if skip:
                    continue
            cmds += "%s=%s," % (k, repr(kwargs[k]))
        cmds=cmds[:-1]
        uvar=axisList.getVar()
        if isinstance(uvar,cdms2.axis.FileAxis):
            updatedVar = cdms2.MV2.array(uvar)
        else:
            updatedVar = uvar(**kwargs)

        # Get the variable after carrying out the: def, sum, avg... operations
        updatedVar = axisList.execAxesOperations(updatedVar)
        self.root.record("## Defining variable in memory")

        if axisList.cdmsFile is None:
            oid = updatedVar.id
        else:
            oid = "cdmsFileVariable"
        if self.varNameInFile is not None:
            original_id = self.varNameInFile
            computed_var = False
        else:
            original_id = updatedVar.id
            computed_var = True
        updatedVar.id = targetId
        self.root.record("%s = %s(%s)" % (targetId,oid,cmds))
        ## Squeeze?
        if updatedVar.rank() !=0:
            if self.root.preferences.squeeze.isChecked():
                updatedVar=updatedVar(squeeze=1)
                self.root.record("%s = %s(squeeze=1)" % (targetId,targetId))
                kwargs['squeeze']=1
        else:
            val = QtGui.QMessageBox()
            val.setText("%s = %f" % (updatedVar.id,float(updatedVar)))
            val.exec_()




        # Send information to controller so the Variable can be reconstructed
        # later. The best way is by emitting a signal to be processed by the
        # main window. When this panel becomes a global panel, then we will do
        # that. For now I will talk to the main window directly.

        _app = get_vistrails_application()
        controller = _app.uvcdatWindow.get_current_project_controller()
        def get_kwargs_str(kwargs_dict):
            kwargs_str = ""
            for k, v in kwargs_dict.iteritems():
                if k == 'order':
                    o = kwargs_dict[k]
                    skip = True
                    for i in range(len(o)):
                        if int(o[i])!=i:
                            skip = False
                            break
                    if skip:
                        continue
                kwargs_str += "%s=%s," % (k, repr(v))
            return kwargs_str
        axes_ops_dict = axisList.getAxesOperations()
        url = None
        if hasattr(self.cdmsFile, "uri"):
            url = self.cdmsFile.uri
        if not computed_var:
            cdmsVar = CDMSVariable(filename=self.cdmsFile.id, url=url, name=targetId,
                                   varNameInFile=original_id,
                                   axes=get_kwargs_str(kwargs),
                                   axesOperations=str(axes_ops_dict))
            self.emit(QtCore.SIGNAL('definedVariableEvent'),(updatedVar,cdmsVar))
            controller.add_defined_variable(cdmsVar)
        else:
            self.emit(QtCore.SIGNAL('definedVariableEvent'),updatedVar)
            controller.copy_computed_variable(original_id, targetId,
                                              axes=get_kwargs_str(kwargs),
                                              axesOperations=str(axes_ops_dict))

        self.updateVarInfo(axisList)
        return updatedVar

    def generateKwArgs(self, axisList=None):
        """ Generate and return the variable axes keyword arguments """
        if axisList is None:
            axisList = self.dimsLayout.itemAt(1).widget()

        kwargs = {}
        for axisWidget in axisList.getAxisWidgets():
            if not axisWidget.isHidden():
                kwargs[axisWidget.axis.id] = axisWidget.getCurrentValues()

        # Generate additional args
        #kwargs['squeeze'] = 0
        kwargs['order'] = axisList.getAxesOrderString()
        return kwargs

    def openRemoteFile(self):
        import pvFileDialog as fd
        dir(fd)
        fileDialog = fd.PVFileDialog(self)
        if fileDialog.exec_():
          return fileDialog.getAllSelectedFiles()[0][0]
        return ''

    def populateVariables(self, variables):
        self._pvTabWidget.populateVars(variables)

    def processFile(self):
        QtGui.QApplication.setOverrideCursor(QtCore.Qt.WaitCursor)
        self._pvProcessFile.setStride(self._pvTabWidget.getStride())
        self.populateVariables(self._pvProcessFile.getVariables())
        QtGui.QApplication.restoreOverrideCursor()

    def updateConnectionStatus(self, isConnected):
        if isConnected:
            self._pvTabWidget.serverConnectButton.setText("Connected")
        else:
            self._pvTabWidget.serverConnectButton.setText("Connect")

    def selectRemoteFile(self):
        # Do not process the file right away. Wait till user hits the apply button
        fileName = self.openRemoteFile()
        if len(fileName) == 0:
          return
        self._pvProcessFile.setFileName(fileName)
        reader = self._pvProcessFile.createReader()
        if reader is not None:
          self._pvTabWidget.pvSelectedFileLineEdit.setText(fileName)
          self._pvTabWidget.readerNameLabel.setText(reader.__class__.__name__)
          self._pvTabWidget.applyButton.setEnabled(True)
          if 'Stride' in dir(reader):
            self._pvTabWidget.enableStride()
          else:
            self._pvTabWidget.disableStride()
        else:
          QtGui.QMessageBox.warning(self,'Message', QString('Unable to read file ' + fileName),
                                    QMessageBox.Ok)

    def onClickConnectServer(self):
        isConnected = self._paraviewConnectionDialog.isConnected()
        self.updateConnectionStatus(isConnected);
        if isConnected:
            self.selectRemoteFile()
        else:
            accepted = self._paraviewConnectionDialog.exec_()
            if accepted == QtGui.QDialog.Rejected:
                return
            self._paraviewConnectionDialog.connect()
            isConnected = self._paraviewConnectionDialog.isConnected()
            if isConnected:
                self.selectRemoteFile()

            self.updateConnectionStatus(isConnected);

    def createPVTab(self):
        self._pvTabWidget = PVTabWidget(self)
        self.originTabWidget.addTab(self._pvTabWidget,"ParaView")

#    def show(self):
#        # May be useful for other modes
#        #if self.isFloating():
#        #    offset = 50
#        #    self.move(self.parent.x() + offset, self.parent.y() + offset)
#        QtGui.QDockWidget.show(self)
#
#    def exec_(self):
#        QtGui.QDockWidget.exec_(self)<|MERGE_RESOLUTION|>--- conflicted
+++ resolved
@@ -132,20 +132,12 @@
             self.root.varProp.btnDefine.setEnabled(False)
             self.root.varProp.btnDefineClose.setEnabled(False)
             self.root.varProp.btnDefineAs.setEnabled(False)
-<<<<<<< HEAD
-        else:
-            self.root.varProp.btnDefine.setEnabled(True)
-            self.root.varProp.btnDefineClose.setEnabled(True)
-            self.root.varProp.btnDefineAs.setEnabled(True)
- 
-=======
         ## else:
         ##     self.root.varProp.btnDefine.setEnabled(True)
         ##     self.root.varProp.btnDefineClose.setEnabled(True)
         ##     self.root.varProp.btnDefineAs.setEnabled(True)
 
 
->>>>>>> 4824c5b8
     def connectSignals(self):
         self.btnCancel.clicked.connect(self.close)
         self.connect(self.ask,QtCore.SIGNAL('accepted()'),self.checkTargetVarName)
