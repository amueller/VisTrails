###############################################################################
#                                                                             #
# Authors:      PCMDI Software Team                                           #
#               Lawrence Livermore National Laboratory:                       #
#                                                                             #
###############################################################################

from PyQt4 import QtCore, QtGui

import os
import cdms2

from esgf import QEsgfBrowser
import axesWidgets
from roiSelector import *
import uvcdatCommons
import customizeUVCDAT
import editVariableWidget
from gui.common_widgets import QDockPushButton
from gui.application import get_vistrails_application
from packages.uvcdat_cdms.init import CDMSVariable
from gui.uvcdat.cdmsCache import CdmsCache

class QBookMarksListWidget(uvcdatCommons.QDragListWidget):
    def keyReleaseEvent(self,event):
        if event.key() in [QtCore.Qt.Key_Delete, QtCore.Qt.Key_Backspace]:
            item = self.takeItem(self.currentRow())
            if item is not None:
                txt=str(item.text())
                customizeUVCDAT.fileBookmarks.pop(customizeUVCDAT.fileBookmarks.index(txt))
            
            
        #event.accept()

class VariableProperties(QtGui.QDialog):

    FILTER = "CDAT data (*.cdms *.ctl *.dic *.hdf *.nc *.xml)"

    FILETYPE = {'CDAT': ['cdms', 'ctl', 'dic', 'hdf', 'nc', 'xml']}

    def __init__(self, parent=None,mode="add"):
        super(VariableProperties, self).__init__(parent)
        self.setWindowTitle("Load Variable")
        self.setMinimumHeight(400)
        self.roi = [ -180.0, -90.0, 180.0, 90.0 ]
        self.ask = QtGui.QInputDialog()
        self.ask.setWindowModality(QtCore.Qt.WindowModal)
        self.ask.setLabelText("This variable already exists!\nPlease change its name below and click ok to replace it.\n")
        self.mode=mode
        self.axisListHolder = None
        #self.setFloating(True)
        v=QtGui.QVBoxLayout()
        if mode=="add":
            self.label=QtGui.QLabel("Load From")
        else:
            self.label=QtGui.QLabel("Edit Variable")
        v.addWidget(self.label)
        P=parent.root.size()
        self.resize(QtCore.QSize(P.width()*.8,P.height()*.9))
        self.setSizePolicy(QtGui.QSizePolicy.Expanding,QtGui.QSizePolicy.Expanding)
        self.originTabWidget=QtGui.QTabWidget(self)
        #self.connect(self.originTabWidget,QtCore.SIGNAL("currentChanged(int)"),self.tabHasChanged)
        sp = QtGui.QSplitter(QtCore.Qt.Vertical)
        sc=QtGui.QScrollArea()
        sc.setWidget(self.originTabWidget)
        sc.setWidgetResizable(True)
        sp.addWidget(sc)
        self.dims=QtGui.QFrame()
        sp.addWidget(self.dims)
        v.addWidget(sp)
        h=QtGui.QHBoxLayout()
        s=QtGui.QSpacerItem(40,20,QtGui.QSizePolicy.Expanding,QtGui.QSizePolicy.Preferred)
        h.addItem(s)
        self.btnDefine=QDockPushButton("Load")
        h.addWidget(self.btnDefine)
        self.btnDefineClose=QDockPushButton("Load and Close")
        h.addWidget(self.btnDefineClose)
        self.btnDefineAs=QDockPushButton("Load As")
        h.addWidget(self.btnDefineAs)
        self.btnApplyEdits=QDockPushButton("Apply")
        self.btnApplyEdits.setVisible(False)
        h.addWidget(self.btnApplyEdits)
        self.btnCancel=QDockPushButton("Close")

        # defaults?
        self.btnDefine.setDefault(False)
        self.btnDefineClose.setDefault(False)
        self.btnDefineAs.setDefault(False)

        # Disabling at first
        self.btnDefine.setEnabled(False)
        self.btnDefineClose.setEnabled(False)
        self.btnDefineAs.setEnabled(False)
        h.addWidget(self.btnCancel)
        v.addLayout(h)
        self.layout=v
        #f=QtGui.QFrame()
        #f.setLayout(v)
        #self.setWidget(f)
        self.setLayout(v)
        self.parent=parent
        self.root = parent.root
        self.varNameInFile = None #store the name of the variable when loaded from file
        self.createFileTab()
        self.createESGFTab()
        self.createEditTab()
        self.createInfoTab()
        for i in range(self.originTabWidget.count()):
            if self.originTabWidget.tabText(i) == "Edit":
                self.originTabWidget.setTabEnabled(i,False)

        self.createDimensions()
        self.connectSignals()
        sp.setStretchFactor(0,2)
        self.cdmsFile = None
        self.updatingFile = False

    ## @classmethod
    ## def instance(klass):
    ##     if not hasattr(klass, '_instance'):
    ##         klass._instance = klass()
    ##     return klass._instance
    
    def closeEvent(self, event):
        super(VariableProperties, self).closeEvent(event)
        self.btnDefine.setVisible(True)
        self.btnDefineAs.setVisible(True)
        self.btnDefineClose.setVisible(True)
        self.btnApplyEdits.setVisible(False)

    def tabHasChanged(self,index):
        if index==1:
            self.root.varProp.btnDefine.setEnabled(False)
            self.root.varProp.btnDefineClose.setEnabled(False)
            self.root.varProp.btnDefineAs.setEnabled(False)
        ## else:
        ##     self.root.varProp.btnDefine.setEnabled(True)
        ##     self.root.varProp.btnDefineClose.setEnabled(True)
        ##     self.root.varProp.btnDefineAs.setEnabled(True)


    def connectSignals(self):
        self.btnCancel.clicked.connect(self.close)
        self.connect(self.ask,QtCore.SIGNAL('accepted()'),self.checkTargetVarName)
        if self.mode=="add":
            self.tbOpenFile.clicked.connect(self.openSelectFileDialog)

            self.connect(self.originTabWidget,QtCore.SIGNAL("currentChanged(int)"),self.tabHasChanged)
            self.connect(self.fileEdit, QtCore.SIGNAL('returnPressed()'),
                         self.updateFileFromReturnPressed)
            self.connect(self.historyList, QtCore.SIGNAL('itemClicked(QListWidgetItem *)'),
                         self.selectFromList)
            self.connect(self.bookmarksList, QtCore.SIGNAL('itemClicked(QListWidgetItem *)'),
                         self.selectFromList)
            self.connect(self.varCombo, QtCore.SIGNAL('currentIndexChanged(const QString&)'),
                         self.variableSelected)
            self.connect(self.bookmarksList,QtCore.SIGNAL("droppedInto"),self.droppedBookmark)

        self.connect(self.root.dockVariable.widget(),QtCore.SIGNAL("setupDefinedVariableAxes"),self.varAddedToDefined)

        ## Define button
        self.btnDefine.clicked.connect(self.defineVarClicked)
        self.btnDefineClose.clicked.connect(self.defineVarCloseClicked)
        self.btnDefineAs.clicked.connect(self.defineAsVarClicked)
        self.connect(self,QtCore.SIGNAL('definedVariableEvent'),self.root.dockVariable.widget().addVariable)
        self.btnApplyEdits.clicked.connect(self.applyEditsClicked)


    def checkTargetVarName(self):
        result = None
        while result is None:
            result = self.ask.result()
            value = self.ask.textValue()
        if result == 1: # make sure we pressed Ok and not Cancel
            if str(value)!=self.checkAgainst:
                self.getUpdatedVarCheck(str(value))
            else:
                self.getUpdatedVar(str(value))


    def varAddedToDefined(self,var):
        axisList = axesWidgets.QAxisList(None,var,self)
        self.axisListHolder = axisList
        self.updateVarInfo(axisList)

    def droppedBookmark(self,event):
        text = str(event.mimeData().text())
        self.addBookmark(text)

    def addBookmark(self,txt):
        duplicate=False
        for i in range(self.bookmarksList.count()):
            it = self.bookmarksList.item(i)
            if it.text()==txt:
                duplicate=True
                break

        if duplicate is False:
            self.bookmarksList.addItem(txt)
            customizeUVCDAT.fileBookmarks.append(txt)

    def createFileTab(self):
        #Top Part
        ## File Select Section
        v=QtGui.QVBoxLayout()
        h=QtGui.QHBoxLayout()
        l=QtGui.QLabel("File")
        h.addWidget(l)
        self.fileEdit=QtGui.QLineEdit()
        h.addWidget(self.fileEdit)
        self.tbOpenFile=QtGui.QToolButton()
        self.tbOpenFile.setText('...')
        self.tbOpenFile.setToolTip('View and select files')
        h.addWidget(self.tbOpenFile)
        v.addLayout(h)

        ## Variable Select part
        h=QtGui.QHBoxLayout()
        l=QtGui.QLabel("Variable(s):")
        l.setSizePolicy(QtGui.QSizePolicy.Maximum,QtGui.QSizePolicy.Preferred)
        h.addWidget(l)
        self.varCombo=QtGui.QComboBox()
        self.varCombo.setSizePolicy(QtGui.QSizePolicy.Preferred,QtGui.QSizePolicy.Fixed)
        h.addWidget(self.varCombo)
        v.addLayout(h)

        ## Bottom Part
        h=QtGui.QHBoxLayout()
        l=QtGui.QLabel("History:")
        l.setSizePolicy(QtGui.QSizePolicy.Minimum,QtGui.QSizePolicy.Preferred)
        self.historyList=uvcdatCommons.QDragListWidget(type="history")
        #self.historyList.setSizePolicy(QtGui.QSizePolicy.Expanding,QtGui.QSizePolicy.Minimum)
        self.historyList.setAlternatingRowColors(True)
        #for i in self.parent.historyList:
        #    self.historyList.addItem(i)
        h.addWidget(l)
        h.addWidget(self.historyList)
        v.addLayout(h)

        h=QtGui.QHBoxLayout()
        l=QtGui.QLabel("Bookmarks:")
        l.setSizePolicy(QtGui.QSizePolicy.Minimum,QtGui.QSizePolicy.Preferred)
        self.bookmarksList=QBookMarksListWidget(type="bookmarks",dropTypes=["history"])
        #self.bookmarksList.setSizePolicy(QtGui.QSizePolicy.Expanding,QtGui.QSizePolicy.Minimum)
        self.bookmarksList.setAlternatingRowColors(True)
        self.bookmarksList.setSortingEnabled(True)
        for f in customizeUVCDAT.fileBookmarks:
            self.addBookmark(f)

        h.addWidget(l)
        h.addWidget(self.bookmarksList)
        v.addLayout(h)

        f=QtGui.QFrame()
        f.setLayout(v)

        self.originTabWidget.addTab(f,"File")

    def createESGFTab(self):
        ## layout = QtGui.QVBoxLayout()
        ## self.esgfBrowser = QEsgfBrowser(self)
        ## layout.addWidget(self.esgfBrowser)
        esgf = QEsgfBrowser(self)
        esgf.addGateway(gateway=customizeUVCDAT.defaultEsgfNode)
        self.originTabWidget.addTab(esgf,"ESGF")


    def createInfoTab(self):
        info = QtGui.QFrame()
        v=QtGui.QVBoxLayout()
        l=QtGui.QLabel("Variable Information")
        v.addWidget(l)
        sc=QtGui.QScrollArea()
        sc.setWidgetResizable(True)
        self.varInfoWidget = QtGui.QTextEdit()
        self.varInfoWidget.setReadOnly(True)
        sc.setWidget(self.varInfoWidget)
        v.addWidget(sc)
        info.setLayout(v)
        self.originTabWidget.addTab(info,"Info")

    def createEditTab(self):
        self.varEditArea=QtGui.QScrollArea()
        self.varEditArea.setWidgetResizable(True)
        self.originTabWidget.addTab(self.varEditArea,"Edit")

    def createDimensions(self):
        self.dimsLayout=QtGui.QVBoxLayout()
        labelLayout = QtGui.QHBoxLayout()
        l=QtGui.QLabel("Dimensions")
        labelLayout.addWidget(l)

        self.selectRoiButton = QDockPushButton('Select Region Of Interest (ROI)', self)
        labelLayout.addWidget( self.selectRoiButton )
        self.connect( self.selectRoiButton, QtCore.SIGNAL('clicked(bool)'), self.selectRoi )
        self.roiSelector = ROISelectionDialog( self.parent )
        self.roiSelector.setWindowFlags( self.roiSelector.windowFlags() | Qt.WindowStaysOnTopHint )
        self.connect(self.roiSelector, QtCore.SIGNAL('doneConfigure()'), self.setRoi )
        if self.roi:
            self.roiSelector.setROI( self.roi )
        self.dims.setLayout( self.dimsLayout )
        self.dimsLayout.addLayout( labelLayout )

    def selectRoi( self ):
        if self.roi: self.roiSelector.setROI( self.roi )
        self.roiSelector.show()

    def setRoi(self):
        self.roi = self.roiSelector.getROI()
        self.updateAxesFromRoi()

    def updateAxesFromRoi(self):
        #print "Selected roi: %s " % str( self.roi )
        # Add code here to update Lat Lon sliders.
        n = self.axisListHolder.gridLayout.rowCount()
        #print "ok in roi self is: ",n
        for i in range(len(self.axisListHolder.axisWidgets)):
            axis = self.axisListHolder.axisWidgets[i]
            if axis.axis.isLatitude() or axis.virtual==1:
                # Ok this is a lat we need to adjust the sliders now.
                lat1 = self.roi[1]
                lat2 = self.roi[3]
                axis.sliderCombo.updateTopSlider(axis.sliderCombo.findAxisIndex(lat1))
                axis.sliderCombo.updateBottomSlider(axis.sliderCombo.findAxisIndex(lat2))
            if axis.axis.isLongitude() or axis.virtual==1:
                # Ok this is a lat we need to adjust the sliders now.
                lon1 = self.roi[0]
                lon2 = self.roi[2]
                axis.sliderCombo.updateTopSlider(axis.sliderCombo.findAxisIndex(lon1))
                axis.sliderCombo.updateBottomSlider(axis.sliderCombo.findAxisIndex(lon2))

    def openSelectFileDialog(self):
        file = QtGui.QFileDialog.getOpenFileName(self, 'Open CDAT data file...',
                                                 self.root.dockVariable.lastDirectory,
                                                 VariableProperties.FILTER + ';;All files (*.*)')
        if not file.isNull():
            self.setFileName(file)

    def setFileName(self,fnm):
        self.fileEdit.setText(fnm)
        self.updateFile()

    def updateFileFromReturnPressed(self):
        self.updatingFile = True
        self.updateFile()
        
    def updateFile(self):
        self.cdmsFile = None
        fnm = self.fileEdit.text()
        fi = QtCore.QFileInfo(fnm)
        ft = str(fi.suffix())
        for i in range(self.historyList.count()):
            it = self.historyList.item(i)
            if it.text()==fnm:
                self.historyList.takeItem(i)
                break
        self.historyList.insertItem(0,fnm)
        self.historyList.setCurrentRow(0)
        if fi.exists() or fnm[:7]=="http://":
            if fi.exists():
                self.root.dockVariable.lastDirectory=str(fi.dir().path())
            self.emit(QtCore.SIGNAL('fileChanged'), str(fnm))
            other_list = []
            for name, types in VariableProperties.FILETYPE.iteritems():
                if ft in types:
                    if name == 'CDAT':
                        self.updateCDMSFile(str(fnm))

                    if name not in other_list:
                        other_list.append(name)
#                elif name=="CDAT":
#                    # some OpenDAP files don't have an extension trynig to open in CDAT
#                    try:
#                        tmpf=cdms2.open(str(fnm))
#                        tmpf.variables.keys()
#                        tmpf.close()
#                        self.updateCDMSFile(str(fnm))
#                    except:
#                        pass

                elif name=="CDAT":
                    # some OpenDAP files don't have an extension trynig to open in CDAT
                    try:
                        if str(fnm) in CdmsCache.d:
                            #print "Using cache for %s" % str(fnm)
                            tmpf = CdmsCache.d[str(fnm)]
                        else:
                            #print "Loading file %s" % str(fnm)
                            tmpf = CdmsCache.d[str(fnm)] = cdms2.open(str(fnm))
                        tmpf.variables.keys()
                        #tmpf.close()
                        self.updateCDMSFile(str(fnm))
                    except:
                        pass

            self.updateOtherPlots(other_list)
        else:
            self.emit(QtCore.SIGNAL('fileChanged'), None)
        self.root.varProp.btnDefine.setEnabled(True)
        self.root.varProp.btnDefineClose.setEnabled(True)
        self.root.varProp.btnDefineAs.setEnabled(True)


    def selectFromList(self,item):
        self.setFileName(str(item.text()))

    def updateCDMSFile(self, fn):
        if fn[:7]=="http://":
            ## Maybe add something for my proxy errors here?
            if fn in CdmsCache.d:
                #print "Using cache for %s" % fn
                self.cdmsFile = CdmsCache.d[fn]
            else:
                #print "Loading file %s" % fn
                self.cdmsFile = CdmsCache.d[fn] = cdms2.open(fn)
            self.root.record("## Open file: %s" % fn)
            self.root.record("cdmsFile = cdms2.open('%s')" % fn)
        else:
            if fn in CdmsCache.d:
                #print "Using cache for %s" % fn
                self.cdmsFile = CdmsCache.d[fn]
            else:
                #print "Loading file %s" % fn
                self.cdmsFile = CdmsCache.d[fn] = cdms2.open(fn)
            self.root.record("## Open file: %s" % fn)
            self.root.record("cdmsFile = cdms2.open('%s')" % fn)
        self.updateVariableList()

    def updateOtherPlots(self, namelist):
        self.emit(QtCore.SIGNAL('updateOtherPlots'), namelist)

    def updateVariableList(self):
        self.varCombo.clear()
        if self.cdmsFile!=None:
            # Add Variables sorted based on their dimensions (most dims first)
            curDim = -1
            for (dim, varId) in sorted([(len(var.listdimnames()), var.id)
                                        for var in self.cdmsFile.variables.itervalues()])[::-1]:
                if dim!=curDim:
                    curDim = dim
                    count = self.varCombo.count()
                    self.varCombo.insertSeparator(count)
                    self.varCombo.model().item(count, 0).setText('%dD VARIABLES' % dim)
                var = self.cdmsFile.variables[varId]
                varName = var.id + ' ' + str(var.shape) + ' ['

                if hasattr(var, 'long_name'):
                    varName += var.long_name
                if hasattr(var, 'units') and var.units!='':
                    if varName[-1]!='[': varName += ' '
                    varName += var.units
                varName += ']'
                self.varCombo.addItem(varName, QtCore.QVariant(QtCore.QStringList(['variables', var.id])))

            # Add Axis List
            count = self.varCombo.count()
            self.varCombo.insertSeparator(count)
            self.varCombo.model().item(count, 0).setText('AXIS LIST')
            for axis in self.cdmsFile.axes.itervalues():
                axisName = axis.id + " (" + str(len(axis)) + ") - [" + axis.units + ":  (" + str(axis[0]) + ", " + str(axis[-1]) + ")]"
                self.varCombo.addItem(axisName, QtCore.QVariant(QtCore.QStringList(['axes', axis.id])))

            # By default, select first var
            self.varCombo.setCurrentIndex(1)

    def variableSelected(self, varName):
        if varName == '':
            self.varNameInFile = None
            return

#        self.defineVarButton.setEnabled(not varName.isNull()) # Enable define button
        varName = str(varName).split()[0]
        # Send signal to setup axisList in 'quickplot' tab
        self.root.record("## Open a variable in file")
        self.root.record("cdmsFileVariable = cdmsFile['%s']" % varName)
        self.varNameInFile = varName
        # Create and setup the axislist
        axisList = axesWidgets.QAxisList(self.cdmsFile, varName, self)
        axisList.setupVariableAxes()
        self.axisListHolder = axisList
        self.fillDimensionsWidget(axisList)
        self.root.varProp.btnDefine.setEnabled(True)
        self.root.varProp.btnDefineClose.setEnabled(True)
        self.root.varProp.btnDefineAs.setEnabled(True)
        

    def fillDimensionsWidget(self,axisList):
        if not self.axisListHolder is None:
            self.axisListHolder.destroy()
        N=self.dimsLayout.count()
        while N>1:
            it = self.dimsLayout.takeAt(N-1)
            it.widget().deleteLater()
##             it.widget().destroy()
            self.dimsLayout.removeItem(it)
            del(it)
            self.dims.update()
            self.update()
            N=self.dimsLayout.count()
        self.axisListHolder = axisList
        self.dimsLayout.addWidget(axisList)
        self.updateVarInfo(axisList)


    def updateVarInfo(self, axisList):
        """ Update the text box with the variable's information """
        if axisList is None:
            return

        var = axisList.getVar()
        varInfo = ''
        for line in var.listall():
            varInfo += line + '\n'
        self.varInfoWidget.setText(varInfo)
        showRoi = False
        for i in range(len(self.axisListHolder.axisWidgets)):
            axis = self.axisListHolder.axisWidgets[i]
            if axis.axis.isLatitude() or axis.virtual==1 or axis.axis.isLongitude() or axis.virtual==1:
                showRoi = True
        if showRoi:
            self.selectRoiButton.setHidden(False)
        else:
            self.selectRoiButton.setHidden(True)

    def setupEditTab(self,var):
        self.varEditArea.takeWidget()
        self.varEditArea.setWidget(editVariableWidget.editVariableWidget(var,parent=self.parent,root=self.root))

    def defineVarClicked(self,*args):
        self.getUpdatedVarCheck()

    def defineVarCloseClicked(self,*args):
        self.getUpdatedVarCheck()
        self.close()

    def defineAsVarClicked(self, *args):
        ok = False
        (qtname, ok) = QtGui.QInputDialog.getText(self, "UV-CDAT Variable Definition",
                                                  "New variable name:",
                                                  mode=QtGui.QLineEdit.Normal,
                                                  text="")
        if ok:
            self.getUpdatedVarCheck(str(qtname))

    def getUpdatedVarCheck(self,targetId=None):
        """ Return a new tvariable object with the updated information from
        evaluating the var with the current user selected args / options
        """
        axisList = self.dimsLayout.itemAt(1).widget()

        if targetId is not None:
            tid = targetId
        elif axisList.cdmsFile is None:
            tid = axisList.var.id
        else:
            tid = axisList.var

        exists = False
        for it in self.root.dockVariable.widget().getItems(project=False):
            if tid == str(it.text()).split()[1]:
                exists = True
        ## Ok at that point we need to figure out if
        if exists:
            self.checkAgainst = tid
            self.ask.setTextValue(tid)
            self.ask.show()
            self.ask.exec_()
        else:
            self.getUpdatedVar(tid)

    def getUpdatedVar(self,targetId):
        if self.updatingFile:
            self.updatingFile = False
            return
        axisList = self.dimsLayout.itemAt(1).widget()
        kwargs = self.generateKwArgs()
        # Here we try to remove useless keywords as we record them
        cmds = ""
        for k in kwargs:
            if k=='order':
                o = kwargs[k]
                skip = True
                for i in range(len(o)):
                    if int(o[i])!=i:
                        skip = False
                        break
                if skip:
                    continue
            cmds += "%s=%s," % (k, repr(kwargs[k]))
        cmds=cmds[:-1]
        uvar=axisList.getVar()
        if isinstance(uvar,cdms2.axis.FileAxis):
            updatedVar = cdms2.MV2.array(uvar)
        else:
            updatedVar = uvar(**kwargs)

        # Get the variable after carrying out the: def, sum, avg... operations
        updatedVar = axisList.execAxesOperations(updatedVar)
        self.root.record("## Defining variable in memory")

        if axisList.cdmsFile is None:
            oid = updatedVar.id
        else:
            oid = "cdmsFileVariable"
        if self.varNameInFile is not None:
            original_id = self.varNameInFile
            computed_var = False
        else:
            original_id = updatedVar.id
            computed_var = True
        updatedVar.id = targetId
        self.root.record("%s = %s(%s)" % (targetId,oid,cmds))
        ## Squeeze?
        if updatedVar.rank() !=0:
            if self.root.preferences.squeeze.isChecked():
                updatedVar=updatedVar(squeeze=1)
                self.root.record("%s = %s(squeeze=1)" % (targetId,targetId))
                kwargs['squeeze']=1
        else:
            val = QtGui.QMessageBox()
            val.setText("%s = %f" % (updatedVar.id,float(updatedVar)))
            val.exec_()




        # Send information to controller so the Variable can be reconstructed
        # later. The best way is by emitting a signal to be processed by the
        # main window. When this panel becomes a global panel, then we will do
        # that. For now I will talk to the main window directly.

        _app = get_vistrails_application()
        controller = _app.uvcdatWindow.get_current_project_controller()
        def get_kwargs_str(kwargs_dict):
            kwargs_str = ""
            for k, v in kwargs_dict.iteritems():
                if k == 'order':
                    o = kwargs_dict[k]
                    skip = True
                    for i in range(len(o)):
                        if int(o[i])!=i:
                            skip = False
                            break
                    if skip:
                        continue
                kwargs_str += "%s=%s," % (k, repr(v))
            return kwargs_str
        axes_ops_dict = axisList.getAxesOperations()
        url = None
        if hasattr(self.cdmsFile, "uri"):
            url = self.cdmsFile.uri
        if not computed_var:
            cdmsVar = CDMSVariable(filename=self.cdmsFile.id, url=url, name=targetId,
                                   varNameInFile=original_id,
                                   axes=get_kwargs_str(kwargs),
                                   axesOperations=str(axes_ops_dict))
            self.emit(QtCore.SIGNAL('definedVariableEvent'),(updatedVar,cdmsVar))
            controller.add_defined_variable(cdmsVar)
        else:
            self.emit(QtCore.SIGNAL('definedVariableEvent'),updatedVar)
            controller.copy_computed_variable(original_id, targetId,
                                              axes=get_kwargs_str(kwargs),
                                              axesOperations=str(axes_ops_dict))

        self.updateVarInfo(axisList)
        return updatedVar

    def generateKwArgs(self, axisList=None):
        """ Generate and return the variable axes keyword arguments """
        if axisList is None:
            axisList = self.dimsLayout.itemAt(1).widget()

        kwargs = {}
        for axisWidget in axisList.getAxisWidgets():
            if not axisWidget.isHidden():
                kwargs[axisWidget.axis.id] = axisWidget.getCurrentValues()

        # Generate additional args
        #kwargs['squeeze'] = 0
        kwargs['order'] = axisList.getAxesOrderString()
<<<<<<< HEAD
        return kwargs
=======
        return kwargs

    def openRemoteFile(self):
        import pvFileDialog as fd
        dir(fd)
        fileDialog = fd.PVFileDialog(self)
        if fileDialog.exec_():
          return fileDialog.getAllSelectedFiles()[0][0]
        return ''

    def populateVariables(self, variables):
        self._pvTabWidget.populateVars(variables)

    def processFile(self):
        QtGui.QApplication.setOverrideCursor(QtCore.Qt.WaitCursor)
        self._pvProcessFile.setStride(self._pvTabWidget.getStride())
        self.populateVariables(self._pvProcessFile.getVariables())
        QtGui.QApplication.restoreOverrideCursor()

    def updateConnectionStatus(self, isConnected):
        if isConnected:
            self._pvTabWidget.serverConnectButton.setText("Connected")
        else:
            self._pvTabWidget.serverConnectButton.setText("Connect")

    def selectRemoteFile(self):
        # Do not process the file right away. Wait till user hits the apply button
        fileName = self.openRemoteFile()
        if len(fileName) == 0:
          return
        self._pvProcessFile.setFileName(fileName)
        reader = self._pvProcessFile.createReader()
        if reader is not None:
          self._pvTabWidget.pvSelectedFileLineEdit.setText(fileName)
          self._pvTabWidget.readerNameLabel.setText(reader.__class__.__name__)
          self._pvTabWidget.applyButton.setEnabled(True)
          if 'Stride' in dir(reader):
            self._pvTabWidget.enableStride()
          else:
            self._pvTabWidget.disableStride()
        else:
          QtGui.QMessageBox.warning(self,'Message', QString('Unable to read file ' + fileName),
                                    QMessageBox.Ok)

    def onClickConnectServer(self):
        isConnected = self._paraviewConnectionDialog.isConnected()
        self.updateConnectionStatus(isConnected);
        if isConnected:
            self.selectRemoteFile()
        else:
            accepted = self._paraviewConnectionDialog.exec_()
            if accepted == QtGui.QDialog.Rejected:
                return
            self._paraviewConnectionDialog.connect()
            isConnected = self._paraviewConnectionDialog.isConnected()
            if isConnected:
                self.selectRemoteFile()

            self.updateConnectionStatus(isConnected);

    def createPVTab(self):
        self._pvTabWidget = PVTabWidget(self)
        self.originTabWidget.addTab(self._pvTabWidget,"ParaView")
        
    def applyEditsClicked(self):
        varname = self.varEditArea.widget().var.id
        self.getUpdatedVar(varname)
        
        _app = get_vistrails_application()
        controller = _app.uvcdatWindow.get_current_project_controller()
        
        controller.variableEdited(varname)

#    def show(self):
#        # May be useful for other modes
#        #if self.isFloating():
#        #    offset = 50
#        #    self.move(self.parent.x() + offset, self.parent.y() + offset)
#        QtGui.QDockWidget.show(self)
#
#    def exec_(self):
#        QtGui.QDockWidget.exec_(self)
>>>>>>> ffd6531d
<|MERGE_RESOLUTION|>--- conflicted
+++ resolved
@@ -678,72 +678,7 @@
         # Generate additional args
         #kwargs['squeeze'] = 0
         kwargs['order'] = axisList.getAxesOrderString()
-<<<<<<< HEAD
         return kwargs
-=======
-        return kwargs
-
-    def openRemoteFile(self):
-        import pvFileDialog as fd
-        dir(fd)
-        fileDialog = fd.PVFileDialog(self)
-        if fileDialog.exec_():
-          return fileDialog.getAllSelectedFiles()[0][0]
-        return ''
-
-    def populateVariables(self, variables):
-        self._pvTabWidget.populateVars(variables)
-
-    def processFile(self):
-        QtGui.QApplication.setOverrideCursor(QtCore.Qt.WaitCursor)
-        self._pvProcessFile.setStride(self._pvTabWidget.getStride())
-        self.populateVariables(self._pvProcessFile.getVariables())
-        QtGui.QApplication.restoreOverrideCursor()
-
-    def updateConnectionStatus(self, isConnected):
-        if isConnected:
-            self._pvTabWidget.serverConnectButton.setText("Connected")
-        else:
-            self._pvTabWidget.serverConnectButton.setText("Connect")
-
-    def selectRemoteFile(self):
-        # Do not process the file right away. Wait till user hits the apply button
-        fileName = self.openRemoteFile()
-        if len(fileName) == 0:
-          return
-        self._pvProcessFile.setFileName(fileName)
-        reader = self._pvProcessFile.createReader()
-        if reader is not None:
-          self._pvTabWidget.pvSelectedFileLineEdit.setText(fileName)
-          self._pvTabWidget.readerNameLabel.setText(reader.__class__.__name__)
-          self._pvTabWidget.applyButton.setEnabled(True)
-          if 'Stride' in dir(reader):
-            self._pvTabWidget.enableStride()
-          else:
-            self._pvTabWidget.disableStride()
-        else:
-          QtGui.QMessageBox.warning(self,'Message', QString('Unable to read file ' + fileName),
-                                    QMessageBox.Ok)
-
-    def onClickConnectServer(self):
-        isConnected = self._paraviewConnectionDialog.isConnected()
-        self.updateConnectionStatus(isConnected);
-        if isConnected:
-            self.selectRemoteFile()
-        else:
-            accepted = self._paraviewConnectionDialog.exec_()
-            if accepted == QtGui.QDialog.Rejected:
-                return
-            self._paraviewConnectionDialog.connect()
-            isConnected = self._paraviewConnectionDialog.isConnected()
-            if isConnected:
-                self.selectRemoteFile()
-
-            self.updateConnectionStatus(isConnected);
-
-    def createPVTab(self):
-        self._pvTabWidget = PVTabWidget(self)
-        self.originTabWidget.addTab(self._pvTabWidget,"ParaView")
         
     def applyEditsClicked(self):
         varname = self.varEditArea.widget().var.id
@@ -752,15 +687,4 @@
         _app = get_vistrails_application()
         controller = _app.uvcdatWindow.get_current_project_controller()
         
-        controller.variableEdited(varname)
-
-#    def show(self):
-#        # May be useful for other modes
-#        #if self.isFloating():
-#        #    offset = 50
-#        #    self.move(self.parent.x() + offset, self.parent.y() + offset)
-#        QtGui.QDockWidget.show(self)
-#
-#    def exec_(self):
-#        QtGui.QDockWidget.exec_(self)
->>>>>>> ffd6531d
+        controller.variableEdited(varname)