--- conflicted
+++ resolved
@@ -116,20 +116,6 @@
     ##     if not hasattr(klass, '_instance'):
     ##         klass._instance = klass()
     ##     return klass._instance
-<<<<<<< HEAD
-    def tabHasChangedVoila(self,index):
-        try:
-            if index==1:
-                self.root.varProp.btnDefine.setEnabled(False)
-                self.root.varProp.btnDefineClose.setEnabled(False)
-                self.root.varProp.btnDefineAs.setEnabled(False)
-            else:
-                self.root.varProp.btnDefine.setEnabled(True)
-                self.root.varProp.btnDefineClose.setEnabled(True)
-                self.root.varProp.btnDefineAs.setEnabled(True)
-        except Exception, err:
-            print>>sys.stderr, "Error in tabHasChangedVoila: ", str( err )
-=======
     def tabHasChanged(self,index):
         if index==1:
             self.root.varProp.btnDefine.setEnabled(False)
@@ -139,7 +125,6 @@
             self.root.varProp.btnDefine.setEnabled(True)
             self.root.varProp.btnDefineClose.setEnabled(True)
             self.root.varProp.btnDefineAs.setEnabled(True)
->>>>>>> ebf9512a
 
 
     def connectSignals(self):
