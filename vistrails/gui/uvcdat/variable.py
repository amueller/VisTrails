###############################################################################
#                                                                             #
# Authors:      PCMDI Software Team                                           #
#               Lawrence Livermore National Laboratory:                       #
#                                                                             #
###############################################################################

from PyQt4 import QtCore, QtGui

import os
import cdms2

from esgf import QEsgfBrowser
import axesWidgets
from roiSelector import *
import uvcdatCommons
import customizeUVCDAT
import editVariableWidget
from gui.common_widgets import QDockPushButton
from gui.application import get_vistrails_application
# Paraview related imports
from paraviewconnection import ParaViewConnectionDialog
from pvprocessfile import PVProcessFile
from pvtabwidget import PVTabWidget
from packages.uvcdat_cdms.init import CDMSVariable

from packages.pvclimate.pvvariable import PVVariable
from gui.uvcdat.pvreadermanager import PVReaderManager
from gui.uvcdat.cdmsCache import CdmsCache

class QBookMarksListWidget(uvcdatCommons.QDragListWidget):
    def keyReleaseEvent(self,event):
        if event.key() in [QtCore.Qt.Key_Delete, QtCore.Qt.Key_Backspace]:
            item = self.takeItem(self.currentRow())
            if item is not None:
                txt=str(item.text())
                customizeUVCDAT.fileBookmarks.pop(customizeUVCDAT.fileBookmarks.index(txt))
            
            
        #event.accept()

class VariableProperties(QtGui.QDialog):

    FILTER = "CDAT data (*.cdms *.ctl *.dic *.hdf *.nc *.xml)"

    FILETYPE = {'CDAT': ['cdms', 'ctl', 'dic', 'hdf', 'nc', 'xml']}

    def __init__(self, parent=None,mode="add"):
        super(VariableProperties, self).__init__(parent)
        self.setWindowTitle("Load Variable")
        self.setMinimumHeight(400)
        self.roi = [ -180.0, -90.0, 180.0, 90.0 ]
        self.ask = QtGui.QInputDialog()
        self.ask.setWindowModality(QtCore.Qt.WindowModal)
        self.ask.setLabelText("This variable already exist!\nPlease change its name bellow or press ok to replace it\n")
        self.mode=mode
        self.axisListHolder = None
        #self.setFloating(True)
        v=QtGui.QVBoxLayout()
        if mode=="add":
            self.label=QtGui.QLabel("Load From")
        else:
            self.label=QtGui.QLabel("Edit Variable")
        v.addWidget(self.label)
        P=parent.root.size()
        self.resize(QtCore.QSize(P.width()*.8,P.height()*.9))
        self.setSizePolicy(QtGui.QSizePolicy.Expanding,QtGui.QSizePolicy.Expanding)
        self.originTabWidget=QtGui.QTabWidget(self)
        #self.connect(self.originTabWidget,QtCore.SIGNAL("currentChanged(int)"),self.tabHasChanged)
        sp = QtGui.QSplitter(QtCore.Qt.Vertical)
        #sc=QtGui.QScrollArea()
        #sc.setWidget(self.originTabWidget)
        #sc.setWidgetResizable(True)
        sp.addWidget(self.originTabWidget)
        self.dims=QtGui.QFrame()
        sp.addWidget(self.dims)
        v.addWidget(sp)
        h=QtGui.QHBoxLayout()
        s=QtGui.QSpacerItem(40,20,QtGui.QSizePolicy.Expanding,QtGui.QSizePolicy.Preferred)
        h.addItem(s)
        self.btnDefine=QDockPushButton("Load")
        h.addWidget(self.btnDefine)
        self.btnDefineClose=QDockPushButton("Load and Close")
        h.addWidget(self.btnDefineClose)
        self.btnDefineAs=QDockPushButton("Load As")
        h.addWidget(self.btnDefineAs)
        self.btnCancel=QDockPushButton("Close")

        # defaults?
        self.btnDefine.setDefault(False)
        self.btnDefineClose.setDefault(False)
        self.btnDefineAs.setDefault(False)

        # Disabling at first
        self.btnDefine.setEnabled(False)
        self.btnDefineClose.setEnabled(False)
        self.btnDefineAs.setEnabled(False)
        h.addWidget(self.btnCancel)
        v.addLayout(h)
        self.layout=v
        #f=QtGui.QFrame()
        #f.setLayout(v)
        #self.setWidget(f)
        self.setLayout(v)
        self.parent=parent
        self.root = parent.root
        self.varNameInFile = None #store the name of the variable when loaded from file
        self.createFileTab()
        self.createESGFTab()
        self.createPVTab()
        self.createEditTab()
        self.createInfoTab()
        for i in range(self.originTabWidget.count()):
            if self.originTabWidget.tabText(i) == "Edit":
                self.originTabWidget.setTabEnabled(i,False)

        self.createDimensions()
        self.connectSignals()
        sp.setStretchFactor(0,2)
        self._paraviewConnectionDialog = ParaViewConnectionDialog(self)
        self._pvProcessFile = PVProcessFile()
        self.cdmsFile = None
        self.updatingFile = False

    ## @classmethod
    ## def instance(klass):
    ##     if not hasattr(klass, '_instance'):
    ##         klass._instance = klass()
    ##     return klass._instance

    def tabHasChanged(self,index):
        if index==1:
            self.root.varProp.btnDefine.setEnabled(False)
            self.root.varProp.btnDefineClose.setEnabled(False)
            self.root.varProp.btnDefineAs.setEnabled(False)
<<<<<<< HEAD
        else:
            self.root.varProp.btnDefine.setEnabled(True)
            self.root.varProp.btnDefineClose.setEnabled(True)
            self.root.varProp.btnDefineAs.setEnabled(True)
 
=======
        ## else:
        ##     self.root.varProp.btnDefine.setEnabled(True)
        ##     self.root.varProp.btnDefineClose.setEnabled(True)
        ##     self.root.varProp.btnDefineAs.setEnabled(True)


>>>>>>> 7a26ef9b
    def connectSignals(self):
        self.btnCancel.clicked.connect(self.close)
        self.connect(self.ask,QtCore.SIGNAL('accepted()'),self.checkTargetVarName)
        if self.mode=="add":
            self.tbOpenFile.clicked.connect(self.openSelectFileDialog)

            self.connect(self.originTabWidget,QtCore.SIGNAL("currentChanged(int)"),self.tabHasChanged)
            self.connect(self.fileEdit, QtCore.SIGNAL('returnPressed()'),
                         self.updateFileFromReturnPressed)
            self.connect(self.historyList, QtCore.SIGNAL('itemClicked(QListWidgetItem *)'),
                         self.selectFromList)
            self.connect(self.bookmarksList, QtCore.SIGNAL('itemClicked(QListWidgetItem *)'),
                         self.selectFromList)
            self.connect(self.varCombo, QtCore.SIGNAL('currentIndexChanged(const QString&)'),
                         self.variableSelected)
            self.connect(self.bookmarksList,QtCore.SIGNAL("droppedInto"),self.droppedBookmark)

            # Paraview
            # @NOTE: Disabled this feature for now
            #self._pvTabWidget.serverConnectButton.clicked.connect(self.onClickConnectServer)
            self._pvTabWidget.applyButton.clicked.connect(self.processFile)
            self._pvTabWidget.pvPickLocalFileButton.clicked.connect(self.selectRemoteFile)

        self.connect(self.root.dockVariable.widget(),QtCore.SIGNAL("setupDefinedVariableAxes"),self.varAddedToDefined)

        ## Define button
        self.btnDefine.clicked.connect(self.defineVarClicked)
        self.btnDefineClose.clicked.connect(self.defineVarCloseClicked)
        self.btnDefineAs.clicked.connect(self.defineAsVarClicked)
        self.connect(self,QtCore.SIGNAL('definedVariableEvent'),self.root.dockVariable.widget().addVariable)


    def checkTargetVarName(self):
        result = None
        while result is None:
            result = self.ask.result()
            value = self.ask.textValue()
        if result == 1: # make sure we pressed Ok and not Cancel
            if str(value)!=self.checkAgainst:
                self.getUpdatedVarCheck(str(value))
            else:
                self.getUpdatedVar(str(value))


    def varAddedToDefined(self,var):
        axisList = axesWidgets.QAxisList(None,var,self)
        self.axisListHolder = axisList
        self.updateVarInfo(axisList)

    def droppedBookmark(self,event):
        text = str(event.mimeData().text())
        self.addBookmark(text)

    def addBookmark(self,txt):
        duplicate=False
        for i in range(self.bookmarksList.count()):
            it = self.bookmarksList.item(i)
            if it.text()==txt:
                duplicate=True
                break

        if duplicate is False:
            self.bookmarksList.addItem(txt)
            customizeUVCDAT.fileBookmarks.append(txt)

    def createFileTab(self):
        #Top Part
        ## File Select Section
        v=QtGui.QVBoxLayout()
        h=QtGui.QHBoxLayout()
        l=QtGui.QLabel("File")
        h.addWidget(l)
        self.fileEdit=QtGui.QLineEdit()
        h.addWidget(self.fileEdit)
        self.tbOpenFile=QtGui.QToolButton()
        self.tbOpenFile.setText('...')
        self.tbOpenFile.setToolTip('View and select files')
        h.addWidget(self.tbOpenFile)
        v.addLayout(h)

        ## Variable Select part
        h=QtGui.QHBoxLayout()
        l=QtGui.QLabel("Variable(s):")
        l.setSizePolicy(QtGui.QSizePolicy.Maximum,QtGui.QSizePolicy.Preferred)
        h.addWidget(l)
        self.varCombo=QtGui.QComboBox()
        self.varCombo.setSizePolicy(QtGui.QSizePolicy.Preferred,QtGui.QSizePolicy.Fixed)
        h.addWidget(self.varCombo)
        v.addLayout(h)

        ## Bottom Part
        h=QtGui.QHBoxLayout()
        l=QtGui.QLabel("History:")
        l.setSizePolicy(QtGui.QSizePolicy.Minimum,QtGui.QSizePolicy.Preferred)
        self.historyList=uvcdatCommons.QDragListWidget(type="history")
        #self.historyList.setSizePolicy(QtGui.QSizePolicy.Expanding,QtGui.QSizePolicy.Minimum)
        self.historyList.setAlternatingRowColors(True)
        #for i in self.parent.historyList:
        #    self.historyList.addItem(i)
        h.addWidget(l)
        h.addWidget(self.historyList)
        v.addLayout(h)

        h=QtGui.QHBoxLayout()
        l=QtGui.QLabel("Bookmarks:")
        l.setSizePolicy(QtGui.QSizePolicy.Minimum,QtGui.QSizePolicy.Preferred)
        self.bookmarksList=QBookMarksListWidget(type="bookmarks",dropTypes=["history"])
        #self.bookmarksList.setSizePolicy(QtGui.QSizePolicy.Expanding,QtGui.QSizePolicy.Minimum)
        self.bookmarksList.setAlternatingRowColors(True)
        self.bookmarksList.setSortingEnabled(True)
        for f in customizeUVCDAT.fileBookmarks:
            self.addBookmark(f)

        h.addWidget(l)
        h.addWidget(self.bookmarksList)
        v.addLayout(h)

        f=QtGui.QFrame()
        f.setLayout(v)

        self.originTabWidget.addTab(f,"File")

    def createESGFTab(self):
        ## layout = QtGui.QVBoxLayout()
        ## self.esgfBrowser = QEsgfBrowser(self)
        ## layout.addWidget(self.esgfBrowser)
        esgf = QEsgfBrowser(self)
        #esgf.addGateway(gateway=customizeUVCDAT.defaultEsgfNode)
        esgf.addGateway(gateway=str(self.root.preferences.host_url.currentText()))
        self.originTabWidget.addTab(esgf,"ESGF")


    def createInfoTab(self):
        info = QtGui.QFrame()
        v=QtGui.QVBoxLayout()
        l=QtGui.QLabel("Variable Information")
        v.addWidget(l)
        sc=QtGui.QScrollArea()
        sc.setWidgetResizable(True)
        self.varInfoWidget = QtGui.QTextEdit()
        self.varInfoWidget.setReadOnly(True)
        sc.setWidget(self.varInfoWidget)
        v.addWidget(sc)
        info.setLayout(v)
        self.originTabWidget.addTab(info,"Info")

    def createEditTab(self):
        self.varEditArea=QtGui.QScrollArea()
        self.varEditArea.setWidgetResizable(True)
        self.originTabWidget.addTab(self.varEditArea,"Edit")

    def createDimensions(self):
        self.dimsLayout=QtGui.QVBoxLayout()
        labelLayout = QtGui.QHBoxLayout()
        l=QtGui.QLabel("Dimensions")
        labelLayout.addWidget(l)

        self.selectRoiButton = QDockPushButton('Select Region Of Interest (ROI)', self)
        labelLayout.addWidget( self.selectRoiButton )
        self.connect( self.selectRoiButton, QtCore.SIGNAL('clicked(bool)'), self.selectRoi )
        self.roiSelector = ROISelectionDialog( self.parent )
        self.roiSelector.setWindowFlags( self.roiSelector.windowFlags() | Qt.WindowStaysOnTopHint )
        self.connect(self.roiSelector, QtCore.SIGNAL('doneConfigure()'), self.setRoi )
        if self.roi:
            self.roiSelector.setROI( self.roi )
        self.dims.setLayout( self.dimsLayout )
        self.dimsLayout.addLayout( labelLayout )

    def selectRoi( self ):
        if self.roi: self.roiSelector.setROI( self.roi )
        self.roiSelector.show()

    def setRoi(self):
        self.roi = self.roiSelector.getROI()
        self.updateAxesFromRoi()

    def updateAxesFromRoi(self):
        #print "Selected roi: %s " % str( self.roi )
        # Add code here to update Lat Lon sliders.
        n = self.axisListHolder.gridLayout.rowCount()
        #print "ok in roi self is: ",n
        for i in range(len(self.axisListHolder.axisWidgets)):
            axis = self.axisListHolder.axisWidgets[i]
            if axis.axis.isLatitude() or axis.virtual==1:
                # Ok this is a lat we need to adjust the sliders now.
                lat1 = self.roi[1]
                lat2 = self.roi[3]
                axis.sliderCombo.updateTopSlider(axis.sliderCombo.findAxisIndex(lat1))
                axis.sliderCombo.updateBottomSlider(axis.sliderCombo.findAxisIndex(lat2))
            if axis.axis.isLongitude() or axis.virtual==1:
                # Ok this is a lat we need to adjust the sliders now.
                lon1 = self.roi[0]
                lon2 = self.roi[2]
                axis.sliderCombo.updateTopSlider(axis.sliderCombo.findAxisIndex(lon1))
                axis.sliderCombo.updateBottomSlider(axis.sliderCombo.findAxisIndex(lon2))

    def openSelectFileDialog(self):
        file = QtGui.QFileDialog.getOpenFileName(self, 'Open CDAT data file...',
                                                 self.root.dockVariable.lastDirectory,
                                                 VariableProperties.FILTER + ';;All files (*.*)')
        if not file.isNull():
            self.setFileName(file)

    def setFileName(self,fnm):
        self.fileEdit.setText(fnm)
        self.updateFile()

    def updateFileFromReturnPressed(self):
        self.updatingFile = True
        self.updateFile()
        
    def updateFile(self):
        self.cdmsFile = None
        fnm = self.fileEdit.text()
        fi = QtCore.QFileInfo(fnm)
        ft = str(fi.suffix())
        for i in range(self.historyList.count()):
            it = self.historyList.item(i)
            if it.text()==fnm:
                self.historyList.takeItem(i)
                break
        self.historyList.insertItem(0,fnm)
        self.historyList.setCurrentRow(0)
        # I imagine that there will be filetypes that both ParaView and
        # CDAT will know how to deal with them.
        if fi.exists() or fnm[:7]=="http://":
            if fi.exists():
                self.root.dockVariable.lastDirectory=str(fi.dir().path())
            self.emit(QtCore.SIGNAL('fileChanged'), str(fnm))
            other_list = []
            for name, types in VariableProperties.FILETYPE.iteritems():
                if ft in types:
                    if name == 'CDAT':
                        self.updateCDMSFile(str(fnm))

                    if name not in other_list:
                        other_list.append(name)
#                elif name=="CDAT":
#                    # some OpenDAP files don't have an extension trynig to open in CDAT
#                    try:
#                        tmpf=cdms2.open(str(fnm))
#                        tmpf.variables.keys()
#                        tmpf.close()
#                        self.updateCDMSFile(str(fnm))
#                    except:
#                        pass

                elif name=="CDAT":
                    # some OpenDAP files don't have an extension trynig to open in CDAT
                    try:
                        if str(fnm) in CdmsCache.d:
                            #print "Using cache for %s" % str(fnm)
                            tmpf = CdmsCache.d[str(fnm)]
                        else:
                            #print "Loading file %s" % str(fnm)
                            tmpf = CdmsCache.d[str(fnm)] = cdms2.open(str(fnm))
                        tmpf.variables.keys()
                        #tmpf.close()
                        self.updateCDMSFile(str(fnm))
                    except:
                        pass

            self.updateOtherPlots(other_list)
        else:
            self.emit(QtCore.SIGNAL('fileChanged'), None)
        self.root.varProp.btnDefine.setEnabled(True)
        self.root.varProp.btnDefineClose.setEnabled(True)
        self.root.varProp.btnDefineAs.setEnabled(True)


    def selectFromList(self,item):
        self.setFileName(str(item.text()))

    def updateCDMSFile(self, fn):
        if fn[:7]=="http://":
            ## Maybe add something for my proxy errors here?
            if fn in CdmsCache.d:
                #print "Using cache for %s" % fn
                self.cdmsFile = CdmsCache.d[fn]
            else:
                #print "Loading file %s" % fn
                self.cdmsFile = CdmsCache.d[fn] = cdms2.open(fn)
            self.root.record("## Open file: %s" % fn)
            self.root.record("cdmsFile = cdms2.open('%s')" % fn)
        else:
            if fn in CdmsCache.d:
                #print "Using cache for %s" % fn
                self.cdmsFile = CdmsCache.d[fn]
            else:
                #print "Loading file %s" % fn
                self.cdmsFile = CdmsCache.d[fn] = cdms2.open(fn)
            self.root.record("## Open file: %s" % fn)
            self.root.record("cdmsFile = cdms2.open('%s')" % fn)
        self.updateVariableList()

    def updateOtherPlots(self, namelist):
        self.emit(QtCore.SIGNAL('updateOtherPlots'), namelist)

    def updateVariableList(self):
        self.varCombo.clear()
        if self.cdmsFile!=None:
            # Add Variables sorted based on their dimensions (most dims first)
            curDim = -1
            for (dim, varId) in sorted([(len(var.listdimnames()), var.id)
                                        for var in self.cdmsFile.variables.itervalues()])[::-1]:
                if dim!=curDim:
                    curDim = dim
                    count = self.varCombo.count()
                    self.varCombo.insertSeparator(count)
                    self.varCombo.model().item(count, 0).setText('%dD VARIABLES' % dim)
                var = self.cdmsFile.variables[varId]
                varName = var.id + ' ' + str(var.shape) + ' ['

                if hasattr(var, 'long_name'):
                    varName += var.long_name
                if hasattr(var, 'units') and var.units!='':
                    if varName[-1]!='[': varName += ' '
                    varName += var.units
                varName += ']'
                self.varCombo.addItem(varName, QtCore.QVariant(QtCore.QStringList(['variables', var.id])))

            # Add Axis List
            count = self.varCombo.count()
            self.varCombo.insertSeparator(count)
            self.varCombo.model().item(count, 0).setText('AXIS LIST')
            for axis in self.cdmsFile.axes.itervalues():
                axisName = axis.id + " (" + str(len(axis)) + ") - [" + axis.units + ":  (" + str(axis[0]) + ", " + str(axis[-1]) + ")]"
                self.varCombo.addItem(axisName, QtCore.QVariant(QtCore.QStringList(['axes', axis.id])))

            # By default, select first var
            self.varCombo.setCurrentIndex(1)

    def variableSelected(self, varName):
        if varName == '':
            self.varNameInFile = None
            return

#        self.defineVarButton.setEnabled(not varName.isNull()) # Enable define button
        varName = str(varName).split()[0]
        # Send signal to setup axisList in 'quickplot' tab
        self.root.record("## Open a variable in file")
        self.root.record("cdmsFileVariable = cdmsFile['%s']" % varName)
        self.varNameInFile = varName
        # Create and setup the axislist
        axisList = axesWidgets.QAxisList(self.cdmsFile, varName, self)
        axisList.setupVariableAxes()
        self.axisListHolder = axisList
        self.fillDimensionsWidget(axisList)
        self.root.varProp.btnDefine.setEnabled(True)
        self.root.varProp.btnDefineClose.setEnabled(True)
        self.root.varProp.btnDefineAs.setEnabled(True)
        

    def fillDimensionsWidget(self,axisList):
        if not self.axisListHolder is None:
            self.axisListHolder.destroy()
        N=self.dimsLayout.count()
        while N>1:
            it = self.dimsLayout.takeAt(N-1)
            it.widget().deleteLater()
##             it.widget().destroy()
            self.dimsLayout.removeItem(it)
            del(it)
            self.dims.update()
            self.update()
            N=self.dimsLayout.count()
        self.axisListHolder = axisList
        self.dimsLayout.addWidget(axisList)
        self.updateVarInfo(axisList)


    def updateVarInfo(self, axisList):
        """ Update the text box with the variable's information """
        if axisList is None:
            return

        var = axisList.getVar()
        varInfo = ''
        for line in var.listall():
            varInfo += line + '\n'
        self.varInfoWidget.setText(varInfo)
        showRoi = False
        for i in range(len(self.axisListHolder.axisWidgets)):
            axis = self.axisListHolder.axisWidgets[i]
            if axis.axis.isLatitude() or axis.virtual==1 or axis.axis.isLongitude() or axis.virtual==1:
                showRoi = True
        if showRoi:
            self.selectRoiButton.setHidden(False)
        else:
            self.selectRoiButton.setHidden(True)

    def setupEditTab(self,var):
        self.varEditArea.takeWidget()
        self.varEditArea.setWidget(editVariableWidget.editVariableWidget(var,parent=self.parent,root=self.root))

    def defineVarClicked(self,*args):
        if self.originTabWidget.currentIndex() in [0, 1, 3]:
            self.getUpdatedVarCheck()
        elif self.originTabWidget.currentIndex() == 2:
            #paraview
            self.getVarFromPVTab()

    def defineVarCloseClicked(self,*args):
        if self.originTabWidget.currentIndex() in [0, 1, 3]:
            self.getUpdatedVarCheck()
        elif self.originTabWidget.currentIndex() == 2:
            #paraview
            self.getVarFromPVTab()
        self.close()

    def defineAsVarClicked(self, *args):
        ok = False
        (qtname, ok) = QtGui.QInputDialog.getText(self, "UV-CDAT Variable Definition",
                                                  "New variable name:",
                                                  mode=QtGui.QLineEdit.Normal,
                                                  text="")
        if ok:
            self.getUpdatedVarCheck(str(qtname))

    def getVarFromPVTab(self):
        fileName = str(self._pvProcessFile._fileName)
        varName = str(self._pvTabWidget.cbVar.currentText()).strip()
        kwargs ={}

        #FIXME: need to check if the variable already exists
        self.root.dockVariable.widget().addVariable(varName,type_="PARAVIEW")
        _app = get_vistrails_application()
        controller = _app.uvcdatWindow.get_current_project_controller()

        # Hard coded for point variables for now
        parameters = PVReaderManager.register(self._pvProcessFile.getReader(),
                                              varName)
        pvVar = PVVariable(fileName, varName, 'POINTS', parameters)

        # TODO: We should emit this but for now it is not working
        #self.emit(QtCore.SIGNAL('definedVariableEvent'),(None,pvVar))

        controller.add_defined_variable(pvVar)
        # controller.add_defined_variable(filename, varName, kwargs)

    def getUpdatedVarCheck(self,targetId=None):
        """ Return a new tvariable object with the updated information from
        evaluating the var with the current user selected args / options
        """
        axisList = self.dimsLayout.itemAt(1).widget()

        if targetId is not None:
            tid = targetId
        elif axisList.cdmsFile is None:
            tid = axisList.var.id
        else:
            tid = axisList.var

        exists = False
        for it in self.root.dockVariable.widget().getItems(project=False):
            if tid == str(it.text()).split()[1]:
                exists = True
        ## Ok at that point we need to figure out if
        if exists:
            self.checkAgainst = tid
            self.ask.setTextValue(tid)
            self.ask.show()
            self.ask.exec_()
        else:
            self.getUpdatedVar(tid)

    def getUpdatedVar(self,targetId):
        if self.updatingFile:
            self.updatingFile = False
            return
        axisList = self.dimsLayout.itemAt(1).widget()
        kwargs = self.generateKwArgs()
        # Here we try to remove useless keywords as we record them
        cmds = ""
        for k in kwargs:
            if k=='order':
                o = kwargs[k]
                skip = True
                for i in range(len(o)):
                    if int(o[i])!=i:
                        skip = False
                        break
                if skip:
                    continue
            cmds += "%s=%s," % (k, repr(kwargs[k]))
        cmds=cmds[:-1]
        uvar=axisList.getVar()
        if isinstance(uvar,cdms2.axis.FileAxis):
            updatedVar = cdms2.MV2.array(uvar)
        else:
            updatedVar = uvar(**kwargs)

        # Get the variable after carrying out the: def, sum, avg... operations
        updatedVar = axisList.execAxesOperations(updatedVar)
        self.root.record("## Defining variable in memory")

        if axisList.cdmsFile is None:
            oid = updatedVar.id
        else:
            oid = "cdmsFileVariable"
        if self.varNameInFile is not None:
            original_id = self.varNameInFile
            computed_var = False
        else:
            original_id = updatedVar.id
            computed_var = True
        updatedVar.id = targetId
        self.root.record("%s = %s(%s)" % (targetId,oid,cmds))
        ## Squeeze?
        if updatedVar.rank() !=0:
            if self.root.preferences.squeeze.isChecked():
                updatedVar=updatedVar(squeeze=1)
                self.root.record("%s = %s(squeeze=1)" % (targetId,targetId))
                kwargs['squeeze']=1
        else:
            val = QtGui.QMessageBox()
            val.setText("%s = %f" % (updatedVar.id,float(updatedVar)))
            val.exec_()




        # Send information to controller so the Variable can be reconstructed
        # later. The best way is by emitting a signal to be processed by the
        # main window. When this panel becomes a global panel, then we will do
        # that. For now I will talk to the main window directly.

        _app = get_vistrails_application()
        controller = _app.uvcdatWindow.get_current_project_controller()
        def get_kwargs_str(kwargs_dict):
            kwargs_str = ""
            for k, v in kwargs_dict.iteritems():
                if k == 'order':
                    o = kwargs_dict[k]
                    skip = True
                    for i in range(len(o)):
                        if int(o[i])!=i:
                            skip = False
                            break
                    if skip:
                        continue
                kwargs_str += "%s=%s," % (k, repr(v))
            return kwargs_str
        axes_ops_dict = axisList.getAxesOperations()
        url = None
        if hasattr(self.cdmsFile, "uri"):
            url = self.cdmsFile.uri
        if not computed_var:
            cdmsVar = CDMSVariable(filename=self.cdmsFile.id, url=url, name=targetId,
                                   varNameInFile=original_id,
                                   axes=get_kwargs_str(kwargs),
                                   axesOperations=str(axes_ops_dict))
            self.emit(QtCore.SIGNAL('definedVariableEvent'),(updatedVar,cdmsVar))
            controller.add_defined_variable(cdmsVar)
        else:
            self.emit(QtCore.SIGNAL('definedVariableEvent'),updatedVar)
            controller.copy_computed_variable(original_id, targetId,
                                              axes=get_kwargs_str(kwargs),
                                              axesOperations=str(axes_ops_dict))

        self.updateVarInfo(axisList)
        return updatedVar

    def generateKwArgs(self, axisList=None):
        """ Generate and return the variable axes keyword arguments """
        if axisList is None:
            axisList = self.dimsLayout.itemAt(1).widget()

        kwargs = {}
        for axisWidget in axisList.getAxisWidgets():
            if not axisWidget.isHidden():
                kwargs[axisWidget.axis.id] = axisWidget.getCurrentValues()

        # Generate additional args
        #kwargs['squeeze'] = 0
        kwargs['order'] = axisList.getAxesOrderString()
        return kwargs

    def openRemoteFile(self):
        import pvFileDialog as fd
        dir(fd)
        fileDialog = fd.PVFileDialog(self)
        if fileDialog.exec_():
          return fileDialog.getAllSelectedFiles()[0][0]
        return ''

    def populateVariables(self, variables):
        self._pvTabWidget.populateVars(variables)

    def processFile(self):
        QtGui.QApplication.setOverrideCursor(QtCore.Qt.WaitCursor)
        self._pvProcessFile.setStride(self._pvTabWidget.getStride())
        self.populateVariables(self._pvProcessFile.getVariables())
        QtGui.QApplication.restoreOverrideCursor()

    def updateConnectionStatus(self, isConnected):
        if isConnected:
            self._pvTabWidget.serverConnectButton.setText("Connected")
        else:
            self._pvTabWidget.serverConnectButton.setText("Connect")

    def selectRemoteFile(self):
        # Do not process the file right away. Wait till user hits the apply button
        fileName = self.openRemoteFile()
        if len(fileName) == 0:
          return
        self._pvProcessFile.setFileName(fileName)
        reader = self._pvProcessFile.createReader()
        if reader is not None:
          self._pvTabWidget.pvSelectedFileLineEdit.setText(fileName)
          self._pvTabWidget.readerNameLabel.setText(reader.__class__.__name__)
          self._pvTabWidget.applyButton.setEnabled(True)
          if 'Stride' in dir(reader):
            self._pvTabWidget.enableStride()
          else:
            self._pvTabWidget.disableStride()
        else:
          QtGui.QMessageBox.warning(self,'Message', QString('Unable to read file ' + fileName),
                                    QMessageBox.Ok)

    def onClickConnectServer(self):
        isConnected = self._paraviewConnectionDialog.isConnected()
        self.updateConnectionStatus(isConnected);
        if isConnected:
            self.selectRemoteFile()
        else:
            accepted = self._paraviewConnectionDialog.exec_()
            if accepted == QtGui.QDialog.Rejected:
                return
            self._paraviewConnectionDialog.connect()
            isConnected = self._paraviewConnectionDialog.isConnected()
            if isConnected:
                self.selectRemoteFile()

            self.updateConnectionStatus(isConnected);

    def createPVTab(self):
        self._pvTabWidget = PVTabWidget(self)
        self.originTabWidget.addTab(self._pvTabWidget,"ParaView")

#    def show(self):
#        # May be useful for other modes
#        #if self.isFloating():
#        #    offset = 50
#        #    self.move(self.parent.x() + offset, self.parent.y() + offset)
#        QtGui.QDockWidget.show(self)
#
#    def exec_(self):
#        QtGui.QDockWidget.exec_(self)<|MERGE_RESOLUTION|>--- conflicted
+++ resolved
@@ -133,20 +133,12 @@
             self.root.varProp.btnDefine.setEnabled(False)
             self.root.varProp.btnDefineClose.setEnabled(False)
             self.root.varProp.btnDefineAs.setEnabled(False)
-<<<<<<< HEAD
-        else:
-            self.root.varProp.btnDefine.setEnabled(True)
-            self.root.varProp.btnDefineClose.setEnabled(True)
-            self.root.varProp.btnDefineAs.setEnabled(True)
- 
-=======
         ## else:
         ##     self.root.varProp.btnDefine.setEnabled(True)
         ##     self.root.varProp.btnDefineClose.setEnabled(True)
         ##     self.root.varProp.btnDefineAs.setEnabled(True)
 
 
->>>>>>> 7a26ef9b
     def connectSignals(self):
         self.btnCancel.clicked.connect(self.close)
         self.connect(self.ask,QtCore.SIGNAL('accepted()'),self.checkTargetVarName)
