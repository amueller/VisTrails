###############################################################################
#                                                                             #
# Module:       main menu module                                              #
#                                                                             #
# Copyright:    "See file Legal.htm for copyright information."               #
#                                                                             #
# Authors:      PCMDI Software Team                                           #
#               Lawrence Livermore National Laboratory:                       #
#               website: http://uv-cdat.llnl.gov/                             #
#                                                                             #
# Description:  UV-CDAT GUI main menu.                                        #
#                                                                             #
# Version:      6.0                                                           #
#                                                                             #
###############################################################################
from PyQt4 import QtGui, QtCore
import os, sys
import commandsRecorderWidget
import customizeUVCDAT
import genutil,cdutil
import preFunctionPopUpWidget
import gui.uvcdat.regionExtractor
from api import get_current_project_controller

class QMenuWidget(QtGui.QWidget):
    def __init__(self, parent=None):
        QtGui.QWidget.__init__(self,parent)

        ##FIXME: File menu already exists. It should not create another one
        #self.fileMenu = parent.menuBar().addMenu('&File')
        #self.savePlotsAction = QtGui.QAction('&Save Plots...', self)
        #self.savePlotsAction.setStatusTip("Save Displayed Plots")
        #self.fileMenu.addAction(self.savePlotsAction)
        ## self.connect(self.savePlotsAction,QtCore.SIGNAL('triggered ()'),
        ##              parent.root.tool_bar.savePlots)

        self.editMenu = parent.ui.menuEdit
        self.editPreferencesAction = QtGui.QAction('Preferences...', self)
        self.editPreferencesAction.setEnabled(True)
        self.editPreferencesAction.setStatusTip('Edit system preferences')
        self.editMenu.addAction(self.editPreferencesAction)
        self.connect(self.editPreferencesAction, QtCore.SIGNAL('triggered ()'),
                     parent.root.preferences.show)
        self.editCdmsCacheAction = QtGui.QAction('Cdms Cache...', self)
        self.editCdmsCacheAction.setEnabled(True)
        self.editCdmsCacheAction.setStatusTip('Manage cached CDMS files')
        self.editMenu.addAction(self.editCdmsCacheAction)
        self.connect(self.editCdmsCacheAction, QtCore.SIGNAL('triggered ()'),
                     parent.root.cdmsCacheWidget.show)
        self.editUndoAction = QtGui.QAction('Undo', self)
        self.editUndoAction.setEnabled(False)
        self.editUndoAction.setStatusTip("Undo last action for selected plot")
        self.editMenu.addAction(self.editUndoAction)
        self.connect(self.editUndoAction, QtCore.SIGNAL('triggered()'), self.undo)
        self.editRedoAction = QtGui.QAction('Redo', self)
        self.editRedoAction.setEnabled(False)
        self.editRedoAction.setStatusTip("Redo last action for selected plot")
        self.editMenu.addAction(self.editRedoAction)
        self.connect(self.editRedoAction, QtCore.SIGNAL('triggered()'), self.redo)

        #self.tools = parent.ui.menuTools
        self.pcmdiTools = parent.ui.menuPCMDITools
        self.pcmdiTools.setTearOffEnabled(True)
        self.help = parent.ui.menuHelp
        self.root=parent.root

        #recordTeachingAction = self.tools.addAction('Record Commands')
        #recordTeachingAction.setCheckable(True)
        #recordTeachingAction.setChecked(customizeUVCDAT.recordCommands)

        #viewTeachingAction = self.tools.addAction('View Teaching Commands')

        #self.connect(viewTeachingAction, QtCore.SIGNAL('triggered ()'),
        #             self.root.recorder.show)
        ## self.connect(closeTeachingAction, QtCore.SIGNAL('triggered ()'),
        ##              self.closeTeachingCommands)


        self.time = self.pcmdiTools.addMenu("Time Tools")
        self.time.setTearOffEnabled(True)
        m = self.time.addMenu("Bounds Set")
        m.setTearOffEnabled(True)
        m.addAction("Set Bounds For Yearly Data")
        m.addAction("Set Bounds For Monthly Data")
        m.addAction("Set Bounds For Daily Data")
        m.addAction("Set Bounds For Twice-daily Data")
        m.addAction("Set Bounds For 6-Hourly Data")
        m.addAction("Set Bounds For Hourly Data")
        m.addAction("Set Bounds For X-Daily Data")
        self.connect(m,QtCore.SIGNAL("triggered(QAction *)"),self.setBounds)
        self.time.addSeparator()
        for t in ["Extract","Climatology","Departures"]:
            m = self.time.addMenu(t)
            m.setTearOffEnabled(True)
            m.addAction("Annual Means")
            m.addSeparator()
            m.addAction("Seasonal Means")
            for s in ["DJF","MAM","JJA","SON"]:
                m.addAction(s)
            m.addSeparator()
            for s in ["Monthly Means",
                      "JAN","FEB","MAR",
                      "APR","MAY","JUN",
                      "JUL","AUG","SEP",
                      "OCT","NOV","DEC"]:
                m.addAction(s)
            self.connect(m,QtCore.SIGNAL("triggered(QAction *)"),self.seasons)

        # Regridding sub-menu of PCMDITools
        regridMenu = self.pcmdiTools.addMenu("Regridding")
        regridMenu.setTearOffEnabled(True)
        esmf = regridMenu.addMenu("ESMF")
        esmf.setToolTip("Earth System Modeling Framework")
        a1 = esmf.addAction("Linear")
        a2 = esmf.addAction("Conservative")
        a3 = esmf.addAction("Patch")
        a1.setToolTip("Earth System Modeling Framework")
        a2.setToolTip("Earth System Modeling Framework")
        a3.setToolTip("Earth System Modeling Framework")
        a4 = regridMenu.addAction("LibCF")
        a4.setToolTip("LibCF - Linear only")
        a5 = regridMenu.addAction("Regrid2")
        a5.setToolTip("CDMS2 Axial regridding tool")

        a1.triggered.connect(self.regridESMFLinear)
        a2.triggered.connect(self.regridESMFConserve)
        a3.triggered.connect(self.regridESMFPatch)
        a4.triggered.connect(self.regridLibCF)
        a5.triggered.connect(self.regridRegrid2)

#        self.regridPopup = QtGui.QAction("RGPU", self)
#        self.regridPopup.setEnabled(True)
#        self.regridPopup.setStatusTip("Set Regridding choices")
#        pu = regridMenu.addAction(self.regridPopup), type(self.regridPopup)
#        print pu, '= regridMenu.addAction(self.regridPopup)'
#        pu.triggered.connect(self.regridPopup.show)

        self.spatial = self.pcmdiTools.addMenu("Spatial Tools")
        extract = self.spatial.addMenu("Extract")
        extract.addAction("Transcom Regions")
        extract.addAction("Koeppen-Geiger")
        extract.addAction("Dominant \"pure\" PFT")
        extract.addAction("Vegetated Mask")
        self.connect(extract,QtCore.SIGNAL("triggered(QAction *)"),self.extractRegions)

        stats = self.pcmdiTools.addMenu("Statistics")
        stats.setTearOffEnabled(True)
        self.statsFuncs = {"Mean" : {"func":cdutil.averager,"nargsMin":1,"nargsMax":2, "choices":[("action", ["average", "sum"])]},
                           "Variance" :{"func":genutil.statistics.variance,"nargsMin":1,"nargsMax":2,"choices":["centered","biased",],"entries":["max_pct_missing"]},
                           "Standard Deviation" : {"func":genutil.statistics.std,"nargsMin":1,"nargsMax":2,"choices":["centered","biased",],"entries":["max_pct_missing"]},
                           "Root Mean Square" : {"func":genutil.statistics.rms,"nargsMin":2,"nargsMax":3,"choices":["centered","biased",],"entries":["max_pct_missing"]},
                           "Correlation" : {"func":genutil.statistics.correlation,"nargsMin":2,"nargsMax":3,"choices":["centered","biased",],"entries":["max_pct_missing"]},
                           "Lagged Corelation" : {"func":genutil.statistics.laggedcorrelation,"nargsMin":2,"nargsMax":2,"choices":["centered","partial","biased","noloop",("lag",[None,len])]},
                           "Covariance" : {"func":genutil.statistics.covariance,"nargsMin":2,"nargsMax":3,"choices":["centered","biased",],"entries":["max_pct_missing"]},
                           "Lagged Covariance" : {"func":genutil.statistics.laggedcovariance,"nargsMin":2,"nargsMax":2,"choices":["centered","partial","noloop",("lag",[None,len])]},
                           "Autocorrelation" : {"func":genutil.statistics.autocorrelation,"nargsMin":1,"nargsMax":1,"choices":["centered","partial","biased","noloop",("lag",[None,len])]},
                           "Autocovariance" : {"func":genutil.statistics.autocovariance,"nargsMin":1,"nargsMax":1,"choices":["centered","partial","noloop",("lag",[None,len])]},
                           "Mean Absolute Difference" : {"func":genutil.statistics.meanabsdiff,"nargsMin":2,"nargsMax":3,"choices":["centered",]},
                           "Linear Regression": {"func":genutil.statistics.linearregression,"nargsMin":1,"nargsMax":2,"choices":[("error",[0,1,2,3]),"probability","nointercept","noslope"]},
                           "Geometric Mean":{"func":genutil.statistics.geometricmean,"nargsMin":1,"nargsMax":1},
                           "Median":{"func":genutil.statistics.median,"nargsMin":1,"nargsMax":1},
                           "Rank (in %)":{"func":genutil.statistics.rank,"nargsMin":1,"nargsMax":1},
                           }
        for nm in sorted(self.statsFuncs.keys()):
            a = stats.addAction(nm)
            a.setToolTip(self.statsFuncs[nm]["func"].__doc__)
        self.connect(stats,QtCore.SIGNAL("triggered(QAction *)"),self.stats)

        vert = self.pcmdiTools.addMenu("Vertical Dims")
        vert.setTearOffEnabled(True)
        self.vertFuncs = {"Reconstruct Pressure: P=B*Ps+A*P0" : {"func":cdutil.vertical.reconstructPressureFromHybrid,"nargsMin":4,"nargsMax":4,"axes":False},
                          "Linear interpolation" : {"func":cdutil.vertical.linearInterpolation,"nargsMin":2,"nargsMax":3,"axes":False},
                          "Log-Linear interpolation" : {"func":cdutil.vertical.logLinearInterpolation,"nargsMin":2,"nargsMax":3,"axes":False},
                          }
        for nm in sorted(self.vertFuncs.keys()):
            a = vert.addAction(nm)
            a.setToolTip(self.vertFuncs[nm]["func"].__doc__)
        self.connect(vert,QtCore.SIGNAL("triggered(QAction *)"),self.vert)

        filters = self.pcmdiTools.addMenu("Filters")
        filters.setTearOffEnabled(True)
        self.filterFuncs = {"Running Average" : {"func":genutil.filters.runningaverage,"nargsMin":1,"nargsMax":1,"choices":[("N",[len,]),],"multiAxes":False},
                            "121 Filter" : {"func":genutil.filters.smooth121,"nargsMin":1,"nargsMax":1,"multiAxes":False},
                            "Custom Filter" : {"func":genutil.filters.custom1D,"nargsMin":2,"nargsMax":2,"multiAxes":False},
                            }
        for nm in sorted(self.filterFuncs.keys()):
            a = filters.addAction(nm)
            a.setToolTip(self.filterFuncs[nm]["func"].__doc__)
        self.connect(filters,QtCore.SIGNAL("triggered(QAction *)"),self.filters)

        nsdfiles = self.pcmdiTools.addMenu("Not Self Describing Files")
        nsdfiles.setTearOffEnabled(True)
        self.nsdfilesFuncs = {"Read ASCII File" : {"func":genutil.ASCII.readAscii,
                                                   "nargsMin":0,"nargsMax":0,
                                                   "choices":[("header",list(range(50))),],
                                                   "axes":False,
                                                   "entries":["ids","shape","next","separators"],
                                                   "fileEntries":["text_file",]},
                              ## "Read ASCII File in Columns" : {"func":genutil.ASCII.readAsciiCols,
                              ##                                 "nargsMin":0,"nargsMax":0,
                              ##                                 "choices":[("header",list(range(50))),("cskip",list(range(25))),("cskip_type",["columns","rows"]),"axis","idrow"],
                              ##                                 "axes":False,
                              ##                                 "entries":["ids","separators"],
                              ##                                 "fileEntries":["text_file",]},
                            }
        for nm in sorted(self.nsdfilesFuncs.keys()):
            a = nsdfiles.addAction(nm)
            a.setToolTip(self.nsdfilesFuncs[nm]["func"].__doc__)
        self.connect(nsdfiles,QtCore.SIGNAL("triggered(QAction *)"),self.nsdfiles)


        self.errorMsg=QtGui.QErrorMessage()
        self.errorMsg.hide()
        self.hide()

    def stats(self,action):
        nm = str(action.text())
        self.pop = preFunctionPopUpWidget.preFuncPopUp(parent=self,defs=self.statsFuncs[nm])
        self.pop.show()
    def vert(self,action):
        nm = str(action.text())
        self.pop = preFunctionPopUpWidget.preFuncPopUp(parent=self,defs=self.vertFuncs[nm])
    def filters(self,action):
        nm = str(action.text())
        self.pop = preFunctionPopUpWidget.preFuncPopUp(parent=self,defs=self.filterFuncs[nm])
    def nsdfiles(self,action):
        nm = str(action.text())
        self.pop = preFunctionPopUpWidget.preFuncPopUp(parent=self,defs=self.nsdfilesFuncs[nm])


    def seasons(self,action):
        menu = str(action.parentWidget().title())
        nm = str(action.text())
        rec = "## Computing "
        ## First which season ?
        if nm == "Annual Means":
            func = cdutil.times.YEAR
            funcnm = 'cdutil.times.YEAR'
        elif nm == "Seasonal Means":
            func = cdutil.times.SEASONALCYCLE
            funcnm = 'cdutil.times.SEASONALCYCLE'
        elif nm == "Monthly Means":
            func = cdutil.times.ANNUALCYCLE
            funcnm = 'cdutil.times.ANNUALCYCLE'
        else:
            func = getattr(cdutil.times,nm)
            funcnm = "cdutil.times.%s" % nm
        vtdesc = nm
        ## Now which operator?
        if menu == "Climatology":
            func = func.climatology
            funcnm+=".climatology"
            rec = "climatological "
            vtdesc = "climatological " + nm.lower()
        elif menu == "Departures":
            func=func.departures
            funcnm+=".departures"
            rec = "departures from "
            vtdesc = "departures from " + nm.lower()
        rec += nm.lower()
        selectedVars=self.root.dockVariable.widget().getSelectedDefinedVariables()
        for v in selectedVars:
            #tmp = func(v)
            ext = "".join(nm.lower().split())
            newid = "%s_%s" % (v.id,ext)
            if menu != "Extract":
                newid+=menu.lower()
            #tmp.id = newid
            #self.root.dockVariable.widget().addVariable(tmp)
            self.root.record(rec)
            self.root.record("%s = %s(%s)" % (newid,funcnm,v.id))
            
            #send command to project controller to be stored as provenance
            from api import get_current_project_controller
            prj_controller = get_current_project_controller()
            vtfuncnm = "%s(%s)"%(funcnm,v.id)
            prj_controller.calculator_command([v.id], vtdesc, vtfuncnm, newid)
<<<<<<< HEAD
            
            tmp = prj_controller.create_exec_new_variable_pipeline(newid)
            if tmp is not None:
                tmp.id = newid
                self.root.dockVariable.widget().addVariable(tmp)
=======
>>>>>>> 2437cdb3

    def setBounds(self,action):
        nm = str(action.text())
        if nm == "Set Bounds For X-Daily Data":
            self.bDialog = QtGui.QInputDialog()
            ## self.bDialog.setInputMode(QtGui.QInputDialog.DoubleInput)
            val,ok = self.bDialog.getDouble(self,"Reset Time Bounds to X-Hourly", "Frequency (# of samples per day)")
            if ok is False or val <= 0.:
                return
        selectedVars=self.root.dockVariable.widget().getSelectedDefinedVariables()
        for v in selectedVars:
            vtnm = nm
            if nm == "Set Bounds For Yearly Data":
                #cdutil.times.setTimeBoundsYearly(v)
                self.root.record("## Set Bounds For Yearly Data")
                self.root.record("cdutil.times.setTimeBoundsYearly(%s)" % v.id)
            elif nm == "Set Bounds For Monthly Data":
                #cdutil.times.setTimeBoundsMonthly(v)
                self.root.record("## Set Bounds For Monthly Data")
                self.root.record("cdutil.times.setTimeBoundsMonthly(%s)" % v.id)
            elif nm == "Set Bounds For Daily Data":
                #cdutil.times.setTimeBoundsDaily(v)
                self.root.record("## Set Bounds For Daily Data")
                self.root.record("cdutil.times.setTimeBoundsDaily(%s)" % v.id)
            elif nm == "Set Bounds For Twice-daily Data":
                #cdutil.times.setTimeBoundsDaily(v,2)
                self.root.record("## Set Bounds For Twice-daily Data")
                self.root.record("cdutil.times.setTimeBoundsDaily(%s,2)" % v.id)
            elif nm == "Set Bounds For 6-Hourly Data":
                #cdutil.times.setTimeBoundsDaily(v,4)
                self.root.record("## Set Bounds For 6-Hourly Data")
                self.root.record("cdutil.times.setTimeBoundsDaily(%s,4)" % v.id)
            elif nm == "Set Bounds For Hourly Data":
                #cdutil.times.setTimeBoundsDaily(v,24)
                self.root.record("## Set Bounds For Hourly Data")
                self.root.record("cdutil.times.setTimeBoundsDaily(%s,24)" % v.id)
            elif nm == "Set Bounds For X-Daily Data":
                #cdutil.times.setTimeBoundsDaily(v,val)
                self.root.record("## Set Bounds For X-Daily Data")
                self.root.record("cdutil.times.setTimeBoundsDaily(%s,%g)" % (v.id,val))
                vtnm = "%s:%g"%(nm,val)
            #send command to project controller to be stored as provenance
            prj_controller = get_current_project_controller()
            prj_controller.change_defined_variable_time_bounds(v.id, vtnm)
            
            #prj_controller.create_exec_new_variable_pipeline(newid)
        
    def extractRegions(self,action):
        nm = str(action.text())
        
        import gui
        rec = "## Computing"
        if nm == "Transcom Regions":
            func = gui.uvcdat.regionExtractor.REGIONS_1
            funcnm = 'gui.uvcdat.regionExtractor.REGIONS_1'
        elif nm == "Koeppen-Geiger":
            func = gui.uvcdat.regionExtractor.REGIONS_2;
            funcnm = 'gui.uvcdat.regionExtractor.REGIONS_2'
        elif nm == "Dominant \"pure\" PFT":
            func = gui.uvcdat.regionExtractor.REGIONS_3
            funcnm = 'gui.uvcdat.regionExtractor.REGIONS_3'
        elif nm == "Vegetated Mask":
            func = gui.uvcdat.regionExtractor.REGIONS_4
            funcnm = 'gui.uvcdat.regionExtractor.REGIONS_4'
        self.bDialog = QtGui.QInputDialog()
        
        regions = func.getRegions();
        region,ok = self.bDialog.getItem(self, nm, 'Choose Region: ', regions, editable=False);
        if ok is False:
            return
        region = str(region)
        vtdesc = nm
        rec += nm.lower()
        selectedVars=self.root.dockVariable.widget().getSelectedDefinedVariables()
        for v in selectedVars:
            #create new variable
            #tmp = func(v, region)
            ext = "".join(region.lower().split())
            newid = "%s_%s" % (v.id,ext)
            #tmp.id = newid
            
            #save new variable
            #self.root.dockVariable.widget().addVariable(tmp)
            self.root.record(rec)
            self.root.record("%s = %s(%s, '%s')" % (newid, funcnm, v.id, str(regions)))
            
            #send command to project controller to be stored as provenance
            from api import get_current_project_controller
            prj_controller = get_current_project_controller()
            vtfuncnm = "%s(%s, '%s')"%(funcnm,v.id, region)
            prj_controller.calculator_command([v.id], vtdesc, vtfuncnm, newid)
            
            tmp = prj_controller.create_exec_new_variable_pipeline(newid)
            if tmp is not None:
                tmp.id = newid
                self.root.dockVariable.widget().addVariable(tmp)
            
            
    def regridESMFPatch(self):
        self.regridFunc("'esmf'", "'Patch'")

    def regridESMFConserve(self):
        self.regridFunc("'esmf'", "'Conserve'")

    def regridESMFLinear(self):
        self.regridFunc("'esmf'", "'Linear'")

    def regridLibCF(self):
        self.regridFunc("'LibCF'", "'Linear'")

    def regridRegrid2(self):
        self.regridFunc("'Regrid2'", "''")

    def regridFunc(self, regridTool, regridMethod):
        """
        Run the regrid method from selected variables and store on the 
        command line
        @param regridTool ESMF, LibCF, Regrid2
        @param regridMethod Conserve, Linear, Patch
        """
        import systemCommands
        import __main__
        from gui.application import get_vistrails_application
        from api import get_current_project_controller
        _app = get_vistrails_application()

        QText = QtGui.QTextEdit()
        QLine = QtGui.QLineEdit()
        prj_controller = get_current_project_controller()

        useVars=self.root.dockVariable.widget().getSelectedDefinedVariables()
        sV = self.root.dockVariable.widget().varList.selectedItems()

        if len(useVars) > 2:
            print "\nOnly two variables can be selected to regrid"
            return

        argsStr = "regridTool = %s, regridMethod = %s" % (regridTool, regridMethod)
        # Get the variables
        vSrc = sV[0]
        vDst = sV[1]
        vSrcName = vSrc.varName
        vDstName = vDst.varName
        useSrc = useVars.pop(0)
        useDst = useVars.pop(0)
        varname = "regrid_%s_%s" % (vSrcName, vDstName)
#        varname = "regridVar"
        rhsCommand = "%s.regrid(%s.getGrid(), %s)" % \
                          (vSrcName, vDstName, argsStr)
        pycommand = "%s = %s" % (varname, rhsCommand)
        QLine.setText(QtCore.QString(pycommand.strip()))
        QText.setTextColor(QtGui.QColor(0,0,0))
        commandLine = ">>> " + pycommand + "\n"
        QText.insertPlainText(commandLine)
        systemCommands.commandHistory.append(pycommand)
        systemCommands.command_num = 0

        #exec( "import MV2,genutil,cdms2,vcs,cdutil,numpy", __main__.__dict__ )
        #regridVar = eval(rhsCommand, __main__.__dict__)
        #res = self.root.stick_main_dict_into_defvar(None)
        #regridVar.id = varname

        #_app.uvcdatWindow.dockVariable.widget().addVariable(regridVar)

        self.root.record("## Regrid command sent from PCMDITools->Regridding->%s>%s" % \
                                (regridTool, regridMethod))
        self.root.record(pycommand)
        prj_controller.process_typed_calculator_command(varname, rhsCommand)
        prj_controller.calculator_command(sV, "REGRID", varname, rhsCommand.strip())
        QLine.setFocus()
            
        tmp = prj_controller.create_exec_new_variable_pipeline(varname)
        if tmp is not None:
            tmp.id = varname
            _app.uvcdatWindow.dockVariable.widget().addVariable(tmp)
        
    def undo(self):
        get_current_project_controller().undo()
        
    def redo(self):
        get_current_project_controller().redo()<|MERGE_RESOLUTION|>--- conflicted
+++ resolved
@@ -274,15 +274,11 @@
             from api import get_current_project_controller
             prj_controller = get_current_project_controller()
             vtfuncnm = "%s(%s)"%(funcnm,v.id)
-            prj_controller.calculator_command([v.id], vtdesc, vtfuncnm, newid)
-<<<<<<< HEAD
-            
+            prj_controller.calculator_command([v.id], vtdesc, vtfuncnm, newid)            
             tmp = prj_controller.create_exec_new_variable_pipeline(newid)
             if tmp is not None:
                 tmp.id = newid
                 self.root.dockVariable.widget().addVariable(tmp)
-=======
->>>>>>> 2437cdb3
 
     def setBounds(self,action):
         nm = str(action.text())
