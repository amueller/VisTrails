###############################################################################
##
## Copyright (C) 2006-2011, University of Utah. 
## All rights reserved.
## Contact: contact@vistrails.org
##
## This file is part of VisTrails.
##
## "Redistribution and use in source and binary forms, with or without 
## modification, are permitted provided that the following conditions are met:
##
##  - Redistributions of source code must retain the above copyright notice, 
##    this list of conditions and the following disclaimer.
##  - Redistributions in binary form must reproduce the above copyright 
##    notice, this list of conditions and the following disclaimer in the 
##    documentation and/or other materials provided with the distribution.
##  - Neither the name of the University of Utah nor the names of its 
##    contributors may be used to endorse or promote products derived from 
##    this software without specific prior written permission.
##
## THIS SOFTWARE IS PROVIDED BY THE COPYRIGHT HOLDERS AND CONTRIBUTORS "AS IS" 
## AND ANY EXPRESS OR IMPLIED WARRANTIES, INCLUDING, BUT NOT LIMITED TO, 
## THE IMPLIED WARRANTIES OF MERCHANTABILITY AND FITNESS FOR A PARTICULAR 
## PURPOSE ARE DISCLAIMED. IN NO EVENT SHALL THE COPYRIGHT HOLDER OR 
## CONTRIBUTORS BE LIABLE FOR ANY DIRECT, INDIRECT, INCIDENTAL, SPECIAL, 
## EXEMPLARY, OR CONSEQUENTIAL DAMAGES (INCLUDING, BUT NOT LIMITED TO, 
## PROCUREMENT OF SUBSTITUTE GOODS OR SERVICES; LOSS OF USE, DATA, OR PROFITS; 
## OR BUSINESS INTERRUPTION) HOWEVER CAUSED AND ON ANY THEORY OF LIABILITY, 
## WHETHER IN CONTRACT, STRICT LIABILITY, OR TORT (INCLUDING NEGLIGENCE OR 
## OTHERWISE) ARISING IN ANY WAY OUT OF THE USE OF THIS SOFTWARE, EVEN IF 
## ADVISED OF THE POSSIBILITY OF SUCH DAMAGE."
##
###############################################################################
<<<<<<< HEAD

from core.uvcdat.plotmanager import get_plot_manager
import sys
=======
from core.uvcdat.plotmanager import get_plot_manager
>>>>>>> da65ee68

class ControllerCell(object):
    
    def __init__(self, variables=[], plots=[], templates=[], current_parent_version=0L):
        self.plots = plots
        self._current_version=current_parent_version
        
        self.variableQ = []
        self.templateQ = []
        
        for v in variables: self.add_variable(v)
        for t in templates: self.add_template(t)

    def _get_current_parent_version(self):
        return self._current_version    
    def _set_current_parent_version( self, version ):
        self._current_version = version
#        print "\n ****************** Set Cell current_parent_version: %d ****************** \n" % version    
    current_parent_version = property( _get_current_parent_version, _set_current_parent_version ) 
    
    def add_variable(self, varname):
        for plot in self.plots:
            if len(plot.variables) < plot.varnum:
                plot.variables.append(varname)
                return len(plot.variables) == plot.varnum
            
        self.variableQ.append(varname)
        return False
    
    def add_template(self, template):
        for plot in self.plots:
            if plot.template is None:
                plot.template = template
                return len(plot.variables) == plot.varnum
            
        self.templateQ.append(template)
        return False
    
    def add_plot(self, plot):
        self.plots.append(plot)
        
        #add template from queue
        if plot.template is None and len(self.templateQ) > 0:
            plot.template = self.templateQ.pop(0)
        
        #add vars from queue
        for i in range(plot.varnum - len(plot.variables)):
            if len(self.variableQ) > 0:
                plot.variables.append(self.variableQ.pop(0))
            else:
                return False
<<<<<<< HEAD
        return True

=======
        return len(plot.variables) == plot.varnum
            
    def is_ready(self):
        for p in self.plots:
            if p.varnum == len(p.variables):
                return True
        return False
    
>>>>>>> da65ee68
    def variables(self):
        """
        Returns list of all variables in plots and queue
        """
        plot_vars = [v for p in self.plots for v in p.variables] 
        return plot_vars + self.variableQ
    
    def remove_plot(self, plot):
<<<<<<< HEAD
        try:
            get_plot_manager().remove_plot_instance(plot)
            self.plots.remove(plot)
        except ValueError, err:
            print>>sys.stderr, " -- Error Removing plot (probably removing the plot more then once from the same list)-- "
=======
        get_plot_manager().remove_plot_instance(plot)
        self.plots.remove(plot)
>>>>>>> da65ee68
        
    def clear_plots(self):
        for i in reversed(range(len(self.plots))):
            self.remove_plot(self.plots[i])
    
    def clear(self):
        self.clear_plots()
        self.variableQ = []
        self.templateQ = []
        
    def acceptsPlotPackage(self, pkg):
        """ Returns true if pkg does not conflict with existing
        plot packages
        """
<<<<<<< HEAD
        return (len(self.plots) == 0 or self.plots[0].package == pkg)
=======
        return (len(self.plots) == 0 or self.plots[0].package == pkg)
        
>>>>>>> da65ee68
<|MERGE_RESOLUTION|>--- conflicted
+++ resolved
@@ -31,13 +31,9 @@
 ## ADVISED OF THE POSSIBILITY OF SUCH DAMAGE."
 ##
 ###############################################################################
-<<<<<<< HEAD
 
 from core.uvcdat.plotmanager import get_plot_manager
 import sys
-=======
-from core.uvcdat.plotmanager import get_plot_manager
->>>>>>> da65ee68
 
 class ControllerCell(object):
     
@@ -89,10 +85,6 @@
                 plot.variables.append(self.variableQ.pop(0))
             else:
                 return False
-<<<<<<< HEAD
-        return True
-
-=======
         return len(plot.variables) == plot.varnum
             
     def is_ready(self):
@@ -101,7 +93,6 @@
                 return True
         return False
     
->>>>>>> da65ee68
     def variables(self):
         """
         Returns list of all variables in plots and queue
@@ -110,16 +101,11 @@
         return plot_vars + self.variableQ
     
     def remove_plot(self, plot):
-<<<<<<< HEAD
         try:
             get_plot_manager().remove_plot_instance(plot)
             self.plots.remove(plot)
         except ValueError, err:
             print>>sys.stderr, " -- Error Removing plot (probably removing the plot more then once from the same list)-- "
-=======
-        get_plot_manager().remove_plot_instance(plot)
-        self.plots.remove(plot)
->>>>>>> da65ee68
         
     def clear_plots(self):
         for i in reversed(range(len(self.plots))):
@@ -134,9 +120,4 @@
         """ Returns true if pkg does not conflict with existing
         plot packages
         """
-<<<<<<< HEAD
-        return (len(self.plots) == 0 or self.plots[0].package == pkg)
-=======
-        return (len(self.plots) == 0 or self.plots[0].package == pkg)
-        
->>>>>>> da65ee68
+        return (len(self.plots) == 0 or self.plots[0].package == pkg)