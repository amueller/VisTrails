###############################################################################
##
## Copyright (C) 2006-2011, University of Utah. 
## All rights reserved.
## Contact: contact@vistrails.org
##
## This file is part of VisTrails.
##
## "Redistribution and use in source and binary forms, with or without 
## modification, are permitted provided that the following conditions are met:
##
##  - Redistributions of source code must retain the above copyright notice, 
##    this list of conditions and the following disclaimer.
##  - Redistributions in binary form must reproduce the above copyright 
##    notice, this list of conditions and the following disclaimer in the 
##    documentation and/or other materials provided with the distribution.
##  - Neither the name of the University of Utah nor the names of its 
##    contributors may be used to endorse or promote products derived from 
##    this software without specific prior written permission.
##
## THIS SOFTWARE IS PROVIDED BY THE COPYRIGHT HOLDERS AND CONTRIBUTORS "AS IS" 
## AND ANY EXPRESS OR IMPLIED WARRANTIES, INCLUDING, BUT NOT LIMITED TO, 
## THE IMPLIED WARRANTIES OF MERCHANTABILITY AND FITNESS FOR A PARTICULAR 
## PURPOSE ARE DISCLAIMED. IN NO EVENT SHALL THE COPYRIGHT HOLDER OR 
## CONTRIBUTORS BE LIABLE FOR ANY DIRECT, INDIRECT, INCIDENTAL, SPECIAL, 
## EXEMPLARY, OR CONSEQUENTIAL DAMAGES (INCLUDING, BUT NOT LIMITED TO, 
## PROCUREMENT OF SUBSTITUTE GOODS OR SERVICES; LOSS OF USE, DATA, OR PROFITS; 
## OR BUSINESS INTERRUPTION) HOWEVER CAUSED AND ON ANY THEORY OF LIABILITY, 
## WHETHER IN CONTRACT, STRICT LIABILITY, OR TORT (INCLUDING NEGLIGENCE OR 
## OTHERWISE) ARISING IN ANY WAY OUT OF THE USE OF THIS SOFTWARE, EVEN IF 
## ADVISED OF THE POSSIBILITY OF SUCH DAMAGE."
##
###############################################################################
<<<<<<< HEAD
=======

>>>>>>> c36ec79a
from core.uvcdat.plotmanager import get_plot_manager
import sys

class ControllerCell(object):
    
    def __init__(self, variables=[], plots=[], templates=[], current_parent_version=0L):
        self.plots = plots
        self._current_version=current_parent_version
        
        self.variableQ = []
        self.templateQ = []
        
        for v in variables: self.add_variable(v)
        for t in templates: self.add_template(t)

    def _get_current_parent_version(self):
        return self._current_version    
    def _set_current_parent_version( self, version ):
        self._current_version = version
#        print "\n ****************** Set Cell current_parent_version: %d ****************** \n" % version    
    current_parent_version = property( _get_current_parent_version, _set_current_parent_version ) 
    
    def add_variable(self, varname):
        for plot in self.plots:
            if len(plot.variables) < plot.varnum:
                plot.variables.append(varname)
                return len(plot.variables) == plot.varnum
            
        self.variableQ.append(varname)
        return False
    
    def add_template(self, template):
        for plot in self.plots:
            if plot.template is None:
                plot.template = template
                return len(plot.variables) == plot.varnum
            
        self.templateQ.append(template)
        return False
    
    def add_plot(self, plot):
        self.plots.append(plot)
        
        #add template from queue
        if plot.template is None and len(self.templateQ) > 0:
            plot.template = self.templateQ.pop(0)
        
        #add vars from queue
        for i in range(plot.varnum - len(plot.variables)):
            if len(self.variableQ) > 0:
                plot.variables.append(self.variableQ.pop(0))
            else:
                return False
<<<<<<< HEAD
        return len(plot.variables) == plot.varnum
            
    def is_ready(self):
        for p in self.plots:
            if p.varnum == len(p.variables):
                return True
        return False
    
=======
        return True

>>>>>>> c36ec79a
    def variables(self):
        """
        Returns list of all variables in plots and queue
        """
        plot_vars = [v for p in self.plots for v in p.variables] 
        return plot_vars + self.variableQ
    
    def remove_plot(self, plot):
        try:
            get_plot_manager().remove_plot_instance(plot)
            self.plots.remove(plot)
        except ValueError, err:
            print>>sys.stderr, " -- Error Removing plot (probably removing the plot more then once from the same list)-- "
        
    def clear_plots(self):
        for i in reversed(range(len(self.plots))):
            self.remove_plot(self.plots[i])
    
    def clear(self):
        self.clear_plots()
        self.variableQ = []
        self.templateQ = []
        
    def acceptsPlotPackage(self, pkg):
        """ Returns true if pkg does not conflict with existing
        plot packages
        """
<<<<<<< HEAD
        return (len(self.plots) == 0 or self.plots[0].package == pkg)
        
=======
        return (len(self.plots) == 0 or self.plots[0].package == pkg)
>>>>>>> c36ec79a
<|MERGE_RESOLUTION|>--- conflicted
+++ resolved
@@ -31,10 +31,7 @@
 ## ADVISED OF THE POSSIBILITY OF SUCH DAMAGE."
 ##
 ###############################################################################
-<<<<<<< HEAD
-=======
 
->>>>>>> c36ec79a
 from core.uvcdat.plotmanager import get_plot_manager
 import sys
 
@@ -88,7 +85,6 @@
                 plot.variables.append(self.variableQ.pop(0))
             else:
                 return False
-<<<<<<< HEAD
         return len(plot.variables) == plot.varnum
             
     def is_ready(self):
@@ -97,10 +93,6 @@
                 return True
         return False
     
-=======
-        return True
-
->>>>>>> c36ec79a
     def variables(self):
         """
         Returns list of all variables in plots and queue
@@ -128,9 +120,4 @@
         """ Returns true if pkg does not conflict with existing
         plot packages
         """
-<<<<<<< HEAD
-        return (len(self.plots) == 0 or self.plots[0].package == pkg)
-        
-=======
-        return (len(self.plots) == 0 or self.plots[0].package == pkg)
->>>>>>> c36ec79a
+        return (len(self.plots) == 0 or self.plots[0].package == pkg)