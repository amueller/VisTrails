--- conflicted
+++ resolved
@@ -72,16 +72,13 @@
         self.defaultPlotVersion = None
         for plot in self.plots:
             if len(plot.variables) < plot.varnum:
-<<<<<<< HEAD
-                plot.variables.append(varname)
-                set_status_message("Added %s to plot %s" % (varname, plot.name))
-=======
                 if plot.acceptsVariable(varname):
                     plot.variables.append(varname)
+                    set_status_message("Added %s to plot %s" % (varname, plot.name))
+                    return len(plot.variables) == plot.varnum
                 else:
+                    set_status_message("Plot %s does not accept %s" % (plot.name, varname))
                     return False
->>>>>>> 64d96738
-                return len(plot.variables) == plot.varnum
             
         set_status_message("Added %s to cell's variable queue" % varname)
         self.variableQ.append(varname)
@@ -115,16 +112,12 @@
             else:
                 break
             
-<<<<<<< HEAD
         if len(plot.variables) == plot.varnum:
             set_status_message("Plot %s" % plot.name)
             return True
         else:
             set_status_message("Added %s to cell's plot queue" % plot.name)
             return False
-=======
-        return len(plot.variables) == plot.varnum
->>>>>>> 64d96738
             
     def is_ready(self):
         for p in self.plots:
