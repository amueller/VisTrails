#!/usr/bin/env python


#
# The Ultra-scale Visual Climate Data Analysis Tools (UV-CDAT) 
# - commandLind Widget
#
###############################################################################
#                                                                             #
# Module:       CommandLind Widget                                            #
#                                                                             #
# Copyright:    "See file Legal.htm for copyright information."               #
#                                                                             #
# Authors:      PCMDI Software Team                                           #
#               Lawrence Livermore National Laboratory:                       #
#               website: http://uv-cdat.org/                                  #
#                                                                             #
# Description:  This is the main widget containing the "Command Line Window", #
#               which executes Python commands. The Python Shell/Window       #
#               gives the user access into Python's interactive mode. This    #
#               tool has been slightly modified to allow VCDAT to register    #
#               commands for reproducibility - a feature necessary for        #
#               underlying workflow and provenance procedures.                #
#                                                                             #
#               This class is called from the VCDAT Tab Window.               #
#                                                                             #
# Version:      6.0                                                           #
#                                                                             #
###############################################################################
#
from PyQt4 import QtGui, QtCore
import vcs, os, sys, string
import __main__
import systemCommands
import customizeUVCDAT
import uvcdatCommons
import re
import keyword
import traceback
import StringIO

def isidentifier(s):
    s = s.strip()
    if s in keyword.kwlist:
        return False
    return re.match(r'^[a-z_][a-z0-9_]*$', s, re.I) is not None
        
class QCommandLineType(QtGui.QLineEdit):
    """ Command line events to trap the up, down, left, right arrow button 
    events for the Qt Line Edit. """

    def keyPressEvent(self,event):
        if event.key() in (QtCore.Qt.Key_Up, ):
            if len(systemCommands.commandHistory) == 0:
                return
            systemCommands.command_num += 1
            if systemCommands.command_num > len(systemCommands.commandHistory):
                systemCommands.command_num = len(systemCommands.commandHistory)
            command = systemCommands.commandHistory[len(systemCommands.commandHistory) - systemCommands.command_num]
            self.setText( command )
            self.setFocus()
        elif event.key() in (QtCore.Qt.Key_Down, ):
            systemCommands.command_num -= 1
            if systemCommands.command_num <= 0:
                systemCommands.command_num = 0
                command = ""
            else:
                command = systemCommands.commandHistory[len(systemCommands.commandHistory) - systemCommands.command_num]
            self.setText( command )
            self.setFocus()
        elif (event.key() == QtCore.Qt.Key_U and event.modifiers() == QtCore.Qt.MetaModifier):
            self.clear()
            self.setFocus()
        QtGui.QLineEdit.keyPressEvent(self,event)
        
    def dragEnterEvent(self,event):
        if event.mimeData().hasFormat("definedVariables"):
            event.accept()
        else:
            event.ignore()
        
    def dropEvent(self,event):
        event.accept()
        varNames = str(event.mimeData().text());
        if ',' in varNames:
            varNames = '(%s)'%varNames
        ctxt = str(self.text())
        self.setText(ctxt+varNames)
        self.setFocus()
        

class QCommandLine(QtGui.QWidget):
    """ This is the main widget containing the "Command Line Tab Window", 
    which executes CDAT and Python commands. The Python Shell/Window gives the 
    user access into Python's interactive mode. This tool has been slightly 
    modified to allow VCDAT to register keystrokes for reproducibility - a 
    feature necessary for underlying workflow and provenance procedures. """

    def __init__(self, parent=None):
        QtGui.QWidget.__init__(self, parent)

        #-----------------------------------------------------------------------
        # create objects instance for the Qt Command Line and Text Window
        #-----------------------------------------------------------------------
        self.root=parent.root
        # create objects
        label = QtGui.QLabel("Enter CDAT command and press Return")
        self.dumpToWindow = False
        self.le = QCommandLineType()
        self.te = QtGui.QTextEdit()
        self.te.setReadOnly(True)

        #-----------------------------------------------------------------------
        # redirect stderr and stdout to the ouput window
        # if stdout, then the text will be colored black, else if an 
        # error occurs (i.e., stderr), then show the text in red
        #-----------------------------------------------------------------------
        sys.stdout = systemCommands.OutLog( self, self.te, None, sys.stdout )
        sys.stderr = systemCommands.OutLog( self, self.te, 
                                                customizeUVCDAT.errorColor, 
                                                sys.stderr )

        #-----------------------------------------------------------------------
        # layout
        #-----------------------------------------------------------------------
        layout = QtGui.QVBoxLayout(self)
        layout.setSpacing(4)
        layout.setMargin(6)
        layout.addWidget(self.te)
        layout.addWidget(label)
        layout.addWidget(self.le)
        self.setLayout(layout)



        ## Scientifc Buttons
        self.topLay = QtGui.QGridLayout()
        self.Lay=self.topLay
        layout.addLayout(self.Lay)
        self.row=0
        self.col=0
        self.direction = "col"

        styles = customizeUVCDAT.scientificButtonsStyles
        self.addButton(text='SIN', styles=styles)
        self.addButton(text='COS', styles=styles)
        self.addButton(text='TAN', styles=styles)
        self.addButton(text='ABS',styles=styles)
        self.newCol()

        styles = customizeUVCDAT.scientificButtonsStyles
        self.addButton(text='ARCSIN', styles=styles)
        self.addButton(text='ARCCOS', styles=styles)
        self.addButton(text='ARCTAN', styles=styles)
        self.addButton(text='STD',styles=styles)
        self.newCol()

        styles = customizeUVCDAT.scientificButtonsStyles
        self.addButton(text='x^2',styles=styles)
        self.addButton(text='sqRT',styles=styles)
        self.addButton(text='1/x',styles=styles)
        self.addButton(text='x^y', styles=styles)
        self.newCol()

        styles = customizeUVCDAT.scientificButtonsStyles
        self.addButton(text='LN', styles=styles)
        self.addButton(text='LOG', styles=styles)
        self.addButton(text='e^x', styles=styles)
        self.addButton(text='10^x', styles=styles)
        self.newCol()

        styles = customizeUVCDAT.scientificButtonsStyles
        self.addButton(text='x<y', styles=styles)
        self.addButton(text='x>y', styles=styles)
        self.addButton(text='x<>y', styles=styles)
        self.addButton(text='x==y', styles=styles)
        self.newCol()

        styles = customizeUVCDAT.scientificButtonsStyles
        self.addButton(text='REGRID', 
                        tip='Spatially regrid the first selected Defined \
Variable\nto the second selected Defined Variable.',styles=styles)
        self.addButton(text='MASK', 
                          tip='Mask variable 2 where variable 1 is "true".',
                          styles=styles)
        self.addButton(text='GET_MASK',
                          tip='Get variable mask',styles=styles)
        self.addButton(text='GROWER', 
                          tip='"Grows" variable 1 and variable 2 so that they \
end up having the same dimensions\n(order of variable 1 plus any extra dims)',
                       styles=styles)
        self.newCol()

        styles = customizeUVCDAT.operatorButtonsStyles
        self.addButton(QtCore.Qt.Key_Plus, '+', styles=styles)
        self.addButton(QtCore.Qt.Key_Minus, '-', styles=styles)
        self.addButton(QtCore.Qt.Key_Asterisk, '*', styles=styles)
        self.addButton(QtCore.Qt.Key_Slash, '/', styles=styles)
  
        #self.connect(self,QtCore.SIGNAL("keyRelease"),self.key)
        #-----------------------------------------------------------------------
        # connect signal - if the return key is pressed, then call run_command
        #-----------------------------------------------------------------------
        self.connect(self.le, QtCore.SIGNAL("returnPressed(void)"),
                     self.run_command)


    def newRow(self,col=0):
        self.row+=1
        self.col=col
        
    def newCol(self,row=0):
        self.row=row
        self.col+=1

    def addButton(self, key=None, text="", extraRow=0, extraCol=0,icon=None, 
                  tip=None,styles={}):
        """Adds a CalcButton"""
        button = uvcdatCommons.CalcButton(text,icon=icon,tip=tip,styles=styles,
                                          signal="clickedCalculator")
        button.associated_key =key
        self.Lay.addWidget(button, self.row, self.col, 1+extraRow, 1+extraCol)
        self.connect(button, QtCore.SIGNAL('clickedCalculator'),
                    self.issueCmd)
        if self.direction == "row":
            self.col+=1
        else:
            self.row+=1

            
    def issueCmd(self,button):
        st=""
        nm=""
        vars = []
        txt = str(button.text())
        pressEnter=False
        selected = self.root.dockVariable.widget().varList.selectedItems()
        # Funcs that can take many many many variables
        if txt  in ["*","+","/","-"]:
            if len(selected)==0:
                st=txt
            elif len(selected)==1:
                if len(str(self.le.text()))==0:
                    st = selected[0].varName+txt
                else:
                    st = txt+selected[0].varName
            else:
                if txt == "+":
                    nm="add_"
                elif txt == "-":
                    nm="sub_"
                elif txt == "/":
                    nm="div_"
                elif txt == "*":
                    nm="mul_"
                st = selected[0].varName
                nm+=selected[0].varName
                for s in selected[1:]:
                    st+=txt+s.varName
                    nm+="_%s" % s.varName
                nm+=" = "
                self.root.dockVariable.widget().unselectItems(selected)
                #vistrails
                for s in selected:
                    vars.append(s.varName)
                if str(self.le.text())=="" :
                    pressEnter=True
        # 2 variable commands
        elif txt in ["x<y","x>y","x<>y","x==y"]:
            if len(selected)!=2:
                st=txt[1:-1]
            else:
                vars = [selected[0].varName,selected[1].varName]
                st=selected[0].varName+txt[1:-1]+selected[1].varName
                if txt[1:-1]=="<":
                    nm="less_"
                if txt[1:-1]==">":
                    nm="greater_"
                if txt[1:-1]=="<>":
                    nm="notequal_"
                if txt[1:-1]=="==":
                    nm="equal_"
                nm+=selected[0].varName+"_"+selected[1].varName+" = "
                self.root.dockVariable.widget().unselectItems(selected)
                if str(self.le.text())=="" :
                    pressEnter=True
        elif txt == "x^y":
            if len(selected)!=2:
                st="MV2.power("
            else:
                vars = [selected[0].varName,selected[1].varName]
                st="MV2.power(%s,%s)" % (selected[0].varName,selected[1].varName)
                self.root.dockVariable.widget().unselectItems(selected)
                nm="power_"+selected[0].varName+"_"+selected[1].varName+" = "
                if str(self.le.text())=="" :
                    pressEnter=True
        elif txt == "REGRID":
            if len(selected)!=2:
                st=".regrid("
            else:
                vars = [selected[0].varName,selected[1].varName]
                st="%s.regrid(%s.getGrid())" % (
                                     selected[0].varName,selected[1].varName)
                self.root.dockVariable.widget().unselectItems(selected)
                nm="regrid_"+selected[0].varName+"_"+selected[1].varName+" = "
                if str(self.le.text())=="" :
                    pressEnter=True
        elif txt == "MASK":
            if len(selected)!=2:
                st="MV2.masked_where("
            else:
                vars = [selected[0].varName,selected[1].varName]
                st="MV2.masked_where(%s,%s)" % (
                                    selected[0].varName,selected[1].varName)
                self.root.dockVariable.widget().unselectItems(selected)
                nm="maskedwhere_"+selected[0].varName+"_"+selected[1].varName+" = "
                if str(self.le.text())=="" :
                    pressEnter=True
        elif txt == "GET_MASK":
            if len(selected)==1:
                vars = [selected[0].varName]
                st="MV2.getmask(%s)" % (selected[0].varName)
                nm=selected[0].varName+"_mask = "
                if str(self.le.text())=="" :
                    pressEnter=True
            else:
                st="MV2.getmask("
        elif txt == "GROWER":
            if len(selected)!=2:
                st="genutil.grower("
            else:
                vars = [selected[0].varName,selected[1].varName]
                st="genutil.grower(%s,%s)" % (
                                     selected[0].varName,selected[1].varName)
                self.root.dockVariable.widget().unselectItems(selected)
                nm=selected[0].varName+", "+selected[1].varName+" = "
                if str(self.le.text())=="" :
                    pressEnter=True
        # ! variable only
        elif txt == "x^2":
            if len(selected)==1:
                vars = [selected[0].varName]
                st="%s**2" % selected[0].varName
                self.root.dockVariable.widget().unselectItems(selected)
                nm="square_"+selected[0].varName+" = "
                if str(self.le.text())=="" :
                    pressEnter=True
            else:
                st="**2"
        elif txt == "sqRT":
            if len(selected)==1:
                vars = [selected[0].varName]
                st="MV2.sqrt(%s)" % selected[0].varName
                self.root.dockVariable.widget().unselectItems(selected)
                nm="sqrt_"+selected[0].varName+" = "
                if str(self.le.text())=="" :
                    pressEnter=True
            else:
                st="MV2.sqrt("
        elif txt == "1/x":
            if len(selected)==1:
                vars = [selected[0].varName]
                st="1/%s" % selected[0].varName
                self.root.dockVariable.widget().unselectItems(selected)
                nm="invert_"+selected[0].varName+" = "
                if str(self.le.text())=="" :
                    pressEnter=True
            else:
                st="1/"
        elif txt == "LN":
            if len(selected)==1:
                vars = [selected[0].varName]
                st="MV2.log(%s)" % selected[0].varName
                self.root.dockVariable.widget().unselectItems(selected)
                nm="ln_"+selected[0].varName+" = "
                if str(self.le.text())=="" :
                    pressEnter=True
            else:
                st="MV2.log("
        elif txt == "LOG":
            if len(selected)==1:
                vars = [selected[0].varName]
                st="MV2.log10(%s)" % selected[0].varName
                self.root.dockVariable.widget().unselectItems(selected)
                nm="log10_"+selected[0].varName+" = "
                if str(self.le.text())=="" :
                    pressEnter=True
            else:
                st="MV2.log10("
        elif txt == "e^x":
            if len(selected)==1:
                vars = [selected[0].varName]
                st="MV2.exp(%s)" % selected[0].varName
                self.root.dockVariable.widget().unselectItems(selected)
                nm="exp_"+selected[0].varName+" = "
                if str(self.le.text())=="" :
                    pressEnter=True
            else:
                st="MV2.exp("
        elif txt == "10^x":
            if len(selected)==1:
                vars = [selected[0].varName]
                st="MV2.power(10,%s)" % selected[0].varName
                self.root.dockVariable.widget().unselectItems(selected)
                nm="power10_"+selected[0].varName+" = "
                if str(self.le.text())=="" :
                    pressEnter=True
            else:
                st="MV2.power(10,"
        elif txt == "ABS":
            if len(selected)==1:
                vars = [selected[0].varName]
                st="MV2.absolute(%s)" % selected[0].varName
                self.root.dockVariable.widget().unselectItems(selected)
                nm="abs_"+selected[0].varName+" = "
                if str(self.le.text())=="" :
                    pressEnter=True
            else:
                st="MV2.absolute(,"
        elif txt in ["SIN","ARCSIN","COS","ARCCOS","TAN","ARCTAN"]:
            if len(selected)==1:
                vars = [selected[0].varName]
                st="MV2.%s(%s)" % (txt.lower(),selected[0].varName)
                self.root.dockVariable.widget().unselectItems(selected)
                nm=txt.lower()+"_"+selected[0].varName+" = "
                if str(self.le.text())=="" :
                    pressEnter=True
            else:
                st="MV2.%s(," % (txt.lower())
        elif txt == "STD":
            if len(selected)==1:
                vars = [selected[0].varName]
                st="genutil.statistics.std(%s)" % (
                                             txt.lower(),selected[0].varName)
                self.root.dockVariable.widget().unselectItems(selected)
                nm="std_"+selected[0].varName+" = "
                if str(self.le.text())=="" :
                    pressEnter=True
            else:
                st="genutil.statistics.std(," % (txt.lower())
        elif txt == "Clear":
            self.le.clear()
        elif txt == "Del":
            st = str(self.le.text())[:-1]
            self.le.clear()
        elif txt == "Enter":
            pressEnter = True
        elif txt == "Plot":
            if len(str(self.le.text()))!=0:
                res = self.run_command()
                self.root.dockVariable.widget().unselectItems(selected)
                self.root.dockVariable.widget().selectVariableFromName(res)
                self.root.tabView.widget(1).plot()
            elif len(selected)!=0:
                self.root.tabView.widget(1).plot()
        elif txt == "=":
            if len(selected)==1:
                st = "%s =" % selected[0].varName
                self.root.dockVariable.widget().unselectItems(selected)
            else:
                st="="
        elif txt == "PI":
            st="numpy.pi"
        elif txt=="e":
            st="numpy.e"
        elif txt == "+/-":
            st = str(self.le.text())
            if st[:2]=="-(" and st[-1]==")" and st.count("(")==st.count(")"):
                st=st[2:-1]
            else:
                if len(st)==0 and len(selected)==1:
                    st = "-%s" % selected[0].varName
                    self.root.dockVariable.widget().unselectItems(selected)
                else:
                    st="-(%s)" % st
            self.le.clear()
        else:
            st=txt


 
        if st!="":
            if pressEnter:
                orst = st
                st="%s%s" % (nm,st)
            self.le.setText(str(self.le.text())+st)
        if pressEnter:
            self.run_command(processed=True)
            #send command to project controller to be stored as provenance
            from api import get_current_project_controller
            prj_controller = get_current_project_controller()
            varname = nm[:-3].strip()
            prj_controller.calculator_command(vars, txt, orst, varname)
            
            tmp = prj_controller.create_exec_new_variable_pipeline(varname)
            if tmp is not None:
                tmp.id = varname
                self.root.dockVariable.widget().addVariable(tmp)
            
        self.le.setFocus()

    def run_command(self,processed=False):
        self.dumpToWindow = True
        """ Event that processes the CDAT/Python command and displays the 
        stdout or stderr in the text editor window. """
        #-----------------------------------------------------------------------
        # isolate the command and display it in the text editor window
        #-----------------------------------------------------------------------
        command = str(self.le.text())    # read the command
        # strip leading and/or trailing whitespaces from the command
        command = command.strip()  
        if command == "":
            return
        # set the text editor output window text to black
        self.te.setTextColor( QtGui.QColor(0,0,0)) 
        commandLine =  ">>> " + command + "\n"
        # display the command in the text window
        self.te.insertPlainText( commandLine )     

        #-----------------------------------------------------------------------
        # append the command to the list and rest the list number to 0
        #-----------------------------------------------------------------------
        if command != "": systemCommands.commandHistory.append( command )
        systemCommands.command_num = 0

        #-----------------------------------------------------------------------
        # execute the command and clear the line entry if no error occurs
        #-----------------------------------------------------------------------
#        results = "temp_results_holder"
#        acommand = "temp_results_holder = %s"  % command
#        exec( "import MV2,genutil,cdms2,vcs,cdutil,numpy", __main__.__dict__ )
#        self.le.clear()
#        try:
#            exec( command, __main__.__dict__ )
#        except Exception:
#            #print exception to the command window    
#            errorText = StringIO.StringIO()
#            errorText.write('Your command produced an error.\n')
#            errorText.write('-'*60+'\n')
#            traceback.print_exc(file=errorText)
#            errorText.write('-'*60)
#            self.te.insertPlainText(errorText.getvalue())

#        res = self.root.stick_main_dict_into_defvar(None)
        #-----------------------------------------------------------------------
        # record the command for preproducibility
        #-----------------------------------------------------------------------
        clist = command.split("=", 1)
        varname = clist[0].strip()
        
        self.root.record("## Command sent from prompt by user")
        
        if len(clist) > 1:
            self.root.record(command)
        else:
            self.root.record("%s = %s" % (varname, command))
            
        
        if not processed and len(clist) > 1 and isidentifier(varname):
            pycommand = clist[1].strip()
            # project controller will only capture the results that return 
            # a variable
            #send command to project controller to be stored as provenance
            from api import get_current_project_controller
            prj_controller = get_current_project_controller()
            prj_controller.process_typed_calculator_command(varname,pycommand)
<<<<<<< HEAD
        self.dumpToWindow = False
        return res
=======
            
            tmp = prj_controller.create_exec_new_variable_pipeline(varname)
            if tmp is not None:
                tmp.id = varname
                self.root.dockVariable.widget().addVariable(tmp)
        self.le.clear()
        return varname
>>>>>>> 1c806c8b
<|MERGE_RESOLUTION|>--- conflicted
+++ resolved
@@ -564,15 +564,11 @@
             from api import get_current_project_controller
             prj_controller = get_current_project_controller()
             prj_controller.process_typed_calculator_command(varname,pycommand)
-<<<<<<< HEAD
-        self.dumpToWindow = False
-        return res
-=======
             
             tmp = prj_controller.create_exec_new_variable_pipeline(varname)
             if tmp is not None:
                 tmp.id = varname
                 self.root.dockVariable.widget().addVariable(tmp)
         self.le.clear()
-        return varname
->>>>>>> 1c806c8b
+        self.dumpToWindow = False
+        return varname