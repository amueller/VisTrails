--- conflicted
+++ resolved
@@ -51,59 +51,39 @@
            should contain %s where the actual command will be inserted
       escape is True if the rest of the line needs to be escaped
     """
-<<<<<<< HEAD
     if sys.platform == 'win32':
         return '%s', False
-
-    if vistrails.core.system.executable_is_in_path('kdesu'):
-        return 'kdesu -c %s', True
-=======
     # sudo needs -E so that the Xauthority file is found and root can connect
     # to the user's X server
     if vistrails.core.system.executable_is_in_path('kdesudo'):
-        return 'kdesudo', True
+        return 'kdesudo %s', True
     elif vistrails.core.system.executable_is_in_path('kdesu'):
-        return 'kdesu -c', True
->>>>>>> f2f0e1c0
+        return 'kdesu -c %s', True
     elif vistrails.core.system.executable_is_in_path('gksu'):
         return 'gksu %s', False
     elif (vistrails.core.system.executable_is_in_path('sudo') and
           vistrails.core.system.executable_is_in_path('zenity')):
         # This is a reasonably convoluted hack to only prompt for the password
         # if user has not recently entered it
-<<<<<<< HEAD
         return ('((echo "" | sudo -v -S -p "") || '
                 '(zenity --entry --title "sudo password prompt" --text '
                 '"Please enter your password to give the system install '
                 'authorization." --hide-text="" | sudo -v -S -p "")); '
-                'sudo -S -p "" %s',
+                'sudo -E -S -p "" %s',
                False)
         # graphical sudo for osx
     elif vistrails.core.system.executable_is_in_path('osascript'):
         return "osascript -e " \
                "'do shell script %s with administrator privileges'", True
-=======
-        return ('((echo "" | sudo -v -S -p "") || ' +
-                '(zenity --entry --title "sudo password prompt" --text "Please enter your password '
-                'to give the system install authorization." --hide-text="" | sudo -v -S -p "")); sudo -E -S -p ""',
-                False)
->>>>>>> f2f0e1c0
     else:
         debug.warning("Could not find a graphical sudo-like command.")
 
         if vistrails.core.system.get_executable_path('sudo'):
             debug.warning("Will use regular sudo")
-<<<<<<< HEAD
-            return "sudo %s", False
+            return "sudo -E %s", False
         else:
             debug.warning("Will use regular su")
-            return "su -c %s", True
-=======
-            return "sudo -E", False
-        else:
-            debug.warning("Will use regular su")
-            return "su --preserve-environment -c", True
->>>>>>> f2f0e1c0
+            return "su --preserve-environment -c %s", True
 
 ##############################################################################
 
