--- conflicted
+++ resolved
@@ -148,7 +148,6 @@
     return run_install_command_as_root(qt, cmd, package_name)
 
 
-<<<<<<< HEAD
 def pip_install(package_name):
     hide_splash_if_necessary()
 
@@ -161,14 +160,7 @@
 def show_question(which_files, has_distro_pkg, has_pip):
     if has_qt():
         from PyQt4 import QtCore, QtGui
-        if type(which_files) == str:
-=======
-def show_question(which_files):
-    qt = has_qt()
-    if qt:
-        import vistrails.gui.utils
         if isinstance(which_files, str):
->>>>>>> 3b2fd96e
             which_files = [which_files]
         dialog = QtGui.QDialog()
         dialog.setWindowTitle("Required packages missing")
