###############################################################################
##
## Copyright (C) 2011-2014, NYU-Poly.
## Copyright (C) 2006-2011, University of Utah. 
## All rights reserved.
## Contact: contact@vistrails.org
##
## This file is part of VisTrails.
##
## "Redistribution and use in source and binary forms, with or without 
## modification, are permitted provided that the following conditions are met:
##
##  - Redistributions of source code must retain the above copyright notice, 
##    this list of conditions and the following disclaimer.
##  - Redistributions in binary form must reproduce the above copyright 
##    notice, this list of conditions and the following disclaimer in the 
##    documentation and/or other materials provided with the distribution.
##  - Neither the name of the University of Utah nor the names of its 
##    contributors may be used to endorse or promote products derived from 
##    this software without specific prior written permission.
##
## THIS SOFTWARE IS PROVIDED BY THE COPYRIGHT HOLDERS AND CONTRIBUTORS "AS IS" 
## AND ANY EXPRESS OR IMPLIED WARRANTIES, INCLUDING, BUT NOT LIMITED TO, 
## THE IMPLIED WARRANTIES OF MERCHANTABILITY AND FITNESS FOR A PARTICULAR 
## PURPOSE ARE DISCLAIMED. IN NO EVENT SHALL THE COPYRIGHT HOLDER OR 
## CONTRIBUTORS BE LIABLE FOR ANY DIRECT, INDIRECT, INCIDENTAL, SPECIAL, 
## EXEMPLARY, OR CONSEQUENTIAL DAMAGES (INCLUDING, BUT NOT LIMITED TO, 
## PROCUREMENT OF SUBSTITUTE GOODS OR SERVICES; LOSS OF USE, DATA, OR PROFITS; 
## OR BUSINESS INTERRUPTION) HOWEVER CAUSED AND ON ANY THEORY OF LIABILITY, 
## WHETHER IN CONTRACT, STRICT LIABILITY, OR TORT (INCLUDING NEGLIGENCE OR 
## OTHERWISE) ARISING IN ANY WAY OUT OF THE USE OF THIS SOFTWARE, EVEN IF 
## ADVISED OF THE POSSIBILITY OF SUCH DAMAGE."
##
###############################################################################

"""Module with utilities to try and install a bundle if possible."""
from vistrails.core import get_vistrails_application
from vistrails.core.configuration import get_vistrails_configuration, \
    get_vistrails_persistent_configuration
from vistrails.core import debug
from vistrails.core.system import executable_is_in_path, get_executable_path
from vistrails.core.system import vistrails_root_directory, systemType
from vistrails.gui.bundles.utils import guess_system, guess_graphical_sudo
import vistrails.gui.bundles.installbundle # this is on purpose
from vistrails.gui.requirements import qt_available
<<<<<<< HEAD
import imp
=======
import os
>>>>>>> 18698fa9
import subprocess
import sys

##############################################################################

pip_installed = True
try:
    imp.find_module('pip')
    # Here we do not actually import pip, to avoid pip issue #1314
    # https://github.com/pypa/pip/issues/1314
except ImportError:
    pip_installed = False

def hide_splash_if_necessary():
    """Disables the splashscreen, otherwise it sits in front of windows.
    """
    app = get_vistrails_application()
    if hasattr(app, 'splashScreen') and app.splashScreen:
        app.splashScreen.hide()


def shell_escape(arg):
    return '"%s"' % arg.replace('\\', '\\\\').replace('"', '\\"')


def run_install_command(graphical, cmd, args, as_root=True):
    if isinstance(args, str):
        cmd += ' %s' % shell_escape(args)
    elif isinstance(args, list):
        for package in args:
            if not isinstance(package, str):
                raise TypeError("Expected string or list of strings")
            cmd += ' %s' % shell_escape(package)
    else:
        raise TypeError("Expected string or list of strings")

    debug.warning("VisTrails wants to install package(s) %r" %
                  args)

    if as_root and systemType != 'Windows':
        if graphical:
            sucmd, escape = guess_graphical_sudo()
        else:
            if get_executable_path('sudo'):
                sucmd, escape = "sudo %s", False
            elif systemType != 'Darwin':
                sucmd, escape = "su -c %s", True
            else:
                sucmd, escape = '%s', False

        if escape:
            cmd = sucmd % shell_escape(cmd)
        else:
            cmd = sucmd % cmd

    print "about to run: %s" % cmd
    p = subprocess.Popen(cmd, stdout=subprocess.PIPE,
                              stderr=subprocess.STDOUT,
                              shell=True)
    lines = []
    try:
        for line in iter(p.stdout.readline, ''):
            print line,
            lines.append(line)
    except IOError, e:
        print "Ignoring IOError:", str(e)
    result = p.wait()

    if result != 0:
        debug.critical("Error running: %s" % cmd, ''.join(lines))

    return result == 0 # 0 indicates success


def linux_debian_install(package_name):
    qt = qt_available()
    try:
        import apt
        import apt_pkg
    except ImportError:
        qt = False
    hide_splash_if_necessary()

    if qt:
        cmd = shell_escape(vistrails_root_directory() +
                           '/gui/bundles/linux_debian_install.py')
    else:
        cmd = '%s install -y' % ('aptitude'
                                 if executable_is_in_path('aptitude')
                                 else 'apt-get')

    return run_install_command(qt, cmd, package_name)

linux_ubuntu_install = linux_debian_install


def linux_fedora_install(package_name):
    qt = qt_available()
    hide_splash_if_necessary()

    if qt:
        cmd = shell_escape(vistrails_root_directory() +
                           '/gui/bundles/linux_fedora_install.py')
    else:
        cmd = 'yum -y install'

    return run_install_command(qt, cmd, package_name)


def pip_install(package_name):
    hide_splash_if_necessary()

    if executable_is_in_path('pip'):
        cmd = '%s install' % shell_escape(get_executable_path('pip'))
    else:
        cmd = shell_escape(sys.executable) + ' -m pip install'

    if systemType != 'Windows':
        use_root = True
        try:
            from distutils.sysconfig import get_python_lib
            f = get_python_lib()
        except Exception:
            f = sys.executable
        use_root = os.stat(f).st_uid == 0
    else:
        use_root = False

    return run_install_command(qt_available(), cmd, package_name, use_root)

def show_question(which_files, has_distro_pkg, has_pip):
    if isinstance(which_files, str):
        which_files = [which_files]
    if qt_available():
        from PyQt4 import QtCore, QtGui
        dialog = QtGui.QDialog()
        dialog.setWindowTitle("Required packages missing")
        layout = QtGui.QVBoxLayout()

        label = QtGui.QLabel(
                "One or more required packages are missing: %s. VisTrails can "
                "automatically install them. If you click OK, VisTrails will "
                "need administrator privileges, and you might be asked for "
                "the administrator password." % (" ".join(which_files)))
        label.setWordWrap(True)
        layout.addWidget(label)

        if pip_installed and has_pip:
            use_pip = QtGui.QCheckBox("Use pip")
            use_pip.setChecked(
                not has_distro_pkg or (
                    has_pip and
                    getattr(get_vistrails_configuration(),
                            'installBundlesWithPip')))
            use_pip.setEnabled(has_distro_pkg and has_pip)
            layout.addWidget(use_pip)

            remember_align = QtGui.QHBoxLayout()
            remember_align.addSpacing(20)
            remember_pip = QtGui.QCheckBox("Remember my choice")
            remember_pip.setChecked(False)
            remember_pip.setEnabled(use_pip.isEnabled())
            remember_align.addWidget(remember_pip)
            layout.addLayout(remember_align)
        elif has_pip:
            label = QtGui.QLabel("pip package is available but pip is not installed")
            layout.addWidget(label)
        buttons = QtGui.QDialogButtonBox(
                QtGui.QDialogButtonBox.Ok | QtGui.QDialogButtonBox.Cancel)
        QtCore.QObject.connect(buttons, QtCore.SIGNAL('accepted()'),
                               dialog, QtCore.SLOT('accept()'))
        QtCore.QObject.connect(buttons, QtCore.SIGNAL('rejected()'),
                               dialog, QtCore.SLOT('reject()'))
        layout.addWidget(buttons)

        dialog.setLayout(layout)
        hide_splash_if_necessary()
        if dialog.exec_() != QtGui.QDialog.Accepted:
            return False
        else:
            if pip_installed and has_pip:
                if remember_pip.isChecked():
                    setattr(get_vistrails_persistent_configuration(),
                            'installBundlesWithPip',
                            use_pip.isChecked())

                if use_pip.isChecked():
                    return 'pip'
            return 'distro'
    else:
        print "\nRequired package(s) missing: %s" % (" ".join(which_files))
        print ("A required package is missing, but VisTrails can "
               "automatically install it. "
               "If you say Yes, VisTrails will need "
               "administrator privileges, and you "
               "might be asked for the administrator password.")
        if has_distro_pkg:
            print "(VisTrails will use your distribution's package manager)"
        else:
            print "(VisTrails will use the 'pip' installer)"
        print "Give VisTrails permission to try to install package? (y/N)"
        v = raw_input().upper()
        if v == 'Y' or v == 'YES':
            if has_distro_pkg:
                return 'distro'
            else:
                return 'pip'


def install(dependency_dictionary):
    """Tries to install a bundle after a py_import() failed.."""

    distro = guess_system()
    files = (dependency_dictionary.get(distro) or
             dependency_dictionary.get('pip'))
    if not files:
        return None
    can_install = (('pip' in dependency_dictionary and pip_installed) or
                   distro in dependency_dictionary)
    if can_install:
        action = show_question(
                files,
                distro in dependency_dictionary,
                'pip' in dependency_dictionary)
        if action == 'distro':
            callable_ = getattr(vistrails.gui.bundles.installbundle,
                                distro.replace('-', '_') + '_install')
            return callable_(files)
        elif action == 'pip':
            if not pip_installed:
                debug.warning("Attempted to use pip, but it is not installed.")
                return False
            return pip_install(dependency_dictionary.get('pip'))
        else:
            return False<|MERGE_RESOLUTION|>--- conflicted
+++ resolved
@@ -43,11 +43,8 @@
 from vistrails.gui.bundles.utils import guess_system, guess_graphical_sudo
 import vistrails.gui.bundles.installbundle # this is on purpose
 from vistrails.gui.requirements import qt_available
-<<<<<<< HEAD
 import imp
-=======
 import os
->>>>>>> 18698fa9
 import subprocess
 import sys
 
