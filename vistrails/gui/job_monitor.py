###############################################################################
##
## Copyright (C) 2011-2013, NYU-Poly.
## Copyright (C) 2006-2011, University of Utah. 
## All rights reserved.
## Contact: contact@vistrails.org
##
## This file is part of VisTrails.
##
## "Redistribution and use in source and binary forms, with or without 
## modification, are permitted provided that the following conditions are met:
##
##  - Redistributions of source code must retain the above copyright notice, 
##    this list of conditions and the following disclaimer.
##  - Redistributions in binary form must reproduce the above copyright 
##    notice, this list of conditions and the following disclaimer in the 
##    documentation and/or other materials provided with the distribution.
##  - Neither the name of the University of Utah nor the names of its 
##    contributors may be used to endorse or promote products derived from 
##    this software without specific prior written permission.
##
## THIS SOFTWARE IS PROVIDED BY THE COPYRIGHT HOLDERS AND CONTRIBUTORS "AS IS" 
## AND ANY EXPRESS OR IMPLIED WARRANTIES, INCLUDING, BUT NOT LIMITED TO, 
## THE IMPLIED WARRANTIES OF MERCHANTABILITY AND FITNESS FOR A PARTICULAR 
## PURPOSE ARE DISCLAIMED. IN NO EVENT SHALL THE COPYRIGHT HOLDER OR 
## CONTRIBUTORS BE LIABLE FOR ANY DIRECT, INDIRECT, INCIDENTAL, SPECIAL, 
## EXEMPLARY, OR CONSEQUENTIAL DAMAGES (INCLUDING, BUT NOT LIMITED TO, 
## PROCUREMENT OF SUBSTITUTE GOODS OR SERVICES; LOSS OF USE, DATA, OR PROFITS; 
## OR BUSINESS INTERRUPTION) HOWEVER CAUSED AND ON ANY THEORY OF LIABILITY, 
## WHETHER IN CONTRACT, STRICT LIABILITY, OR TORT (INCLUDING NEGLIGENCE OR 
## OTHERWISE) ARISING IN ANY WAY OUT OF THE USE OF THIS SOFTWARE, EVEN IF 
## ADVISED OF THE POSSIBILITY OF SUCH DAMAGE."
##
###############################################################################

from PyQt4 import QtCore, QtGui

from vistrails.api import get_current_controller
from vistrails.core import debug, configuration
from vistrails.core.db.locator import BaseLocator, UntitledLocator
from vistrails.core.modules.vistrails_module import ModuleSuspended
from vistrails.core.interpreter.job import JobMonitor, Workflow
from vistrails.gui import theme
from vistrails.gui.common_widgets import QDockPushButton
from vistrails.gui.vistrails_palette import QVistrailsPaletteInterface

import time

refresh_states = [('Off', 0), ('10 sec', 10),
                  ('1 min', 60), ('10 min', 600),
                  ('1 hour', 3600)]

class QNumberValidator(QtGui.QIntValidator):
    def validate(self, input, pos):
        result = QtGui.QIntValidator.validate(self, input, pos)
        if len(input) and result[0] == QtGui.QIntValidator.Intermediate:
            return (QtGui.QIntValidator.Invalid, pos)
        return result

class QJobView(QtGui.QWidget, QVistrailsPaletteInterface):
    def __init__(self, parent=None):
        QtGui.QWidget.__init__(self, parent)

        self.jobMonitor = JobMonitor.getInstance()
        self.jobMonitor.setCallback(self)
        self.timer_id = None

        self.workflowItems = {}

        self.layout = QtGui.QVBoxLayout()
#        self.layout.setContentsMargins(5, 5, 0, 0)

        buttonsLayout = QtGui.QHBoxLayout()
        #buttonsLayout.setMargin(5)
        #buttonsLayout.setSpacing(5)
        run_now = QDockPushButton("Check now")
        run_now.setToolTip("Check all jobs now")
        run_now.clicked.connect(self.timerEvent)
        buttonsLayout.addWidget(run_now)
        label = QtGui.QLabel('Refresh interval (seconds):')
        buttonsLayout.addWidget(label)

        self.interval = QtGui.QComboBox()
        for text, seconds in refresh_states:
            self.interval.addItem(text, seconds)
            self.interval.editTextChanged.connect(self.set_refresh)
        self.interval.setEditable(True)
        self.interval.setCurrentIndex(self.interval.findText('10 min'))
        self.interval.setCompleter(None)
        self.interval.setValidator(QNumberValidator())
        conf = configuration.get_vistrails_configuration()
        if conf.jobCheckInterval and conf.jobCheckInterval != 10:
            self.interval.setEditText(str(conf.jobCheckInterval))
        buttonsLayout.addWidget(self.interval)

        self.autorun = QtGui.QCheckBox("Automatic re-execution")
        self.autorun.setToolTip("Automatically re-execute workflow when jobs "
                                "complete")
        self.autorun.toggled.connect(self.autorunToggled)
        if conf.jobAutorun:
            self.autorun.setChecked(True)
        buttonsLayout.addWidget(self.autorun)

        buttonsLayout.addStretch(1)
        self.layout.addLayout(buttonsLayout)

        self.jobView = QtGui.QTreeWidget()
        self.jobView.setContentsMargins(0, 0, 0, 0)
        self.jobView.setColumnCount(2)
        self.jobView.setHeaderLabels(['Job', 'Message'])
        self.jobView.header().setResizeMode(0, QtGui.QHeaderView.ResizeToContents)
        self.jobView.header().setResizeMode(1, QtGui.QHeaderView.Stretch)
        self.jobView.setExpandsOnDoubleClick(False)
        self.connect(self.jobView,
                     QtCore.SIGNAL('itemDoubleClicked(QTreeWidgetItem *, int)'),
                     self.item_selected)
        self.layout.addWidget(self.jobView)

        self.setLayout(self.layout)
        self.setWindowTitle('Running Jobs')
        self.resize(QtCore.QSize(800, 600))
        self.updating_now = False

    def autorunToggled(self, value):
        conf = configuration.get_vistrails_configuration()
        conf.jobAutorun = value
    
    def set_refresh(self, refresh=0):
        self.updating_now = True
        refresh = str(refresh) if refresh else '0'
        # changes the timer time
        if refresh in dict(refresh_states):
            refresh = dict(refresh_states)[refresh]
            self.interval.setEditText(str(refresh))
        else:
            refresh = int(refresh)
        if refresh:
            if self.timer_id is not None:
                self.killTimer(self.timer_id)
            self.timer_id = self.startTimer(refresh*1000)
        else:
            if self.timer_id:
                self.killTimer(self.timer_id)
                self.timer_id = None
        conf = configuration.get_vistrails_configuration()
        conf.jobCheckInterval = refresh
        self.updating_now = False
                
    def startWorkflow(self, workflow):
        pass

    def addChildRec(self, obj, parent_id=None):
        workflow = self.jobMonitor.currentWorkflow()
        workflowItem = self.workflowItems[workflow.id]
        base = workflowItem.intermediates[parent_id] if parent_id is not None\
                                                     else workflowItem
        id = obj.signature
        if id not in workflow.modules and parent_id:
            id = '%s/%s' % (parent_id, obj.signature)
        if obj.children:
            # add parent items and their children
            if id not in workflowItem.intermediates:
                workflowItem.intermediates[id] = QParentItem(id,obj.name,base)
            for child in obj.children:
                self.addChildRec(child, id)
        elif obj.signature in workflow.modules:
            # this is an already existing new-style job
            job = workflowItem.jobs[obj.signature]
            job.queue = obj.queue
            # need to force takeChild
            base.addChild(job.parent().takeChild(job.parent().indexOfChild(job)))
        elif id in workflow.modules:
            # this is an already existing old-style job
            job = workflowItem.jobs[id]
            job.queue = obj.queue
            # need to force takeChild
            base.addChild(job.parent().takeChild(job.parent().indexOfChild(job)))
        
    def finishWorkflow(self, workflow):
        """ update workflow status
        
        """
        workflow = self.jobMonitor.currentWorkflow()
        # untangle parents
        for parent in workflow.parents.itervalues():
            self.addChildRec(parent)

        workflowItem = self.workflowItems.get(workflow.id, None)
        if workflowItem:
            workflowItem.updateJobs()
            self.set_visible(True)

    def update_jobs(self):
        """ check all jobs both for workflows with and without monitors
        """
        for workflow in self.workflowItems.values():
            # jobs without a queue can also be checked
            if not workflow.has_queue:
                # restart job and execute
                self.jobMonitor.startWorkflow(workflow.workflow)
                self.updating_now = False
                workflow.execute()
                self.updating_now = True
                continue
            if workflow.workflowFinished:
                continue
            for job in workflow.jobs.itervalues():
                if job.jobFinished:
                    continue
                try:
                    # call queue
                    job.jobFinished = self.jobMonitor.isDone(job.queue)
                    if job.jobFinished:
                        job.setText(1, "Finished")
                except Exception, e:
<<<<<<< HEAD
                    debug.critical("Error checking job %s" % workflow.name, e)
                if job.jobFinished:
                    job.setIcon(0, theme.get_current_theme().JOB_FINISHED)
                workflow.countJobs()
            workflow.workflowFinished = len(workflow.jobs) == \
                         sum(j.jobFinished for j in workflow.jobs.itervalues())
            if workflow.workflowFinished:
                workflow.setIcon(0, theme.get_current_theme().JOB_FINISHED)
                workflow.setText(1, "Finished")
            workflow.countJobs()
=======
                    debug.critical("Error checking job %s: %s" %
                                   (workflow.name, str(e)))
            workflow.updateJobs()
>>>>>>> ea337db8
            if workflow.workflowFinished:
                if self.autorun.isChecked():
                    self.jobMonitor.startWorkflow(workflow.workflow)
                    self.updating_now = False
                    workflow.execute()
                    self.updating_now = True
                    continue
                ret = QtGui.QMessageBox.information(self, "Job Ready",
                        'Pending Jobs in workflow "%s" have finished, '
                        'continue execution now?' % workflow.name,
                        QtGui.QMessageBox.Ok, QtGui.QMessageBox.Cancel)
                if ret == QtGui.QMessageBox.Ok:
                    self.jobMonitor.startWorkflow(workflow.workflow)
                    self.updating_now = False
                    workflow.execute()
                    self.updating_now = True

    def timerEvent(self, id=None):
        if self.updating_now:
            return
        self.updating_now = True
        self.update_jobs()
        self.updating_now = False

    def keyPressEvent(self, event):
        if event.key() in [QtCore.Qt.Key_Delete, QtCore.Qt.Key_Backspace]:
            items = self.jobView.selectedItems()
            if len(items) == 1:
                item = items[0]
                if isinstance(item, QWorkflowItem):
                    self.jobMonitor.deleteWorkflow(item.workflow.id)
                elif isinstance(item, QJobItem):
                    # find parent
                    parent = item.parent()
                    while not isinstance(parent, QWorkflowItem):
                        parent = parent.parent()
                    self.jobMonitor.deleteJob(item.job.id, parent.workflow.id)
                index = self.jobView.indexOfTopLevelItem(items[0])
                if index>=0:
                    self.delete_job(items[0].controller, items[0].version)
        else:
            QtGui.QWidget.keyPressEvent(self, event)

    def addJob(self, job):
        """ addJob(self, job: job.Module) -> None
            Adds or updates job in interface
        """

        workflow = self.jobMonitor.currentWorkflow()
        if workflow.id not in self.workflowItems:
            workflowItem = QWorkflowItem(workflow, self.jobView)
            self.jobView.addTopLevelItem(workflowItem)
            self.workflowItems[workflow.id] = workflowItem

        workflowItem = self.workflowItems[workflow.id]
        if job.id not in workflowItem.jobs:
            workflowItem.jobs[job.id] = QJobItem(job, workflowItem)
        workflowItem.updateJobs()

    def checkJob(self, module, id, monitor):
        """ checkJob(module: VistrailsModule, id: str, monitor: instance)
            Checks if job has completed

        """
        workflow = self.jobMonitor.currentWorkflow()
        if not workflow:
            if not monitor or not self.jobMonitor.isDone(monitor):
                raise ModuleSuspended(module, 'Job is running', queue=monitor,
                                      job_id=id)
        workflowItem = self.workflowItems[workflow.id]
        item = workflowItem.jobs.get(id, None)
        item.setText(0, item.job.name)
        # we should check the status using monitor and show dialog
        # get current view progress bar and hijack it
        if monitor:
            item.queue = monitor
        workflow = self.jobMonitor.currentWorkflow()
        workflowItem = self.workflowItems.get(workflow.id, None)
        workflowItem.updateJobs()
        progress = workflowItem.view.controller.progress

        conf = configuration.get_vistrails_configuration()
        interval = conf.jobCheckInterval
        if interval and not conf.jobAutorun and not progress.suspended:
            # we should keep checking the job
            if monitor:
                # wait for module to complete
                labelText = (("Running external job %s\n"
                                       "Started %s\n"
                                       "Press Cancel to suspend")
                                       % (item.job.name,
                                          item.job.start))
                progress.setLabelText(labelText)
                while not self.jobMonitor.isDone(monitor):
                    i = 0
                    while i < interval:
                        i += 1
                        time.sleep(1)
                        QtCore.QCoreApplication.processEvents()
                        if progress.wasCanceled():
                            # this does not work, need to create a new progress dialog
                            #progress.goOn()
                            new_progress =  progress.__class__(progress.maximum())
                            new_progress.setValue(progress.value())
                            new_progress.setLabelText(labelText)
                            new_progress.setMinimumDuration(0)
                            new_progress.suspended = True
                            workflowItem.view.controller.progress = new_progress
                            progress = new_progress
                            progress.show()
                            QtCore.QCoreApplication.processEvents()
                            raise ModuleSuspended(module,
                                       'Interrupted by user, job'
                                       ' is still running', queue=monitor,
                                       job_id=id)
                return
        if not monitor or not self.jobMonitor.isDone(monitor):
            raise ModuleSuspended(module, 'Job is running', queue=monitor,
                                  job_id=id)
        
    def deleteWorkflow(self, id):
        """ deleteWorkflow(id: str) -> None
            deletes a workflow

        """
        self.jobView.takeTopLevelItem(
            self.jobView.indexOfTopLevelItem(
                self.workflowItems[id]))
        del self.workflowItems[id]
        
    def deleteJob(self, id, parent_id=None):
        """ deleteJob(id: str, parent_id: str) -> None
            deletes a job
            if parent_id is None, the current workflow is used
        """
        workflowItem = self.workflowItems[parent_id]
        jobItem = workflowItem.jobs[id]
        jobItem.parent().takeChild(jobItem.parent().indexOfChild(jobItem))
        workflowItem.updateJobs()
        del workflowItem.jobs[id]
        
    def item_selected(self, item):
        if isinstance(item, QWorkflowItem):
            item.goto()

    def load_running_jobs(self):
        workflows = self.jobMonitor._running_workflows
        # update gui
        for workflow in workflows.itervalues():
            if workflow.id not in self.workflowItems:
                workflowItem = QWorkflowItem(workflow, self.jobView)
                self.jobView.addTopLevelItem(workflowItem)
                self.workflowItems[workflow.id] = workflowItem
                for job in workflow.modules.itervalues():
                    if job.id not in workflowItem.jobs:
                        workflowItem.jobs[job.id] = QJobItem(job, workflowItem)
                        workflowItem.updateJobs()
        if workflows:
            self.set_visible(True)

class QWorkflowItem(QtGui.QTreeWidgetItem):
    """ The workflow that was suspended """
    def __init__(self, workflow, parent):
        self.locator = BaseLocator.from_url(workflow.vistrail)
        QtGui.QTreeWidgetItem.__init__(self, parent, ['', ''])
        self.setToolTip(0, "Double-Click to View Pipeline")
        self.setToolTip(1, workflow.id)
        self.workflow = workflow
        self.has_queue = True
        self.setIcon(0, theme.get_current_theme().JOB_CHECKING)
        self.setExpanded(True)
        self.workflowFinished = False
        self.jobs = {}
        self.intermediates = {}
        self.updateJobs()
    
    def updateJobs(self):
        from vistrails.gui.vistrails_window import _app
        self.view = _app.getViewFromLocator(self.locator)
        if self.view:
            self.name = "%s:%s" % (self.locator.short_name,
                                   self.view.controller.get_pipeline_name())
        else:
            self.name = "%s:%s" % (self.locator.short_name,
                                   self.workflow.version)
        self.setText(0, self.name)
        self.has_queue = True
        for job in self.jobs.itervalues():
            job.updateJob()
            if not job.job.finished and not job.queue:
                self.has_queue = False
        count = len(self.jobs)
        finished = sum([job.jobFinished for job in self.jobs.values()])
        self.setText(1, "(%s/%s)" % (finished, count))
        self.workflowFinished = (finished == count)
        if self.workflowFinished:
            self.setIcon(0, theme.get_current_theme().JOB_FINISHED)
        elif not self.has_queue:
            self.setIcon(0, theme.get_current_theme().JOB_SCHEDULED)
        else:
            self.setIcon(0, theme.get_current_theme().JOB_CHECKING)

    def goto(self):
        from vistrails.gui.vistrails_window import _app
        if not self.view:
            _app.open_vistrail_without_prompt(self.locator)
            self.view = _app.getViewFromLocator(self.locator)
        _app.change_view(self.view)
        self.view.version_selected(self.workflow.version, True,
                                   double_click=True)
    
    def execute(self):
        self.goto()
        self.view.execute()

class QJobItem(QtGui.QTreeWidgetItem):
    """ The module that was suspended """
    def __init__(self, job, parent=None):
        QtGui.QTreeWidgetItem.__init__(self, parent, [job.name,
                                                      job.description()])
        self.setToolTip(1, job.description())
        self.job = job
        # This is different from job.jobFinished after queue finishes
        self.jobFinished = self.job.finished
        self.queue = None
        self.updateJob()
        self.setExpanded(True)
    
    def updateJob(self):
        if self.job.finished:
            self.jobFinished = self.job.finished
        self.setText(1, self.job.parameters.get('__message__',
                        "Finished" if self.jobFinished else "Running"))
        if self.jobFinished:
            self.setIcon(0, theme.get_current_theme().JOB_FINISHED)
            self.setToolTip(0, "This Job Has Finished")
        elif self.queue:
            self.setIcon(0, theme.get_current_theme().JOB_SCHEDULED)
            self.setToolTip(0, "This Job is Running and Scheduled for Checking")
        else:
            self.setIcon(0, theme.get_current_theme().JOB_CHECKING)
            self.setToolTip(0, "This Job is Running")
        self.setToolTip(1, self.job.id)

class QParentItem(QtGui.QTreeWidgetItem):
    """ A parent module of a suspended job """
    def __init__(self, id, name, parent=None):
        QtGui.QTreeWidgetItem.__init__(self, parent, [name, ''])
        self.id = id
        self.setExpanded(True)
        self.setToolTip(0, self.id)<|MERGE_RESOLUTION|>--- conflicted
+++ resolved
@@ -213,22 +213,9 @@
                     if job.jobFinished:
                         job.setText(1, "Finished")
                 except Exception, e:
-<<<<<<< HEAD
-                    debug.critical("Error checking job %s" % workflow.name, e)
-                if job.jobFinished:
-                    job.setIcon(0, theme.get_current_theme().JOB_FINISHED)
-                workflow.countJobs()
-            workflow.workflowFinished = len(workflow.jobs) == \
-                         sum(j.jobFinished for j in workflow.jobs.itervalues())
-            if workflow.workflowFinished:
-                workflow.setIcon(0, theme.get_current_theme().JOB_FINISHED)
-                workflow.setText(1, "Finished")
-            workflow.countJobs()
-=======
-                    debug.critical("Error checking job %s: %s" %
-                                   (workflow.name, str(e)))
+                    debug.critical("Error checking job %s: %s" % workflow.name,
+                                   e)
             workflow.updateJobs()
->>>>>>> ea337db8
             if workflow.workflowFinished:
                 if self.autorun.isChecked():
                     self.jobMonitor.startWorkflow(workflow.workflow)
