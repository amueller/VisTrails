###############################################################################
##
## Copyright (C) 2011-2013, NYU-Poly.
## Copyright (C) 2006-2011, University of Utah. 
## All rights reserved.
## Contact: contact@vistrails.org
##
## This file is part of VisTrails.
##
## "Redistribution and use in source and binary forms, with or without 
## modification, are permitted provided that the following conditions are met:
##
##  - Redistributions of source code must retain the above copyright notice, 
##    this list of conditions and the following disclaimer.
##  - Redistributions in binary form must reproduce the above copyright 
##    notice, this list of conditions and the following disclaimer in the 
##    documentation and/or other materials provided with the distribution.
##  - Neither the name of the University of Utah nor the names of its 
##    contributors may be used to endorse or promote products derived from 
##    this software without specific prior written permission.
##
## THIS SOFTWARE IS PROVIDED BY THE COPYRIGHT HOLDERS AND CONTRIBUTORS "AS IS" 
## AND ANY EXPRESS OR IMPLIED WARRANTIES, INCLUDING, BUT NOT LIMITED TO, 
## THE IMPLIED WARRANTIES OF MERCHANTABILITY AND FITNESS FOR A PARTICULAR 
## PURPOSE ARE DISCLAIMED. IN NO EVENT SHALL THE COPYRIGHT HOLDER OR 
## CONTRIBUTORS BE LIABLE FOR ANY DIRECT, INDIRECT, INCIDENTAL, SPECIAL, 
## EXEMPLARY, OR CONSEQUENTIAL DAMAGES (INCLUDING, BUT NOT LIMITED TO, 
## PROCUREMENT OF SUBSTITUTE GOODS OR SERVICES; LOSS OF USE, DATA, OR PROFITS; 
## OR BUSINESS INTERRUPTION) HOWEVER CAUSED AND ON ANY THEORY OF LIABILITY, 
## WHETHER IN CONTRACT, STRICT LIABILITY, OR TORT (INCLUDING NEGLIGENCE OR 
## OTHERWISE) ARISING IN ANY WAY OUT OF THE USE OF THIS SOFTWARE, EVEN IF 
## ADVISED OF THE POSSIBILITY OF SUCH DAMAGE."
##
###############################################################################

from vistrails.core.requirements import MissingRequirement, require_python_module
import vistrails.gui.bundles.installbundle


def setNewPyQtAPI():
    import sip
    # We now use the new PyQt API - IPython needs it
    sip.setapi('QString', 2)
    sip.setapi('QVariant', 2)


def require_pyqt4_api2():
    try:
        require_python_module('sip')
        setNewPyQtAPI()
        require_python_module('PyQt4.QtGui')
        require_python_module('PyQt4.QtOpenGL')
    except MissingRequirement:
<<<<<<< HEAD
        r = vistrails.core.bundles.installbundle.install({
=======
        r = vistrails.gui.bundles.installbundle.install({
>>>>>>> 1c6c165c
            'linux-debian': ['python-qt4', 'python-qt4-gl', 'python-qt4-sql'],
            'linux-ubuntu': ['python-qt4', 'python-qt4-gl', 'python-qt4-sql'],
            'linux-fedora': ['PyQt4'],
            'pip': ['PyQt<5.0']})
        if not r:
            raise
        setNewPyQtAPI()<|MERGE_RESOLUTION|>--- conflicted
+++ resolved
@@ -51,11 +51,7 @@
         require_python_module('PyQt4.QtGui')
         require_python_module('PyQt4.QtOpenGL')
     except MissingRequirement:
-<<<<<<< HEAD
-        r = vistrails.core.bundles.installbundle.install({
-=======
         r = vistrails.gui.bundles.installbundle.install({
->>>>>>> 1c6c165c
             'linux-debian': ['python-qt4', 'python-qt4-gl', 'python-qt4-sql'],
             'linux-ubuntu': ['python-qt4', 'python-qt4-gl', 'python-qt4-sql'],
             'linux-fedora': ['PyQt4'],
