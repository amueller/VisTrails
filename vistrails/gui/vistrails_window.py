############################################################################
##
## Copyright (C) 2006-2010 University of Utah. All rights reserved.
##
## This file is part of VisTrails.
##
## This file may be used under the terms of the GNU General Public
## License version 2.0 as published by the Free Software Foundation
## and appearing in the file LICENSE.GPL included in the packaging of
## this file.  Please review the following to ensure GNU General Public
## Licensing requirements will be met:
## http://www.opensource.org/licenses/gpl-license.php
##
## If you are unsure which license is appropriate for your use (for
## instance, you are interested in developing a commercial derivative
## of VisTrails), please contact us at vistrails@sci.utah.edu.
##
## This file is provided AS IS with NO WARRANTY OF ANY KIND, INCLUDING THE
## WARRANTY OF DESIGN, MERCHANTABILITY AND FITNESS FOR A PARTICULAR PURPOSE.
##
############################################################################
""" The file describes a container widget consisting of a pipeline
view and a version tree for each opened Vistrail """

from PyQt4 import QtCore, QtGui
import copy
from itertools import izip
import operator

from core.configuration import (get_vistrails_configuration,
                                get_vistrails_persistent_configuration)
from core.db.locator import FileLocator, XMLFileLocator, DBLocator, \
    untitled_locator
from core.db.io import load_vistrail
from core.interpreter.cached import CachedInterpreter
from core.modules.module_registry import ModuleRegistryException
from core.recent_vistrails import RecentVistrailList
import core.system
from core.system import vistrails_default_file_type
from core.vistrail.vistrail import Vistrail

from gui.application import VistrailsApplication
from gui.preferences import QPreferencesDialog
from gui.theme import initializeCurrentTheme, CurrentTheme
from gui.vistrail_view import QVistrailView

class QVistrailsWindow(QtGui.QMainWindow):
    def __init__(self, parent=None, f=QtCore.Qt.WindowFlags()):
        global _app
        QtGui.QMainWindow.__init__(self, parent, f)

        self.current_view = None
        self.notifications = {}
        self.view_notifications = {}
        self.view_notifications[-1] = {}
        self.action_links = {}
        self.dbDefault = False

        # FIXME not the best way to assign the global
        _app = self

        self.stack = QtGui.QStackedWidget()
        self.vistrail_to_widget = {}
        self.setCentralWidget(self.stack)
        self.setDocumentMode(True)
        self.init_palettes()
        self.create_menus()
        self.setup_recent_vistrails()
        self.init_toolbar()

        self.connect(QtGui.QApplication.clipboard(),
                     QtCore.SIGNAL('dataChanged()'),
                     self.clipboard_changed)

    def create_view(self, vistrail, locator):
        from gui.collection.workspace import QWorkspaceWindow
        view = QVistrailView(vistrail, locator)
        self.vistrail_to_widget[view.get_name()] = view
        self.stack.addWidget(view)
        self.stack.setCurrentIndex(self.stack.count() - 1)
        self.view_notifications[self.stack.currentIndex()] = {}
        for notification_id, method in view.get_notifications().iteritems():
            self.register_notification(notification_id, method, True)

        QWorkspaceWindow.instance().add_vt_window(view)

        return view

    def remove_view(self, view):
        from gui.collection.workspace import QWorkspaceWindow
        self.view_notifications[self.stack.indexOf(view)]
        self.stack.removeWidget(view)
        QWorkspaceWindow.instance().remove_vt_window(view)

    def init_toolbar(self):
        # have a toolbar
        # self.create_pass_actions()
        # self.toolbar = QtGui.QToolBar(self)
        # history_action = QtGui.QAction("History", self)
        # history_action.method = self.history_selected
        # history_action.un_method = self.history_unselected
        # query_action = QtGui.QAction("Search", self)
        # query_action.method = self.query_selected
        # query_action.un_method = self.query_unselected
        # explore_action = QtGui.QAction("Explore", self)
        # explore_action.method = self.explore_selected
        # explore_action.un_method = self.explore_unselected
        # toolbar_actions = [history_action, query_action, explore_action]
        # self.action_group = QtGui.QActionGroup(self)
        # for action in toolbar_actions:
        #     action.setCheckable(True)
        #     self.action_group.addAction(action)
        # self.connect(self.action_group, QtCore.SIGNAL("triggered(QAction *)"), 
        #              self.action_triggered)
        # self.toolbar.addAction(history_action)
        # self.toolbar.addAction(query_action)
        # self.toolbar.addAction(explore_action)
        # self.addToolBar(self.toolbar)
        self.selected_mode = None
        self.toolbar = QtGui.QToolBar(self)
        spacer_left = QtGui.QWidget()
        spacer_left.setSizePolicy(QtGui.QSizePolicy.MinimumExpanding, 
                                  QtGui.QSizePolicy.Preferred)
        spacer_right = QtGui.QWidget()
        spacer_right.setSizePolicy(QtGui.QSizePolicy.MinimumExpanding, 
                                   QtGui.QSizePolicy.Preferred)
        self.toolbar.addWidget(spacer_left)
        self.view_action_group = QtGui.QActionGroup(self)
        for action in [self.qactions[n] 
                       for n in ['execute', 'pipeline', 'history', 
                                 'search', 'explore', 'provenance', 'mashup']]:
            self.toolbar.addAction(action)
            self.view_action_group.addAction(action)
        # self.connect(self.view_action_group, 
        #              QtCore.SIGNAL("triggered(QAction*)"),
        #              self.view_triggered)
        self.toolbar.addWidget(spacer_right)
        self.toolbar.setToolButtonStyle(QtCore.Qt.ToolButtonTextUnderIcon)
        self.addToolBar(self.toolbar)
        self.setUnifiedTitleAndToolBarOnMac(True)

    def view_triggered(self, action):
        print "VIEW_TRIGGERED", action
        if self.selected_mode == action:
            if action is not None:
                print "SETTING CHECKED FALSE"
                action.setChecked(False)
            self.selected_mode = None
        else:
            self.selected_mode = action
        current_view = self.stack.currentWidget()
        current_view.tab_state[current_view.tabs.currentIndex()] = \
            self.selected_mode
        current_view.view_changed()

    def action_triggered(self, action):
        if self.selected_mode is not None:
            self.selected_mode.un_method()
        if self.selected_mode != action:
            self.selected_mode = action
            if action is not None:
                action.method()
        elif self.selected_mode is not None:
            self.selected_mode = None
            action.setChecked(False)
        current_view = self.stack.currentWidget()
        current_view.tab_state[current_view.tabs.currentIndex()] = \
            self.selected_mode
        current_view.view_changed()

    def init_palettes(self):
        # palettes are global!
        from gui.debug import DebugView
        from gui.debugger import QDebugger
        from gui.module_configuration import QModuleConfiguration
        from gui.module_documentation import QModuleDocumentation
        from gui.module_palette import QModulePalette
        from gui.module_info import QModuleInfo
        from gui.paramexplore.param_view import QParameterView
        from gui.paramexplore.pe_palette import QParamExplorePalette
        from gui.shell import QShellDialog
        from gui.version_prop import QVersionProp
        from gui.vis_diff import QDiffProperties
        from gui.collection.workspace import QWorkspaceWindow
        from gui.collection.vis_log import QLogDetails
        from gui.mashups.mashups_inspector import QMashupsInspector
        self.palettes = []
        palette_layout = [(QtCore.Qt.LeftDockWidgetArea, 
                           [QModulePalette, QWorkspaceWindow,
                            (QParamExplorePalette,
                             (('pipeline_changed', 'set_pipeline'),
                              ('controller_changed', 'set_controller'))),
                             (QMashupsInspector,
                              (('controller_changed', 'updateVistrailController'),
                               ('mshpcontroller_changed', 'updateMshpController'),
                               ('mshpversion_changed', 'updateMshpVersion'),
                               ('version_changed', 'updateVistrailVersion')))]),
                          (QtCore.Qt.RightDockWidgetArea,
                           [(QModuleInfo, 
                             (('controller_changed', 'set_controller'),
                              ('module_changed', 'update_module'))),
                            (QVersionProp, 
                             (('controller_changed', 'updateController'),
                              ('version_changed', 'updateVersion'))),
                            (QDiffProperties,
                             (('controller_changed', 'set_controller'),
                              ('module_changed', 'update_module'))),
                            (QParameterView,
                             (('pipeline_changed', 'set_pipeline'),)),
                            (QLogDetails,
                             (('controller_changed', 'set_controller'),
                              ('execution_changed', 'set_execution')))]),
                          (QtCore.Qt.NoDockWidgetArea,
                           [(QModuleConfiguration, 
                             (('controller_changed', 'set_controller'),
                              ('module_changed', 'updateModule'))),
                            (QModuleDocumentation,
                             (('controller_changed', 'set_controller'),
                              ('module_changed', 'update_module'),
                              ('descriptor_changed', 'update_descriptor'))),
                            (QShellDialog,
                             (('controller_changed', 'set_controller'),)),
                            (QDebugger,
                             (('controller_changed', 'set_controller'),)),
                            DebugView])]
        for dock_area, p_group in palette_layout:
            first_added = None
            for p_klass in p_group:
                notifications = []
                if type(p_klass) == tuple:
                    p_klass, notifications = p_klass
                print "generating instance", p_klass
                palette = p_klass.instance()
                print 'palette:', palette
                self.palettes.append(palette)
                for n_tuple in notifications:
                    print "n_tuple:", n_tuple
                    if type(n_tuple) == tuple:
                        if len(n_tuple) > 1:
                            n_id, method_name = n_tuple
                        else:
                            n_id = n_tuple[0]
                            method_name = n_tuple[0]
                    else:
                        n_id = n_tuple
                        method_name = n_tuple
                    method = getattr(palette, method_name)
                    self.register_notification(n_id, method)

                # palette.toolWindow().show()
                # palette.toolWindow().setFloating(True)
                if dock_area != QtCore.Qt.NoDockWidgetArea:
                    if first_added is None:
                        self.addDockWidget(dock_area, palette.toolWindow())
                        first_added = palette.toolWindow()
                    else:
                        self.tabifyDockWidget(first_added, palette.toolWindow())
                else:
                    if first_added is None:
                        self.palette_window = QtGui.QMainWindow()
                        self.palette_window.setGeometry(200, 200, 768, 512)
                        self.palette_window.setDocumentMode(True)
                        self.palette_window.addDockWidget(
                            QtCore.Qt.TopDockWidgetArea, palette.toolWindow())
                        self.palette_window.show()
                        first_added = palette.toolWindow()
                        palette.set_main_window(self.palette_window)
                    else:
                        self.palette_window.tabifyDockWidget(
                            first_added, palette.toolWindow())
                        palette.set_main_window(self.palette_window)
                        
        self.connect(QWorkspaceWindow.instance(), 
<<<<<<< HEAD
                     QtCore.SIGNAL("vistrailChanged"),
=======
                     QtCore.SIGNAL("vistrailChanged()"),
>>>>>>> a72577c6
                     self.change_view)

    def create_notification(self, notification_id, link_view=False):
        if link_view:
            notifications = self.view_notifications[self.stack.currentIndex()]
        else:
            notifications = self.notifications
        if notification_id not in notifications:
            notifications[notification_id] = set()
        else:
            print "already added notification", notification_id

    def register_notification(self, notification_id, method, link_view=False):
        if link_view:
            notifications = self.view_notifications[self.stack.currentIndex()]
            print 'adding notification', notification_id, self.stack.currentIndex()
        else:
            notifications = self.notifications        
        if notification_id not in notifications:
            self.create_notification(notification_id, link_view)
        notifications[notification_id].add(method)

    def unregister_notification(self, notification_id, method, link_view=False):
        if link_view:
            notifications = self.view_notifications[self.stack.currentIndex()]
        else:
            notifications = self.notifications                
        if notification_id in notifications:
            notifications[notification_id].remove(method)

    def notify(self, notification_id, *args):
        # do global notifications
        if notification_id in self.notifications:
            for m in self.notifications[notification_id]:
                try:
                    m(*args)
                except Exception, e:
                    import traceback
                    traceback.print_exc()

        # do local notifications
        notifications = self.view_notifications[self.stack.currentIndex()]
        print 'local notification', notification_id, self.stack.currentIndex()
        if notification_id in notifications:
            for m in notifications[notification_id]:
                try:
                    m(*args)
                except Exception, e:
                    import traceback
                    traceback.print_exc()

    def clipboard_changed(self):
        self.notify("clipboard_changed")

    def set_action_links(self, action_links, obj):
        link_list = []
        def get_method(_qaction, _check):
            def do_check_and_set(*args, **kwargs):
                _qaction.setEnabled(_check(*args, **kwargs))
            return do_check_and_set
        for action, (notification_id, check) in action_links.iteritems():
            qaction = self.qactions[action]
            method = get_method(qaction, check)
            notification = (notification_id, method)
            self.register_notification(*notification)
            link_list.append(notification)
        self.action_links[id(obj)] = link_list
    
    def unset_action_links(self, obj):
        if id(obj) in self.action_links:
            for notification in self.action_links[id(obj)]:
                self.unregister_notification(*notification)

    def get_name(self):
        return self.windowTitle()

    def set_name(self):
        self.setWindowTitle(self.stack.currentWidget().get_name())

    # def action_triggered(self, action):
    #     if self.selected_mode is not None:
    #         self.selected_mode.un_method()
    #     if self.selected_mode != action:
    #         self.selected_mode = action
    #         if action is not None:
    #             action.method()
    #     elif self.selected_mode is not None:
    #         self.selected_mode = None
    #         action.setChecked(False)
    #     current_view = self.stack.currentWidget()
    #     current_view.tab_state[current_view.tabs.currentIndex()] = \
    #         self.selected_mode
    #     current_view.view_changed()

    # def create_pass_actions(self):
    #     actions = ['history_selected', 'history_unselected',
    #                'query_selected', 'query_unselected',
    #                'explore_selected', 'explore_unselected']
    #     def create_action(action_str):
    #         def new_action():
    #             getattr(self.stack.currentWidget(), action_str)()
    #         return new_action
    #     for action_str in actions:
    #         method = create_action(action_str)
    #         setattr(self, action_str, method)

    def sizeHint(self):
        return QtCore.QSize(1280, 768)

    def set_title(self, title):
        self.setWindowTitle(title)
                         
    def create_first_vistrail(self):
        print 'calling create_first_vistrail'
        if not self.dbDefault and untitled_locator().has_temporaries():
            if not FileLocator().prompt_autosave(self):
                untitled_locator().clean_temporaries()
        self.new_vistrail(True)

    def change_view(self, view):
        print 'changing view', id(view)
        self.stack.setCurrentWidget(view)
        self.view_changed(view)

    def view_changed(self, new_view):
        if self.current_view != new_view:
            self.current_view = new_view
            self.notify('controller_changed', new_view.get_controller())
            self.set_name()
            if new_view is not None:
                # self.qactions['saveFile'].setEnabled(True)
                self.qactions['saveFileAs'].setEnabled(True)
                self.qactions['closeVistrail'].setEnabled(True)
            else:
                self.qactions['saveFile'].setEnabled(False)
                self.qactions['saveFileAs'].setEnabled(False)
                self.qactions['closeVistrail'].setEnabled(False)

    def new_vistrail(self, recover_files=True):
        # if self.single_document_mode and self.currentView():
        #     if not self.closeVistrail():
        #         return None
        if recover_files and untitled_locator().has_temporaries():
            locator = copy.copy(untitled_locator())
        else:
            locator = None
        # try:
        #     (vistrail, abstraction_files, thumbnail_files) = load_vistrail(locator)
        # except ModuleRegistryException, e:
        #     debug.critical("Module registry error for %s" %
        #                    str(e.__class__.__name__), str(e))
        # except Exception, e:
        #     debug.critical('An error has occurred', str(e))
        #     raise
        # return self.set_vistrail_view(vistrail, locator, abstraction_files,
        #                               thumbnail_files)
        
        self.open_vistrail(locator)
        self.qactions['pipeline'].trigger()

    def open_vistrail(self, locator, version=None, is_abstraction=False):
        """open_vistrail(locator: Locator, version = None: int or str,
                         is_abstraction: bool)

        opens a new vistrail from the given locator, selecting the
        given version.

        """
        # self.close_first_vistrail_if_necessary()
        # if self.single_document_mode and self.currentView():
        #     self.closeVistrail()
        # view = self.ensureVistrail(locator)
        # if view:
        #     if version is not None:
        #         if type(version) == type(""):
        #             try:
        #                 version = view.vistrail.get_version_number(version)
        #             except:
        #                 version = None
        #         if version is not None:
        #             view.setup_view(version)
        #     return view
        try:
            (vistrail, abstraction_files, thumbnail_files) = \
                                        load_vistrail(locator, is_abstraction)
            view = self.create_view(vistrail, locator)
            self.view_changed(view)

            self.qactions['history'].trigger()
            view.version_view.zoomToFit()

            # self.window_changed(window)
            # result = self.set_vistrail_view(vistrail, locator, 
            #                                 abstraction_files, thumbnail_files,
            #                                 version)
            # return result
        # except ModuleRegistryException, e:
        #     debug.critical("Module registry error for %s" %
        #                    str(e.__class__.__name__), str(e))
        except Exception, e:
            # debug.critical('An error has occurred', str(e))
            print "An error has occurred", str(e)
            raise


    def open_vistrail_from_locator(self, locator_class):
        """ open_vistrail(locator_class) -> None
        Prompt user for information to get to a vistrail in different ways,
        depending on the locator class given.
        """
        locator = locator_class.load_from_gui(self, Vistrail.vtType)
        if locator:
            if locator.has_temporaries():
                if not locator_class.prompt_autosave(self):
                    locator.clean_temporaries()
            if hasattr(locator, '_vnode'):
                version = locator._vnode
                if hasattr(locator,'_vtag'):
                    # if a tag is set, it should be used instead of the
                    # version number
                    if locator._vtag != '':
                        version = locator._vtag
            self.open_vistrail_without_prompt(locator, version)
            self.set_current_locator(locator)

    def open_vistrail_without_prompt(self, locator, version=None,
                                     execute_workflow=False, 
                                     is_abstraction=False, workflow_exec=None):
        """open_vistrail_without_prompt(locator_class, version: int or str,
                                        execute_workflow: bool,
                                        is_abstraction: bool) -> None
        Open vistrail depending on the locator class given.
        If a version is given, the workflow is shown on the Pipeline View.
        If execute_workflow is True the workflow will be executed.
        If is_abstraction is True, the vistrail is flagged as abstraction
        """
        if not locator.is_valid():
            ok = locator.update_from_gui(self)
        else:
            ok = True
        if ok:
            self.open_vistrail(locator, version, is_abstraction)
            # self.closeVistrailAction.setEnabled(True)
            # self.saveFileAsAction.setEnabled(True)
            # self.exportFileAction.setEnabled(True)
            # self.vistrailMenu.menuAction().setEnabled(True)
            # self.mergeMenu.menuAction().setEnabled(True)
            # self.viewManager.changeCursor(self.interactionToolBar.cursorMode)
            # if version:
            #     self.viewModeChanged(0)
            # else:
            #     self.viewModeChanged(1)
            # if execute_workflow:
            #     self.execute_current_pipeline()
            if workflow_exec:
                self.current_view.provenance_change(True)
                self.current_view.log_view.set_exec_by_id(workflow_exec) or \
                 self.current_view.log_view.set_exec_by_date(workflow_exec)

    def open_vistrail_default(self):
        """ open_vistrail_default() -> None
        Opens a vistrail from the file/db

        """
        if self.dbDefault:
            self.open_vistrail_from_locator(DBLocator)
        else:
            self.open_vistrail_from_locator(FileLocator())

    def close_vistrail(self):
        current_view = self.get_current_view()
        if current_view.has_changes():
            text = current_view.controller.name
            if text=='':
                text = 'Untitled%s'%core.system.vistrails_default_file_type()
            text = ('Vistrail ' +
                    QtCore.Qt.escape(text) +
                    ' contains unsaved changes.\n Do you want to '
                    'save changes before closing it?')
            res = QtGui.QMessageBox.information(self,
                                                'Vistrails',
                                                text, 
                                                '&Save', 
                                                '&Discard',
                                                'Cancel',
                                                0,
                                                2)
        else:
            res = 1
        locator = current_view.controller.locator
        if res == 0:
            if locator is None:
                class_ = FileLocator()
            else:
                class_ = type(locator)
            locator = current_view.save_vistrail(class_)
            if not locator:
                return False
        elif res == 2:
            return False
        current_view.controller.close_vistrail(locator)
        self.remove_view(current_view)
        return True

    def close_all_vistrails(self):
        while self.stack.count() > 0:
            if not self.close_vistrail():
                return False
        return True

    def quit(self):
        if self.close_all_vistrails():
            QtCore.QCoreApplication.quit()
            # In case the quit() failed (when Qt doesn't have the main
            # event loop), we have to return True still
            return True
        return False

    def link_registry(self):
        from gui.module_palette import QModulePalette
        QModulePalette.instance().link_registry()
       
    def get_current_view(self):
        return self.stack.currentWidget()
        
    def get_current_controller(self):
        return self.get_current_view().get_controller()

    def get_current_tab(self):
        return self.get_current_view().get_current_tab()

    def get_current_scene(self):
        return self.get_current_tab().scene()

    def pass_through(self, accessor, method_name):
        def method():
            obj = accessor()
            if obj is not None:
                if hasattr(obj, method_name):
                    getattr(obj, method_name)()
        return method

    def pass_through_bool(self, accessor, method_name):
        def method(checked):
            obj = accessor()
            if obj is not None:
                getattr(obj, method_name)(checked)
        return method

    def pass_through_locator(self, accessor, method_name, locator_klass=None,
                             reverse=False):
        def method():
            obj = accessor()
            obj_method = getattr(obj, method_name)
            if locator_klass is not None:
                obj_method(locator_klass())
            elif self.dbDefault ^ reverse:
                obj_method(DBLocator())
            else:
                obj_method(FileLocator())
        return method

    def create_menus(self):
        self.createActions()
        # self.fileMenu = _menu_bar.addMenu('&File')
        # self.newVistrailAction = QtGui.QAction('&New', self)
        # self.newVistrailAction.setShortcut('Ctrl+N')
        # self.newVistrailAction.setStatusTip('Create a new vistrail')
        # self.openFileAction = QtGui.QAction('&Open', self)
        # self.openFileAction.setShortcut('Ctrl+O')
        # self.openFileAction.setStatusTip('Open an existing vistrail from '
        #                                  'a file')
        
        # self.fileMenu.addAction(self.newVistrailAction)
        # self.fileMenu.addAction(self.openFileAction)

        # trigger_actions = [(self.newVistrailAction, self.new_vistrail),
        #                    (self.openFileAction, self.open_vistrail_default)]
        # for (emitter, receiver) in trigger_actions:
        #     self.connect(emitter, QtCore.SIGNAL('triggered()'), receiver)


    def create_palette_actions(self):
        palette_actions = []
        for palette in self.palettes:
            # palette_actions.append((palette.get_title(), palette.get_action()))
            palette_actions.append((palette.get_action_tuple(), palette))
        palette_actions.sort()
        return zip(*palette_actions)

    def createActions(self):
        """ createActions() -> None
        Construct all menu/toolbar actions for builder window

        """
        # self.newVistrailAction = QtGui.QAction(CurrentTheme.NEW_VISTRAIL_ICON,
        #                                        '&New', self)
        # self.newVistrailAction.setShortcut('Ctrl+N')
        # self.newVistrailAction.setStatusTip('Create a new vistrail')

        # self.openFileAction = QtGui.QAction(CurrentTheme.OPEN_VISTRAIL_ICON,
        #                                     '&Open', self)
        # self.openFileAction.setShortcut('Ctrl+O')
        # self.openFileAction.setStatusTip('Open an existing vistrail from '
        #                                  'a file')
        
        # self.create_recent_vistrail_actions()
            
        # self.importFileAction = QtGui.QAction(CurrentTheme.OPEN_VISTRAIL_DB_ICON,
        #                                       'From DB...', self)
        # self.importFileAction.setStatusTip('Import an existing vistrail from '
        #                                    'a database')

        # self.saveFileAction = QtGui.QAction(CurrentTheme.SAVE_VISTRAIL_ICON,
        #                                         '&Save', self)
        # self.saveFileAction.setShortcut('Ctrl+S')
        # self.saveFileAction.setStatusTip('Save the current vistrail '
        #                                  'to a file')
        # self.saveFileAction.setEnabled(False)

        # self.saveFileAsAction = QtGui.QAction('Save as...', self)
        # self.saveFileAsAction.setShortcut('Ctrl+Shift+S')
        # self.saveFileAsAction.setStatusTip('Save the current vistrail '
        #                                    'to a different file location')
        # self.saveFileAsAction.setEnabled(False)

        # self.exportFileAction = QtGui.QAction('To DB...', self)
        # self.exportFileAction.setStatusTip('Export the current vistrail to '
        #                                    'a database')
        # self.exportFileAction.setEnabled(False)

        # self.closeVistrailAction = QtGui.QAction('Close', self)
        # self.closeVistrailAction.setShortcut('Ctrl+W')
        # self.closeVistrailAction.setStatusTip('Close the current vistrail')
        # self.closeVistrailAction.setEnabled(False)

        # self.exportStableAction = QtGui.QAction('To Stable Version...', 
        #                                         self)
        # self.exportStableAction.setStatusTip('Save vistrail as XML according '
        #                                      'to the older (stable) schema')
        # self.exportStableAction.setEnabled(True)

        # self.saveOpmAction = QtGui.QAction('OPM XML...', self)
        # self.saveOpmAction.setStatusTip('Saves provenance according to the'
        #                                 'Open Provenance Model in XML')
        # self.saveOpmAction.setEnabled(True)

        # self.saveLogAction = QtGui.QAction('Log To XML...', self)
        # self.saveLogAction.setStatusTip('Save the execution log to '
        #                                 'a file')
        # self.saveLogAction.setEnabled(True)

        # self.exportLogAction = QtGui.QAction('Log To DB...', self)
        # self.exportLogAction.setStatusTip('Save the execution log to '
        #                                   'a database')
        # self.exportLogAction.setEnabled(True)

        # self.importWorkflowAction = QtGui.QAction('Workflow...', self)
        # self.importWorkflowAction.setStatusTip('Import a workflow from an '
        #                                        'xml file')
        # self.importWorkflowAction.setEnabled(True)

        # self.saveWorkflowAction = QtGui.QAction('Workflow To XML...', self)
        # self.saveWorkflowAction.setStatusTip('Save the current workflow to '
        #                                      'a file')
        # self.saveWorkflowAction.setEnabled(True)

        # self.exportWorkflowAction = QtGui.QAction('Workflow To DB...', self)
        # self.exportWorkflowAction.setStatusTip('Save the current workflow to '
        #                                        'a database')
        # self.exportWorkflowAction.setEnabled(True)

        # self.saveRegistryAction = QtGui.QAction('Registry To XML...', self)
        # self.saveRegistryAction.setStatusTip('Save the current registry to '
        #                                      'a file')
        # self.saveRegistryAction.setEnabled(True)

        # self.exportRegistryAction = QtGui.QAction('Registry To DB...', self)
        # self.exportRegistryAction.setStatusTip('Save the current registry to '
        #                                        'a database')
        # self.exportRegistryAction.setEnabled(True)

        # self.savePDFAction = QtGui.QAction('PDF...', self)
        # self.savePDFAction.setStatusTip('Save the current view'
        #                                              'to a PDF file')
        # self.savePDFAction.setEnabled(True)

        # self.quitVistrailsAction = QtGui.QAction('Quit', self)
        # self.quitVistrailsAction.setShortcut('Ctrl+Q')
        # self.quitVistrailsAction.setStatusTip('Exit Vistrails')

        # self.undoAction = QtGui.QAction(CurrentTheme.UNDO_ICON,
        #                                 'Undo', self)
        # self.undoAction.setEnabled(False)
        # self.undoAction.setStatusTip('Undo the previous action')
        # self.undoAction.setShortcut('Ctrl+Z')

        # self.redoAction = QtGui.QAction(CurrentTheme.REDO_ICON,
        #                                 'Redo', self)
        # self.redoAction.setEnabled(False)
        # self.redoAction.setStatusTip('Redo an undone action')
        # self.redoAction.setShortcut('Ctrl+Y')

        # self.copyAction = QtGui.QAction('Copy\tCtrl+C', self)
        # self.copyAction.setEnabled(False)
        # self.copyAction.setStatusTip('Copy selected modules in '
        #                              'the current pipeline view')

        # self.pasteAction = QtGui.QAction('Paste\tCtrl+V', self)
        # self.pasteAction.setEnabled(False)
        # self.pasteAction.setStatusTip('Paste copied modules in the clipboard '
        #                               'into the current pipeline view')

                   
                     
                    
                    
        # self.groupAction = QtGui.QAction('Group', self)
        # self.groupAction.setShortcut('Ctrl+G')
        # self.groupAction.setEnabled(False)
        # self.groupAction.setStatusTip('Group the '
        #                               'selected modules in '
        #                               'the current pipeline view')
        # self.ungroupAction = QtGui.QAction('Ungroup', self)
        # self.ungroupAction.setShortcut('Ctrl+Shift+G')
        # self.ungroupAction.setEnabled(False)
        # self.ungroupAction.setStatusTip('Ungroup the '
        #                               'selected groups in '
        #                               'the current pipeline view')
        # self.showGroupAction = QtGui.QAction('Show Group Pipeline', self)
        # self.showGroupAction.setEnabled(True)
        # self.showGroupAction.setStatusTip('Show the underlying pipelines '
        #                                   'for the selected groups in '
        #                                   'the current pipeline view')

        # self.makeAbstractionAction = QtGui.QAction('Make SubWorkflow', self)
        # self.makeAbstractionAction.setStatusTip('Create a subworkflow '
        #                                         'from the selected modules')
        # self.convertToAbstractionAction = \
        #     QtGui.QAction('Convert to SubWorkflow', self)
        # self.convertToAbstractionAction.setStatusTip('Convert selected group '
        #                                              'to a subworkflow')
        # self.editAbstractionAction = QtGui.QAction("Edit SubWorkflow", self)
        # self.editAbstractionAction.setStatusTip("Edit a subworkflow")
        # self.importAbstractionAction = QtGui.QAction('Import SubWorkflow', self)
        # self.importAbstractionAction.setStatusTip('Import subworkflow from '
        #                                           'a vistrail to local '
        #                                           'subworkflows')
        # self.exportAbstractionAction = QtGui.QAction('Export SubWorkflows', self)
        # self.exportAbstractionAction.setStatusTip('Export subworkflows from '
        #                                           'local subworkflows for '
        #                                           'use in a package')
        # self.controlFlowAssistAction = QtGui.QAction('Control Flow Assistant', self)
        # self.controlFlowAssistAction.setStatusTip('Launch the Control Flow '
        #                                           'Assistant with the selected modules')
        # self.selectAllAction = QtGui.QAction('Select All\tCtrl+A', self)
        # self.selectAllAction.setEnabled(False)
        # self.selectAllAction.setStatusTip('Select all modules in '
        #                                   'the current pipeline view')

        # self.repositoryOptions = QtGui.QAction('Web Repository Options', self)
        # self.repositoryOptions.setEnabled(True)
        # self.repositoryOptions.setStatusTip('Add this VisTrail to VisTrails Repository')

        # self.editPreferencesAction = QtGui.QAction('Preferences...', self)
        # self.editPreferencesAction.setEnabled(True)
        # self.editPreferencesAction.setStatusTip('Edit system preferences')

        # self.workspaceAction = QtGui.QAction('Workspaces', self)
        # self.workspaceAction.setCheckable(True)
        # self.workspaceAction.setChecked(False)

        # self.provenanceBrowserAction = QtGui.QAction('Provenance Browser', self)
        # self.provenanceBrowserAction.setCheckable(True)
        # self.provenanceBrowserAction.setChecked(False)

        # self.shellAction = QtGui.QAction(CurrentTheme.CONSOLE_MODE_ICON,
        #                                  'VisTrails Console', self)
        # self.shellAction.setCheckable(True)
        # self.shellAction.setShortcut('Ctrl+H')

        # self.debugAction = QtGui.QAction('VisTrails Debugger', self)
        # self.debugAction.setCheckable(True)
        # self.debugAction.setChecked(False)

        # self.messagesAction = QtGui.QAction('VisTrails Messages', self)
        # self.messagesAction.setCheckable(True)
        # self.messagesAction.setChecked(False)

        # self.pipViewAction = QtGui.QAction('Picture-in-Picture', self)
        # self.pipViewAction.setCheckable(True)
        # self.pipViewAction.setChecked(True)

        # self.methodsViewAction = QtGui.QAction('Methods Panel', self)
        # self.methodsViewAction.setCheckable(True)
        # self.methodsViewAction.setChecked(True)

        # self.setMethodsViewAction = QtGui.QAction('Set Methods Panel', self)
        # self.setMethodsViewAction.setCheckable(True)
        # self.setMethodsViewAction.setChecked(True)

        # self.propertiesViewAction = QtGui.QAction('Properties Panel', self)
        # self.propertiesViewAction.setCheckable(True)
        # self.propertiesViewAction.setChecked(True)

        # self.propertiesOverlayAction = QtGui.QAction('Properties Overlay', self)
        # self.propertiesOverlayAction.setCheckable(True)
        # self.propertiesOverlayAction.setChecked(False)

        # self.expandBranchAction = QtGui.QAction('Expand Branch', self)
        # self.expandBranchAction.setEnabled(True)
        # self.expandBranchAction.setStatusTip('Expand all versions in the tree below the current version')

        # self.collapseBranchAction = QtGui.QAction('Collapse Branch', self)
        # self.collapseBranchAction.setEnabled(True)
        # self.collapseBranchAction.setStatusTip('Collapse all expanded versions in the tree below the current version')

        # self.collapseAllAction = QtGui.QAction('Collapse All', self)
        # self.collapseAllAction.setEnabled(True)
        # self.collapseAllAction.setStatusTip('Collapse all expanded branches of the tree')

        # self.hideBranchAction = QtGui.QAction('Hide Branch', self)
        # self.hideBranchAction.setEnabled(True)
        # self.hideBranchAction.setStatusTip('Hide all versions in the tree including and below the current version')

        # self.showAllAction = QtGui.QAction('Show All', self)
        # self.showAllAction.setEnabled(True)
        # self.showAllAction.setStatusTip('Show all hidden versions')
            
        # self.moduleConfigViewAction = QtGui.QAction('Module Configuration Panel', self)
        # self.moduleConfigViewAction.setCheckable(True)
        # self.moduleConfigViewAction.setChecked(True)
        
        # self.helpAction = QtGui.QAction(self.tr('About VisTrails...'), self)

        # self.checkUpdateAction = QtGui.QAction(self.tr('Check for Updates'), self)

        # a = QtGui.QAction(self.tr('Execute Current Workflow\tCtrl+Enter'),
        #                   self)
        # self.executeCurrentWorkflowAction = a
        # self.executeCurrentWorkflowAction.setEnabled(False)

        # self.executeDiffAction = QtGui.QAction('Execute Version Difference', self)
        # self.executeDiffAction.setEnabled(False)
        # self.flushCacheAction = QtGui.QAction(self.tr('Erase Cache Contents'),
        #                                       self)

        # self.executeQueryAction = QtGui.QAction('Execute Visual Query', self)
        # self.executeQueryAction.setEnabled(False)

        # self.executeExplorationAction = QtGui.QAction(
        #     'Execute Parameter Exploration', self)
        # self.executeExplorationAction.setEnabled(False)

        # self.executeShortcuts = [
        #     QtGui.QShortcut(QtGui.QKeySequence(QtCore.Qt.ControlModifier +
        #                                        QtCore.Qt.Key_Return), self),
        #     QtGui.QShortcut(QtGui.QKeySequence(QtCore.Qt.ControlModifier +
        #                                        QtCore.Qt.Key_Enter), self)
        #     ]
        
        # self.vistrailActionGroup = QtGui.QActionGroup(self)
        # self.mergeActionGroup = QtGui.QActionGroup(self)

        # format of each item in the list is:
        # item: reference, title, options
        # where options is either a list of subitems or
        # a dictionary of options to be set for an action
        # Also, "---" denotes a separator

        palette_actions, palettes = self.create_palette_actions()
        palette_actions = list(palette_actions)
        # palettes = []
        # palette_actions = []

        actions = [("file", "&File",
                    [('newVistrail', "&New",
                      {'icon': CurrentTheme.NEW_VISTRAIL_ICON,
                       'shortcut': QtGui.QKeySequence.New,
                       'statusTip': 'Create a new vistrail',
                       'callback': self.new_vistrail}),
                     ('openFile', "&Open",
                      {'icon': CurrentTheme.OPEN_VISTRAIL_ICON,
                       'shortcut': QtGui.QKeySequence.Open,
                       'statusTip': 'Open an existing vistrail from a file',
                       'callback': self.open_vistrail_default}),
                     ("openRecent", "Open Recent", 
                      []),
                     ('saveFile', "&Save",
                      {'icon': CurrentTheme.SAVE_VISTRAIL_ICON,
                       'shortcut': QtGui.QKeySequence.Save,
                       'statusTip': "Save the current vistrail to a file",
                       'enabled': False,
                       'callback': \
                           self.pass_through_locator(self.get_current_view,
                                                     'save_vistrail')}),
                     ('saveFileAs', "Save as...",
                      {'shortcut': QtGui.QKeySequence.SaveAs,
                       'statusTip': "Save the current vistrail to a " \
                           "different file location",
                       'enabled': False,
                       'callback': \
                           self.pass_through_locator(self.get_current_view,
                                                     'save_vistrail_as')}),
                     ('closeVistrail', "Close",
                      {'shortcut': QtGui.QKeySequence.Close,
                       'statusTip': "Close the current vistrail",
                       'enabled': True,
                       'callback': self.close_vistrail}),
                     "---",
                     ("import", "Import",
                      [('importFile', "From DB...",
                        {'icon': CurrentTheme.OPEN_VISTRAIL_DB_ICON,
                         'statusTip': "Import an existing vistrail " \
                             "from a database",
                         'callback': \
                             self.pass_through_locator(self.get_current_view,
                                                       'import_vistrail', 
                                                       reverse=True)}),
                       "---",
                       ('importWorkflow', "Workflow...",
                        {'statusTip': "Import a workflow from an XML file",
                         'enabled': True,
                         'callback': \
                             self.pass_through_locator(self.get_current_view,
                                                       'import_workflow')})]),
                     ("export", "Export",
                      [('exportFile', "To DB...",
                        {'statusTip': "Export the current vistrail to a " \
                             "database",
                         'enabled': False,
                         'callback': \
                             self.pass_through_locator(self.get_current_view,
                                                       'export_vistrail', 
                                                       reverse=True)}),
                       ('exportStable', "To Stable Version...",
                        {'statusTip': "Save vistrail as XML according to " \
                             "the older (stable) schema",
                         'enabled': True,
                         'callback': \
                             self.pass_through_locator(self.get_current_view,
                                                       'export_stable')}),
                       "---",
                       ('savePDF', "PDF...",
                        {'statusTip': "Save the current view to a PDF file",
                         'enabled': True,
                         'callback': self.pass_through(self.get_current_tab,
                                                       'save_pdf')}),
                       "---",
                       ('saveWorkflow', "Workflow To XML...",
                        {'statusTip': "Save the current workflow to a file",
                         'enabled': True,
                         'callback': \
                             self.pass_through_locator(self.get_current_view,
                                                       'save_workflow',
                                                       FileLocator)}),
                       ('exportWorkflow', "Workflow to DB...",
                        {'statusTip': "Save the current workflow to a database",
                         'enabled': True,
                         'callback': \
                             self.pass_through_locator(self.get_current_view,
                                                       'save_workflow',
                                                       DBLocator)}),
                       "---",
                       ('saveOpm', "OPM XML...",
                        {'statusTip': "Save proveannce according to the " \
                             "Open Provenance Model in XML",
                         'enabled': True,
                         'callback': self.pass_through(self.get_current_view,
                                                       'save_opm')}),
                       ('saveLog', "Log to XML...",
                        {'statusTip': "Save the execution log to a file",
                         'enabled': False,
                         'callback': \
                             self.pass_through_locator(self.get_current_view,
                                                       'save_log',
                                                       FileLocator)}),
                       ('exportLog', "Log to DB...",
                        {'statusTip': "Save the execution log to a database",
                         'enabled': True,
                         'callback': \
                             self.pass_through_locator(self.get_current_view,
                                                       'save_log',
                                                       DBLocator)}),
                       "---",
                       ('saveRegistry', "Registry to XML...",
                        {'statusTip': "Save the current registry to a file",
                         'enabled': True,
                         'callback': \
                             self.pass_through_locator(self.get_current_view,
                                                       'save_registry',
                                                       FileLocator)}),
                       ('exportRegistry', "Registry to DB...",
                        {'statusTip': "Save the current registry to a database",
                         'enabled': True,
                         'callback': \
                             self.pass_through_locator(self.get_current_view,
                                                       'save_registry',
                                                       DBLocator)})]),
                     "---",
                     ('quitVistrails', "Quit",
                      {'shortcut': QtGui.QKeySequence.Quit,
                       'statusTip': "Exit VisTrails",
                       'callback': self.quit})]),
                   ("edit", "&Edit",
                    [("undo", "Undo",
                      {'statusTip': "Undo the previous action",
                       'shortcut': QtGui.QKeySequence.Undo,
                       'enabled': False}),
                     ("redo", "Redo",
                      {'statusTip': "Redo an undone action",
                       'shortcut': QtGui.QKeySequence.Redo,
                       'enabled': False}),
                     "---",
                     ("copy", "Copy",
                      {'statusTip': "Copy the selected modules in the " \
                           "current pipeline view",
                       'shortcut': QtGui.QKeySequence.Copy,
                       'enabled': False,
                       'callback': self.pass_through(self.get_current_scene,
                                                     'copySelection')}),
                     ("paste", "Paste",
                      {'statusTip': "Paste modules from the clipboard into " \
                           "the current pipeline view",
                       'shortcut': QtGui.QKeySequence.Paste,
                       'enabled': False,
                       'callback': self.pass_through(self.get_current_tab,
                                                     'pasteFromClipboard')}),
                     ("selectAll", "Select All",
                      {'statusTip': "Select all modules in the current " \
                           "pipeline view",
                       'enabled': True,
                       'shortcut': QtGui.QKeySequence.SelectAll,
                       'callback': self.pass_through(self.get_current_scene,
                                                     'selectAll')}),
                     "---",
                     ("controlFlowAssist", "Control Flow Assistant",
                      {'statusTip': "Create a loop over the selected modules"}),
                     ("merge", "Merge...", 
                      []),
                     "---",
                     ("editPreferences", "Preferences...",
                      {'statusTip': "Edit system preferences",
                       'enabled': True,
                       'shortcut': QtGui.QKeySequence.Preferences,
                       'callback': self.showPreferences}),
                     ]),
                   ("run", "&Workflow",
                    [("execute", "Execute",
                      {'icon': CurrentTheme.EXECUTE_PIPELINE_ICON,
                       'shortcut': 'Ctrl+Return',
                       'enabled': False,
                       'callback': self.pass_through(self.get_current_view,
                                                     'execute')}),
                     ("flushCache", "Erase Cache Contents", 
                      {'enabled': True,
                       'callback': self.flush_cache}),
                     "---",
                     ("group", "Group",
                      {'statusTip': "Group the selected modules in the " \
                           "current pipeline view",
                       'shortcut': 'Ctrl+G',
                       'enabled': False,
                       'callback': self.pass_through(self.get_current_scene,
                                                     'group')}),
                     ("ungroup", "Ungroup",
                      {'statusTip': "Ungroup the selected groups in the " \
                           "current pipeline view",
                       'shortcut': 'Ctrl+Shift+G',
                       'enabled': False,
                       'callback': self.pass_through(self.get_current_scene,
                                                     'ungroup')}),
                     ("showGroup", "Show Pipeline",
                      {'statusTip': "Show the underlying pipeline for the " \
                           "selected group in the current pipeline view",
                       'enabled': False}),
                     "---",
                     ("makeAbstraction", "Create Subworkflow",
                      {'statusTip': "Create a subworkflow from the selected " \
                           "modules",
                       'enabled': False,
                       'callback': self.pass_through(self.get_current_scene,
                                                     'makeAbstraction')}),
                     ("convertToAbstraction", "Convert to Subworkflow",
                      {'statusTip': "Convert selected group to a subworkflow",
                       'enabled': False,
                       'callback': self.pass_through(self.get_current_scene,
                                                     'convertToAbstraction')}),
                     ("editAbstraction", "Edit Subworkflow",
                      {'statusTip': "Edit a subworkflow",
                       'enabled': False,
                       'callback': self.edit_abstraction}),
                     ("importAbstraction", "Import Subworkflow",
                      {'statusTip': "Import subworkflow from a vistrail to " \
                           "local subworkflows",
                       'enabled': False,
                       'callback': self.pass_through(self.get_current_scene,
                                                     'importAbstraction')}),
                     ("exportAbstraction", "Export Subworkflow",
                      {'statusTip': "Export subworkflow from local " \
                           "subworkflows for use in a package",
                       'enabled': False,
                       'callback': self.pass_through(self.get_current_scene,
                                                     'exportAbstraction')}),
                     "---",
                     ("configureModule", "Configure Module...",
                      {'shortcut': "Ctrl+E",
                       'enabled': False,
                       'callback': self.configure_module}),
                     ("documentModule", "Module Documentation...",
                      {'enabled': False,
                       'callback': self.show_documentation})]),
                     # ("executeDiff", "Show Version Difference",
                     #  {'enabled': False}),
                     # ("executeQuery", "Perform Query",
                     #  {'enabled': False}),
                     # ("executeExploration", "Perform Parameter Exploration",
                     #  {'enabled': False})]),
                   ("vistrail", "Vis&trail",
                    [("tag", "Tag...",
                      {'statusTip': "Tag the current pipeline",
                       'shortcut': "Ctrl+Shift+T",
                       'enabled': True,
                       'callback': self.add_tag}),
                     "---",
                     ("expandBranch", "Expand Branch",
                      {'statusTip': "Expand all versions in the tree below " \
                           "the current version",
                       'enabled': True,
                       'callback': \
                           self.pass_through(self.get_current_controller,
                                             'expand_all_versions_below')}),
                     ("collapseBranch", "Collapse Branch",
                      {'statusTip': "Collapse all expanded versions of the " \
                           "tree",
                       'enabled': True,
                       'callback': \
                           self.pass_through(self.get_current_controller,
                                             'collapse_all_versions_below')}),
                     ("collapseAll", "Collapse All",
                      {'statusTip': "Collapse all expanded branches of the " \
                           "tree",
                       'enabled': True,
                       'callback': \
                           self.pass_through(self.get_current_controller,
                                             'collapse_all_versions')}),
                     ("hideBranch", "Hide Branch",
                      {'statusTip': "Hide all versions in the tre including " \
                           "and below the current version",
                       'enabled': True,
                       'callback': \
                           self.pass_through(self.get_current_controller,
                                             'hide_versions_below')}),
                     ("showAll", "Show All",
                      {'enabled': True,
                       'statusTip': "Show all hidden versions",
                       'callback': \
                           self.pass_through(self.get_current_controller,
                                             'show_all_versions')})]),
                   ("view", "&Views",
                    [("newView", "New Pipeline View",
                      {'shortcut': QtGui.QKeySequence.AddTab,
                       'enabled': True,
                       'statusTip': "Create a new pipeline view",
                       'callback': self.pass_through(self.get_current_view,
                                                     'create_pipeline_view')}),
                     ("newDiff", "New Visual Difference",
                      {'enabled': True,
                       'statusTip': "Create a new visual difference for two" \
                           "pipelines",
                       'callback': self.new_diff}),
                     "---",
                     ("zoomToFit", "Zoom To Fit",
                      {'enabled': True,
                       'shortcut': "Ctrl+R",
                       'statusTip': "Fit current view to window",
                       'callback': self.pass_through(self.get_current_tab,
                                                     'zoomToFit')}),
                     ("zoomIn", "Zoom In",
                      {'enabled': True,
                       'shortcut': QtGui.QKeySequence.ZoomIn,
                       'callback': self.pass_through(self.get_current_tab,
                                                     'zoomIn')}),
                     ("zoomOut", "Zoom Out",
                      {'enabled': True,
                       'shortcut': QtGui.QKeySequence.ZoomOut,
                       'callback': self.pass_through(self.get_current_tab,
                                                     'zoomOut')}),
                     "---",
                     ("pipeline", "Pipeline",
                      {'icon': CurrentTheme.PIPELINE_ICON,
                       'checkable': True,
                       'checked': True,
                       'callback': \
                           self.pass_through_bool(self.get_current_view,
                                                  'pipeline_change')}),
                     ("history", "History",
                      {'icon': CurrentTheme.HISTORY_ICON,
                       'checkable': True,
                       'checked': False,
                       'callback': \
                           self.pass_through_bool(self.get_current_view,
                                                  'history_change')}),
                     ("search", "Search",
                      {'icon': CurrentTheme.QUERY_ICON,
                       'checkable': True,
                       'checked': False,
                       'callback': \
                           self.pass_through_bool(self.get_current_view,
                                                  'search_change')}),
                     ("explore", "Explore",
                      {'icon': CurrentTheme.EXPLORE_ICON,
                       'checkable': True,
                       'checked': False,
                       'callback': \
                           self.pass_through_bool(self.get_current_view,
                                                  'explore_change')}),
                     ("provenance", "Provenance",
                      {'icon': CurrentTheme.PROVENANCE_ICON,
                       'checkable': True,
                       'checked': False,
                       'callback': \
                           self.pass_through_bool(self.get_current_view,
                                                  'provenance_change')}),
                     ("mashup", "Mashup",
                      {'icon': CurrentTheme.MASHUP_ICON,
                       'checkable': True,
                       'checked': False,
                       'callback': \
                           self.pass_through_bool(self.get_current_view,
                                                  'mashup_change')}),
           
                     "---"] + palette_actions),
                    # [("workspace", "Workspaces",
                    #   {'checkable': True,
                    #    'checked': False}),
                    #  ("provenanceBrowser", "Provenance Browser",
                    #   {'checkable': True,
                    #    'checked': False}),
                    #  ("shell", "Console",
                    #   {'icon': CurrentTheme.CONSOLE_MODE_ICON,
                    #    'checkable': True,
                    #    'checked': False}),
                    #  ("debug", "Debugger",
                    #   {'checkable': True,
                    #    'checked': False}),
                    #  ("messages", "Messages",
                    #   {'checkable': True,
                    #    'checked': False}),
                    #  ("pipView", "Picture-in-Picture",
                    #   {'checkable': True,
                    #    'checked': False}),
                    #  ("properties", "Properties",
                    #   {'checkable': True,
                    #    'checked': True}),
                    #  ("propertiesOverlay", "Properties Overlay",
                    #   {'checkable': True,
                    #    'checked': False}),
                    #  ("moduleConfigView", "Module Configuration",
                    #   {'checkable': True,
                    #    'checked': False}),
                    #  ("moduleDocumentation", "Module Documentation",
                    #   {'checkable': True,
                    #    'checked': False})]),
                   ("publish", "Publish",
                    [("publishPaper", "To Paper...", 
                      {'enabled': True,
                       'statusTip': \
                           "Embed workflow and results into a paper"}),
                     ("publishWeb", "To Web...",
                      {'enabled': True,
                       'statusTip': "Embed workflow in wiki or web page"}),
                     ("publishCrowdLabs", "To crowdLabs...",
                      {'enabled': True,
                       'statusTip': "Publish workflows on crowdlabs.org"})]),
                   ("help", "Help",
                    [("help", "About VisTrails...", 
                      {'callback': self.showAboutMessage}),
                     ("checkUpdate", "Check for Updates", 
                      {'callback': self.showUpdatesMessage})])]


        qactions = {}
        qmenus = {}
        def process_list(action_list, parent):
            for data in action_list:
                if data == "---":
                    if parent is not None:
                        parent.addSeparator()
                    continue
                name, title, options = data
                if type(options) == list:
                    # menu
                    if parent is not None:
                        qmenu = parent.addMenu(title)
                    qmenus[name] = qmenu
                    process_list(options, qmenu)
                else:
                    qaction = QtGui.QAction(title, self)
                    callback = None
                    if 'callback' in options:
                        callback = options['callback']
                        del options['callback']
                    for option, value in options.iteritems():
                        method = getattr(qaction, 'set%s' % \
                                             option[0].capitalize() + \
                                             option[1:])
                        method(value)
                    qactions[name] = qaction
                    if parent is not None:
                        parent.addAction(qaction)
                    if callback is not None:
                        if 'checkable' in options and \
                                options['checkable'] is True:
                            self.connect(qaction, 
                                         QtCore.SIGNAL("toggled(bool)"),
                                         callback)
                        else:
                            self.connect(qaction, QtCore.SIGNAL("triggered()"),
                                         callback)
                        

            self.qactions = qactions
            self.qmenus = qmenus

        menu_bar = self.menuBar()
        process_list(actions, menu_bar)

        for action_tuple, palette in izip(palette_actions, palettes):
            palette.set_action(self.qactions[action_tuple[0]])

        # view_menu = self.qmenus["view"]
        # for action_name, action in self.create_palette_actions():
        #     self.qactions[action_name] = action
        #     view_menu.addAction(action)


    def showAboutMessage(self):
        """showAboutMessage() -> None
        Displays Application about message

        """
        class About(QtGui.QLabel):
            def mousePressEvent(self, e):
                self.emit(QtCore.SIGNAL("clicked()"))

        dlg = QtGui.QDialog(self, QtCore.Qt.FramelessWindowHint)
        layout = QtGui.QVBoxLayout()
        layout.setMargin(0)
        layout.setSpacing(0)
        bgimage = About(dlg)
        bgimage.setPixmap(CurrentTheme.DISCLAIMER_IMAGE)
        layout.addWidget(bgimage)
        dlg.setLayout(layout)
        text = "<font color=\"white\"><b>%s</b></font>" % \
            core.system.short_about_string()
        version = About(text, dlg)
        version.setGeometry(11,20,450,30)
        self.connect(bgimage,
                     QtCore.SIGNAL('clicked()'),
                     dlg,
                     QtCore.SLOT('accept()'))
        self.connect(version,
                     QtCore.SIGNAL('clicked()'),
                     dlg,
                     QtCore.SLOT('accept()'))
        dlg.setSizeGripEnabled(False)
        dlg.exec_()

    def showUpdatesMessage(self):
        """ showUpdatesMessage() -> None
        Displays Check for Updates message.
        This queries vistrails.org for new VisTrails Versions

        """

        new_version_exists, version = core.system.new_vistrails_release_exists()
        if new_version_exists:
            msg = 'Version %s of VisTrails is available at ' \
                '<a href="%s">%s</a>' % \
                (version, "http://www.vistrails.org/index.php/Downloads", \
                     "http://www.vistrails.org/index.php/Downloads")
        else:
            msg = "Your VisTrails installation is up-to-date."
        QtGui.QMessageBox.information(self, "Check for VisTrails Updates",
                                      msg)
                                      
    def showRepositoryOptions(self):
        """ Displays Repository Options for authentication and pushing VisTrail to Repository """
        dialog = QRepositoryDialog(self)
        dialog.exec_()

    def setDBDefault(self, dbState):
        """ setDBDefault(on: bool) -> None
        The preferences are set to turn on/off read/write from db instead of
        file. Update the state accordingly.

        """
        self.dbDefault = dbState
        if self.dbDefault:
            openFileAction = self.qactions['openFile']
            openFileAction.setIcon(CurrentTheme.OPEN_VISTRAIL_DB_ICON)
            openFileAction.setStatusTip('Open an existing vistrail from '
                                        'a database')
            importFileAction = self.qactions['importFile']
            importFileAction.setIcon(CurrentTheme.OPEN_VISTRAIL_ICON)
            importFileAction.setText('From XML File...')
            importFileAction.setStatusTip('Import an existing vistrail '
                                          'from a file')
            saveFileAction = self.qactions['saveFile']
            saveFileAction.setStatusTip('Save the current vistrail '
                                        'to a database')
            saveFileAsAction = self.qactions['saveFileAs']
            saveFileAsAction.setStatusTip('Save the current vistrail to a '
                                          'different database location')
            exportFileAction = self.qactions['exportFile']
            exportFileAction.setText('To XML File...')
            exportFileAction.setStatusTip('Save the current vistrail to '
                                          'a file')
        else:
            openFileAction = self.qactions['openFile']
            openFileAction.setIcon(CurrentTheme.OPEN_VISTRAIL_ICON)
            openFileAction.setStatusTip('Open an existing vistrail from '
                                             'a file')
            importFileAction = self.qactions['importFile']
            importFileAction.setIcon(CurrentTheme.OPEN_VISTRAIL_DB_ICON)
            importFileAction.setText('From DB...')
            importFileAction.setStatusTip('Import an existing vistrail '
                                          'from a database')
            saveFileAction = self.qactions['saveFile']
            saveFileAction.setStatusTip('Save the current vistrail '
                                             'to a file')
            saveFileAsAction = self.qactions['saveFileAs']
            saveFileAsAction.setStatusTip('Save the current vistrail to a '
                                          'different file location')
            exportFileAction = self.qactions['exportFile']
            exportFileAction.setText('To DB...')
            exportFileAction.setStatusTip('Save the current vistrail to '
                                          'a database')

    def flush_cache(self):
        CachedInterpreter.flush()
            
    def showPreferences(self):
        """showPreferences() -> None
        Display Preferences dialog

        """
        dialog = QPreferencesDialog(self)
        retval = dialog.exec_()
        if retval != 0:
            self.flush_cache()
            currentView = self.get_current_view()
            if currentView:
                current_pipeline = currentView.controller.current_pipeline
                current_pipeline.validate()
            
        # Update the state of the icons if changing between db and file
        # support
        dbState = getattr(get_vistrails_configuration(), 'dbDefault')
        if self.dbDefault != dbState:
            self.setDBDefault(dbState)

    def new_diff(self):
        selected_items = \
            self.get_current_view().version_view.scene().selectedItems()
        if len(selected_items) == 2:
            selected_ids = [item.id for item in selected_items]
            self.get_current_view().diff_requested(*selected_ids)

    def setup_recent_vistrails(self):
        conf = get_vistrails_configuration()
        if conf.check('recentVistrailList'):
            self.recentVistrailLocators = \
                RecentVistrailList.unserialize(conf.recentVistrailList)
        else:
            self.recentVistrailLocators = RecentVistrailList()
        conf.subscribe('maxRecentVistrails', self.max_recent_vistrails_changed)
        self.update_recent_vistrail_actions()

    def open_recent_vistrail(self):
        """ open_recent_vistrail() -> None
        Opens a vistrail from Open Recent menu list
        
        """
        action = self.sender()
        if action:
            self.open_vistrail_without_prompt(action.locator)
            self.set_current_locator(action.locator)
            
    def update_recent_vistrail_menu(self):
        #check if we have enough actions
        openRecentMenu = self.qmenus['openRecent']
        openRecentMenu.clear()
        for i, locator in enumerate(self.recentVistrailLocators.locators):
            action = QtGui.QAction(self)
            self.connect(action, QtCore.SIGNAL("triggered()"),
                         self.open_recent_vistrail)
            action.locator = locator
            action.setText("&%d %s" % (i+1, locator.name))
            openRecentMenu.addAction(action)
        
    def update_recent_vistrail_actions(self):
        maxRecentVistrails = \
            int(get_vistrails_configuration().maxRecentVistrails)
        self.recentVistrailLocators.ensure_no_more_than_max(maxRecentVistrails)
        self.update_recent_vistrail_menu()
        
        conf = get_vistrails_persistent_configuration()
        tconf = get_vistrails_configuration()
        conf.recentVistrailList = self.recentVistrailLocators.serialize()
        tconf.recentVistrailList = conf.recentVistrailList
        VistrailsApplication.save_configuration()
        
    def set_current_locator(self, locator):
        """ set_current_locator(locator: CoreLocator)
        Updates the list of recent files in the gui and in the configuration
        
        """
        if locator:
            self.recentVistrailLocators.add_locator(locator)
            self.update_recent_vistrail_actions()
    
    def max_recent_vistrails_changed(self, field, value):
        """max_recent_vistrails_changed()-> obj
        callback to create an object to be used as a subscriber when the 
        configuration changed.
        
        """
        self.update_recent_vistrail_actions()
                
    def configure_module(self):
        from gui.module_configuration import QModuleConfiguration
        action_name = QModuleConfiguration.instance().get_title()
        # easy way to make sure that configuration window is raised
        self.qactions[action_name].setChecked(False)
        self.qactions[action_name].setChecked(True)

    def show_documentation(self):
        from gui.module_documentation import QModuleDocumentation
        action_name = QModuleDocumentation.instance().get_title()
        # easy way to make sure that documentation window is raised
        self.qactions[action_name].setChecked(False)
        self.qactions[action_name].setChecked(True)

    def openAbstraction(self, filename):
        locator = XMLFileLocator(filename)
        self.open_vistrail_without_prompt(locator, None, False, True)

    def edit_abstraction(self):
        current_scene = self.get_current_tab().scene()
        selected_module_ids = current_scene.get_selected_module_ids()
        if len(selected_module_ids) > 0:
            for m_id in selected_module_ids:
                module = current_scene.current_pipeline.modules[m_id]
                if module.is_abstraction():
                    from core.modules.abstraction import identifier as \
                        abstraction_pkg                    
                    ann_get = module.vistrail.get_annotation
                    if module.package == abstraction_pkg and \
                            ann_get('__abstraction_descriptor_info__') is None:
                        desc = module.module_descriptor
                        filename = desc.module.vt_fname
                        self.openAbstraction(filename)
                    else:
                        show_info('Package SubWorkflow is Read-Only',
                                  "This SubWorkflow is from a package and "
                                  "cannot be modified.  You can create an "
                                  "editable copy in 'My SubWorkflows' using "
                                  "'Edit->Import SubWorkflow'")

    def do_tag_prompt(self, name="", exists=False):
        if exists:
            prompt = "'%s' already exists.  Enter a new tag" % name
        else:
            prompt = "Enter a tag"
            
        (text, ok) = QtGui.QInputDialog.getText(None, 
                                                'Tag Version',
                                                prompt,
                                                QtGui.QLineEdit.Normal,
                                                name)
        if ok and not text.isEmpty():
            return str(text).strip().rstrip()
        if not ok:
            return None
        return ""

    def add_tag(self, check_exists=True):
        controller = self.get_current_controller()
        vistrail = controller.vistrail
        name = self.do_tag_prompt()
        if name is None:
            return None
        while name == "" or (check_exists and vistrail.has_tag_str(name)):
            name = self.do_tag_prompt(name, name != "")
            if name is None:
                return None
        controller.update_current_tag(name)
        
    def createMenu(self):
        """ createMenu() -> None
        Initialize menu bar of builder window

        """
        self.fileMenu = self.menuBar().addMenu('&File')
        self.fileMenu.addAction(self.newVistrailAction)
        self.fileMenu.addAction(self.openFileAction)
        self.openRecentMenu = self.fileMenu.addMenu('Open Recent')
        
        self.update_recent_vistrail_menu()
            
        self.fileMenu.addAction(self.saveFileAction)
        self.fileMenu.addAction(self.saveFileAsAction)
        self.fileMenu.addAction(self.closeVistrailAction)
        self.fileMenu.addSeparator()
        self.importMenu = self.fileMenu.addMenu('Import')
        self.importMenu.addAction(self.importFileAction)
        self.importMenu.addSeparator()
        self.importMenu.addAction(self.importWorkflowAction)
        self.exportMenu = self.fileMenu.addMenu('Export')
        self.exportMenu.addAction(self.exportFileAction)
        self.exportMenu.addAction(self.exportStableAction)
        self.exportMenu.addSeparator()
        self.exportMenu.addAction(self.savePDFAction)
        self.exportMenu.addSeparator()
        self.exportMenu.addAction(self.saveWorkflowAction)
        self.exportMenu.addAction(self.exportWorkflowAction)
        self.exportMenu.addSeparator()
        self.exportMenu.addAction(self.saveOpmAction)
        self.exportMenu.addAction(self.saveLogAction)
        self.exportMenu.addAction(self.exportLogAction)
        self.exportMenu.addSeparator()
        self.exportMenu.addAction(self.saveRegistryAction)
        self.exportMenu.addAction(self.exportRegistryAction)
        self.fileMenu.addSeparator()
        self.fileMenu.addAction(self.quitVistrailsAction)

        self.editMenu = self.menuBar().addMenu('&Edit')
        self.editMenu.addAction(self.undoAction)
        self.editMenu.addAction(self.redoAction)
        self.editMenu.addSeparator()
        self.editMenu.addAction(self.copyAction)
        self.editMenu.addAction(self.pasteAction)
        self.editMenu.addAction(self.selectAllAction)
        self.editMenu.addSeparator()
        self.editMenu.addAction(self.groupAction)
        self.editMenu.addAction(self.ungroupAction)
        self.editMenu.addAction(self.showGroupAction)
        self.editMenu.addAction(self.makeAbstractionAction)
        self.editMenu.addAction(self.convertToAbstractionAction)
        self.editMenu.addAction(self.editAbstractionAction)
        self.editMenu.addAction(self.importAbstractionAction)
        self.editMenu.addAction(self.exportAbstractionAction)
        self.editMenu.addSeparator()
        self.editMenu.addAction(self.controlFlowAssistAction)
        self.editMenu.addSeparator()
        self.editMenu.addAction(self.repositoryOptions)
        self.mergeMenu = self.editMenu.addMenu('Merge with')
        self.mergeMenu.menuAction().setEnabled(False)
        self.mergeMenu.menuAction().setStatusTip('Merge another VisTrail into the current VisTrail')
        self.editMenu.addAction(self.repositoryOptions)
        self.editMenu.addSeparator()        
        self.editMenu.addAction(self.editPreferencesAction)

        self.viewMenu = self.menuBar().addMenu('&View')
        self.viewMenu.addAction(self.workspaceAction)
        self.viewMenu.addAction(self.shellAction)
        self.viewMenu.addAction(self.debugAction)
        self.viewMenu.addAction(self.provenanceBrowserAction)
        self.viewMenu.addAction(self.messagesAction)
        self.viewMenu.addSeparator()
        self.viewMenu.addAction(self.expandBranchAction)
        self.viewMenu.addAction(self.collapseBranchAction)
        self.viewMenu.addAction(self.collapseAllAction)
        #self.viewMenu.addSeparator()
        self.viewMenu.addAction(self.hideBranchAction)
        self.viewMenu.addAction(self.showAllAction)
        self.viewMenu.addSeparator()
        self.viewMenu.addAction(self.pipViewAction)
        self.viewMenu.addAction(
            self.modulePalette.toolWindow().toggleViewAction())
        self.viewMenu.addAction(self.methodsViewAction)
        self.viewMenu.addAction(self.setMethodsViewAction)
        self.viewMenu.addAction(self.moduleConfigViewAction)
        self.viewMenu.addAction(self.propertiesViewAction)
        self.viewMenu.addAction(self.propertiesOverlayAction)

        self.runMenu = self.menuBar().addMenu('&Run')
        self.runMenu.addAction(self.executeCurrentWorkflowAction)
        self.runMenu.addAction(self.executeDiffAction)
        self.runMenu.addAction(self.executeQueryAction)
        self.runMenu.addAction(self.executeExplorationAction)
        self.runMenu.addSeparator()
        self.runMenu.addAction(self.flushCacheAction)

        self.vistrailMenu = self.menuBar().addMenu('Vis&trail')
        self.vistrailMenu.menuAction().setEnabled(False)

        self.packagesMenu = self.menuBar().addMenu('Packages')
        self.packagesMenu.menuAction().setEnabled(False)

        self.helpMenu = self.menuBar().addMenu('Help')
        self.helpMenu.addAction(self.helpAction)
        self.helpMenu.addAction(self.checkUpdateAction)

_app = None

    # def focusInEvent(self, event):
    #     print 'got focusInEvent', event, event.reason()
    #     self.emit(QtCore.SIGNAL("focus(QWidget*)"), self)<|MERGE_RESOLUTION|>--- conflicted
+++ resolved
@@ -271,11 +271,7 @@
                         palette.set_main_window(self.palette_window)
                         
         self.connect(QWorkspaceWindow.instance(), 
-<<<<<<< HEAD
                      QtCore.SIGNAL("vistrailChanged"),
-=======
-                     QtCore.SIGNAL("vistrailChanged()"),
->>>>>>> a72577c6
                      self.change_view)
 
     def create_notification(self, notification_id, link_view=False):
