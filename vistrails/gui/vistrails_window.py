###############################################################################
##
## Copyright (C) 2011-2012, NYU-Poly.
## Copyright (C) 2006-2011, University of Utah. 
## All rights reserved.
## Contact: contact@vistrails.org
##
## This file is part of VisTrails.
##
## "Redistribution and use in source and binary forms, with or without 
## modification, are permitted provided that the following conditions are met:
##
##  - Redistributions of source code must retain the above copyright notice, 
##    this list of conditions and the following disclaimer.
##  - Redistributions in binary form must reproduce the above copyright 
##    notice, this list of conditions and the following disclaimer in the 
##    documentation and/or other materials provided with the distribution.
##  - Neither the name of the University of Utah nor the names of its 
##    contributors may be used to endorse or promote products derived from 
##    this software without specific prior written permission.
##
## THIS SOFTWARE IS PROVIDED BY THE COPYRIGHT HOLDERS AND CONTRIBUTORS "AS IS" 
## AND ANY EXPRESS OR IMPLIED WARRANTIES, INCLUDING, BUT NOT LIMITED TO, 
## THE IMPLIED WARRANTIES OF MERCHANTABILITY AND FITNESS FOR A PARTICULAR 
## PURPOSE ARE DISCLAIMED. IN NO EVENT SHALL THE COPYRIGHT HOLDER OR 
## CONTRIBUTORS BE LIABLE FOR ANY DIRECT, INDIRECT, INCIDENTAL, SPECIAL, 
## EXEMPLARY, OR CONSEQUENTIAL DAMAGES (INCLUDING, BUT NOT LIMITED TO, 
## PROCUREMENT OF SUBSTITUTE GOODS OR SERVICES; LOSS OF USE, DATA, OR PROFITS; 
## OR BUSINESS INTERRUPTION) HOWEVER CAUSED AND ON ANY THEORY OF LIABILITY, 
## WHETHER IN CONTRACT, STRICT LIABILITY, OR TORT (INCLUDING NEGLIGENCE OR 
## OTHERWISE) ARISING IN ANY WAY OUT OF THE USE OF THIS SOFTWARE, EVEN IF 
## ADVISED OF THE POSSIBILITY OF SUCH DAMAGE."
##
###############################################################################
""" The file describes a container widget consisting of a pipeline
view and a version tree for each opened Vistrail """
from PyQt4 import QtCore, QtGui
import copy
from itertools import izip
import operator

from vistrails.core import get_vistrails_application
from vistrails.core.configuration import (get_vistrails_configuration,
                                get_vistrails_persistent_configuration)
from vistrails.core.db.locator import FileLocator, XMLFileLocator, DBLocator, \
    untitled_locator
from vistrails.core.db.io import load_vistrail
from vistrails.core.interpreter.cached import CachedInterpreter
from vistrails.core.modules.module_registry import ModuleRegistry, \
                                         ModuleRegistryException
from vistrails.core.recent_vistrails import RecentVistrailList
import vistrails.core.system
import vistrails.core.db.action
from vistrails.core.packagemanager import get_package_manager
from vistrails.core.system import vistrails_default_file_type
from vistrails.core.vistrail.vistrail import Vistrail
from vistrails.core.vistrail.pipeline import Pipeline
from vistrails.core.thumbnails import ThumbnailCache
from vistrails.core.collection import Collection
from vistrails.core import debug

from vistrails.gui.application import get_vistrails_application
from vistrails.gui.preferences import QPreferencesDialog
from vistrails.gui.base_view import BaseView
from vistrails.gui.pipeline_view import QPipelineView
from vistrails.gui.repository import QRepositoryDialog
from vistrails.gui.theme import initializeCurrentTheme, CurrentTheme
from vistrails.gui.utils import build_custom_window
from vistrails.gui.vistrail_view import QVistrailView
from vistrails.gui import merge_gui
from vistrails.gui.vistrail_variables import QVistrailVariables
from vistrails.gui.vistrails_palette import QVistrailsPaletteInterface
from vistrails.gui.mashups.mashup_app import QMashupAppMainWindow
from vistrails.db.services.io import SaveBundle
import vistrails.db.services.vistrail
from vistrails.db import VistrailsDBException

class QBaseViewWindow(QtGui.QMainWindow):
    def __init__(self, view=None, parent=None, f=QtCore.Qt.WindowFlags()):
        QtGui.QMainWindow.__init__(self, parent, f)
       
        self.view = view

        if self.view is not None:
            self.setCentralWidget(view)
            self.view.setVisible(True)
        
        self.create_actions_and_toolbar()
        
    def create_actions_and_toolbar(self):
        self.create_actions()
        self.init_toolbar()
        
    def closeEvent(self, event):
        self.emit(QtCore.SIGNAL("viewWasClosed"), self.view)
        event.accept()
    
    def init_toolbar(self):
        pass
    
    def get_current_view(self):
        if self.view is None:
            return None
        return self.view.vistrail_view
    
    def get_current_tab(self):
        return self.view
    
    def get_current_scene(self):
        return self.get_current_tab().scene()
    
    def get_current_controller(self):
        return self.view.vistrail_view.get_controller()
    
    def process_list(self, action_list, parent, qactions, qmenus):
        for data in action_list:
            if data == "---":
                if parent is not None:
                    parent.addSeparator()
                continue
            name, title, options = data
            if type(options) == list:
                # menu
                if parent is not None:
                    qmenu = parent.addMenu(title)
                qmenus[name] = qmenu
                self.process_list(options, qmenu, qactions, qmenus)
            else:
                qaction = QtGui.QAction(title, self)
                callback = None
                if 'callback' in options:
                    callback = options['callback']
                    del options['callback']
                for option, value in options.iteritems():
                    method = getattr(qaction, 'set%s' % \
                                         option[0].capitalize() + \
                                         option[1:])
                    method(value)
                qactions[name] = qaction
                if parent is not None:
                    parent.addAction(qaction)
                if callback is not None:
                    if 'checkable' in options and \
                            options['checkable'] is True:
                        self.connect(qaction, 
                                     QtCore.SIGNAL("toggled(bool)"),
                                     callback)
                    else:
                        self.connect(qaction, QtCore.SIGNAL("triggered()"),
                                     callback)
        
    def init_action_list(self):
        global _app
        
        self._actions = [("file", "&File",
                   [("export", "Export",
                      [('savePDF', "PDF...",
                        {'statusTip': "Save the current view to a PDF file",
                         'enabled': True,
                         'callback': _app.pass_through(self.get_current_tab,
                                                       'save_pdf')}),
                       "---",
                       ('saveWorkflow', "Workflow To XML...",
                        {'statusTip': "Save the current workflow to a file",
                         'enabled': True,
                         'callback': \
                             _app.pass_through_locator(self.get_current_view,
                                                       'save_workflow',
                                                       FileLocator())}),
                       ('exportWorkflow', "Workflow to DB...",
                        {'statusTip': "Save the current workflow to a database",
                         'enabled': True,
                         'callback': \
                             _app.pass_through_locator(self.get_current_view,
                                                       'save_workflow',
                                                       DBLocator)})]),
                       "---",
                       ('close', "Close",
                        {'shortcut': QtGui.QKeySequence.Close,
                        'statusTip': "Close the current window",
                         'enabled': True,
                         'callback': self.close})]),
                   ("edit", "&Edit",
                    [("undo", "Undo",
                      {'statusTip': "Undo the previous action",
                       'shortcut': QtGui.QKeySequence.Undo,
                       'callback': _app.pass_through(self.get_current_view,
                                                     'undo'),
                       'enabled': False}),
                     ("redo", "Redo",
                      {'statusTip': "Redo an undone action",
                       'shortcut': QtGui.QKeySequence.Redo,
                       'callback': _app.pass_through(self.get_current_view,
                                                     'redo'),
                       'enabled': False}),
                     "---",
                     ("copy", "Copy",
                      {'statusTip': "Copy the selected modules in the " \
                           "current pipeline view",
                       'shortcut': QtGui.QKeySequence.Copy,
                       'enabled': False,
                       'callback': _app.pass_through(self.get_current_scene,
                                                     'copySelection')}),
                     ("paste", "Paste",
                      {'statusTip': "Paste modules from the clipboard into " \
                           "the current pipeline view",
                       'shortcut': QtGui.QKeySequence.Paste,
                       'enabled': False,
                       'callback': _app.pass_through(self.get_current_tab,
                                                     'pasteFromClipboard')}),
                     ("selectAll", "Select All",
                      {'statusTip': "Select all modules in the current " \
                           "pipeline view",
                       'enabled': True,
                       'shortcut': QtGui.QKeySequence.SelectAll,
                       'callback': _app.pass_through(self.get_current_scene,
                                                     'selectAll')}),
                     "---",
                     ("controlFlowAssist", "Control Flow Assistant",
                      {'callback': _app.pass_through(self.get_current_tab,
                                                     'run_control_flow_assist'),
                       'statusTip': "Create a loop over the selected modules",
                       })]),
                   ("run", "&Workflow",
                    [("execute", "Execute",
                      {'icon': CurrentTheme.EXECUTE_PIPELINE_ICON,
                       'shortcut': 'Ctrl+Return',
                       'enabled': False,
                       'callback': _app.pass_through(self.get_current_view,
                                                     'execute')}),
                     ("flushCache", "Erase Cache Contents", 
                      {'enabled': True,
                       'callback': _app.flush_cache}),
                     "---",
                     ("layout", "Re-Layout",
                      {'statusTip': "Move all modules to create a clean " \
                           "layout for the workflow",
                       'shortcut': 'Ctrl+L',
                       'enabled': False,
                       'callback': _app.pass_through(self.get_current_scene,
                                                     'layout')}),
                     ("group", "Group",
                      {'statusTip': "Group the selected modules in the " \
                           "current pipeline view",
                       'shortcut': 'Ctrl+G',
                       'enabled': False,
                       'callback': _app.pass_through(self.get_current_scene,
                                                     'group')}),
                     ("ungroup", "Ungroup",
                      {'statusTip': "Ungroup the selected groups in the " \
                           "current pipeline view",
                       'shortcut': 'Ctrl+Shift+G',
                       'enabled': False,
                       'callback': _app.pass_through(self.get_current_scene,
                                                     'ungroup')}),
                     ("showGroup", "Show Pipeline",
                      {'statusTip': "Show the underlying pipeline for the " \
                           "selected group in the current pipeline view",
                       'enabled': False,
                       'callback': _app.pass_through(self.get_current_view, 
                                                     'show_group')}),
                     "---",
                     ("makeAbstraction", "Create Subworkflow",
                      {'statusTip': "Create a subworkflow from the selected " \
                           "modules",
                       'enabled': False,
                       'callback': _app.pass_through(self.get_current_scene,
                                                     'makeAbstraction')}),
                     ("convertToAbstraction", "Convert to Subworkflow",
                      {'statusTip': "Convert selected group to a subworkflow",
                       'enabled': False,
                       'callback': _app.pass_through(self.get_current_scene,
                                                     'convertToAbstraction')}),
                     ("editAbstraction", "Edit Subworkflow",
                      {'statusTip': "Edit a subworkflow",
                       'enabled': False,
                       'callback': _app.edit_abstraction}),
                     ("importAbstraction", "Import Subworkflow",
                      {'statusTip': "Import subworkflow from a vistrail to " \
                           "local subworkflows",
                       'enabled': False,
                       'callback': _app.pass_through(self.get_current_scene,
                                                     'importAbstraction')}),
                     ("exportAbstraction", "Export Subworkflow",
                      {'statusTip': "Export subworkflow from local " \
                           "subworkflows for use in a package",
                       'enabled': False,
                       'callback': _app.pass_through(_app.get_current_scene,
                                                     'exportAbstraction')}),
                     "---",
                     ("configureModule", "Configure Module...",
                      {'shortcut': "Ctrl+E",
                       'enabled': False,
                       'callback': _app.configure_module}),
                     ("documentModule", "Module Documentation...",
                      {'enabled': False,
                       'callback': _app.show_documentation})]),
                   ("view", "&Views",
                    [("zoomToFit", "Zoom To Fit",
                      {'enabled': True,
                       'shortcut': "Ctrl+R",
                       'statusTip': "Fit current view to window",
                       'callback': _app.pass_through(self.get_current_tab,
                                                     'zoomToFit')}),
                     ("zoomIn", "Zoom In",
                      {'enabled': True,
                       'shortcut': QtGui.QKeySequence.ZoomIn,
                       'callback': _app.pass_through(self.get_current_tab,
                                                     'zoomIn')}),
                     ("zoomOut", "Zoom Out",
                      {'enabled': True,
                       'shortcut': QtGui.QKeySequence.ZoomOut,
                       'callback': _app.pass_through(self.get_current_tab,
                                                     'zoomOut')})]),
                   ("publish", "Publish",
                    [("publishPaper", "To Paper...", 
                      {'enabled': True,
                       'statusTip': \
                           "Embed workflow and results into a paper",
                        'callback': _app.pass_through(self.get_current_view,
                                                      'publish_to_paper')}),
                     ("publishWeb", "To Wiki...",
                      {'enabled': True,
                       'statusTip': "Embed workflow in wiki",
                       'callback' : _app.pass_through(self.get_current_view,
                                                      'publish_to_web')}),
                     ("publishCrowdLabs", "To crowdLabs...",
                      {'enabled': True,
                       'statusTip': "Publish workflows on crowdlabs.org",
                       'callback': _app.publish_to_crowdlabs})]),
                    ("window", "Window", 
                      []),
                   ("help", "Help",
                    [("help", "About VisTrails...", 
                      {'callback': _app.showAboutMessage}),
                     ("checkUpdate", "Check for Updates", 
                      {'callback': _app.showUpdatesMessage})])]
                    
    def create_actions(self):
        self.init_action_list()

        self.qactions = {}
        self.qmenus = {}

        menu_bar = self.menuBar()
        #print 'menu_bar:', menu_bar
        self.process_list(self._actions, menu_bar, self.qactions, self.qmenus)
        #print 'done processing list'
        
class QVistrailViewWindow(QBaseViewWindow):
    def __init__(self, view=None, parent=None, f=QtCore.Qt.WindowFlags()):
        QBaseViewWindow.__init__(self, view, parent, f)
        
        self.setDocumentMode(True)
        self.view = view

        if self.view is not None:
            self.setCentralWidget(view)
            self.view.setVisible(True)
            self.setWindowTitle(self.view.get_name())

    def close_vistrail(self):
        global _app
        return _app.close_vistrail(self.view)
        
    def closeEvent(self, event):
        if not self.close_vistrail():
            event.ignore()
        else:
            self.emit(QtCore.SIGNAL("window_closed"), self.view)
            event.accept()
        
    def get_current_controller(self):
        return self.view.get_controller()

    def get_current_view(self):
        return self.view
    
    def get_current_tab(self):
        return self.view.get_current_tab()

    def get_current_scene(self):
        return self.get_current_tab().scene()
        
    def init_toolbar(self):
        def create_spacer():
            spacer = QtGui.QWidget()
            spacer.setSizePolicy(QtGui.QSizePolicy.MinimumExpanding, 
                                  QtGui.QSizePolicy.Preferred)
            return spacer
        def create_separator():
            sep = QtGui.QWidget()
            sep.setMinimumWidth(50)
            return sep

        self.selected_mode = None
        self.toolbar = QtGui.QToolBar(self)
        
        #left side
        for action in [self.qactions[n] 
                       for n in ['newVistrail', 'openFile', 'saveFile']]:
            self.toolbar.addAction(action)
        
        self.toolbar.addWidget(create_spacer())
        
        #second group
        self.view_action_group = QtGui.QActionGroup(self)
        for action in [self.qactions[n] 
                       for n in ['pipeline', 'history', 
                                 'search', 'explore', 'provenance', 'mashup']]:
            self.toolbar.addAction(action)
            self.view_action_group.addAction(action)
        self.toolbar.addWidget(create_separator())
        # self.connect(self.view_action_group, 
        #              QtCore.SIGNAL("triggered(QAction*)"),
        #              self.view_triggered)
        #third group
        for action in [self.qactions[n] 
                       for n in ['execute']]:
            self.toolbar.addAction(action)
            
        
        self.toolbar.addWidget(create_spacer())
        self.toolbar.addWidget(create_spacer())
        self.toolbar.setToolButtonStyle(QtCore.Qt.ToolButtonTextUnderIcon)
        self.addToolBar(self.toolbar)
        self.setUnifiedTitleAndToolBarOnMac(True)

    def set_title(self, title):
        self.setWindowTitle(title)
        
    def get_name(self):
        return self.windowTitle()

    def set_name(self):
        if self.view:
            self.set_title(self.view.get_name())
        else:
            self.set_title('(empty)')

    def build_packages_menu_from_main_app(self):
        global _app
        if len(self._package_menu_items) == 0:
            self.qmenus['packages'].menuAction().setEnabled(True)
            
        for (pkg_id, d) in _app._package_menu_items.iteritems():
            self._package_menu_items[pkg_id] = {}
            for pkg_name,items in d['items']:
                pkg_menu = self.qmenus['packages'].addMenu(str(pkg_name))
                self._package_menu_items[pkg_id]['menu'] = pkg_menu
                self._package_menu_items[pkg_id]['items'] = (pkg_name, items)
                for item in items:
                    (name, callback) = item
                    action = QtGui.QAction(name, self,
                                           triggered=callback)
                    pkg_menu.addAction(action)

    def init_action_list(self):
        global _app
        # This keeps track of the menu items for each package
        self._package_menu_items = {}
        
        self.all_palette_actions =  _app.create_palette_actions()
        tools_actions = []
        palette_actions = []
        for a,p in self.all_palette_actions:
            if p.toolWindow().window() == _app.palette_window:
                tools_actions.append(a)
            else:
                palette_actions.append(a)
        
        QBaseViewWindow.init_action_list(self)
        #FIXME: 
        #The menus that are different from the base class' menus are being 
        # replaced in place. It would be much cleaner to create a function 
        # to add/replace a menu item of a menu.
        
        self._actions[0] = ("file", "&File",
                    [('newVistrail', "&New",
                      {'icon': CurrentTheme.NEW_VISTRAIL_ICON,
                       'shortcut': QtGui.QKeySequence.New,
                       'statusTip': 'Create a new vistrail',
                       'callback': _app.new_vistrail}),
                     ('openFile', "&Open",
                      {'icon': CurrentTheme.OPEN_VISTRAIL_ICON,
                       'shortcut': QtGui.QKeySequence.Open,
                       'statusTip': 'Open an existing vistrail from a file',
                       'callback': _app.open_vistrail_default}),
                     ("openRecent", "Open Recent", 
                      []),
                     ('saveFile', "&Save",
                      {'icon': CurrentTheme.SAVE_VISTRAIL_ICON,
                       'shortcut': QtGui.QKeySequence.Save,
                       'statusTip': "Save the current vistrail to a file",
                       'enabled': False,
                       'callback': \
                           _app.pass_through_locator(self.get_current_view,
                                                     'save_vistrail')}),
                     ('saveFileAs', "Save as...",
                      {'shortcut': QtGui.QKeySequence.SaveAs,
                       'statusTip': "Save the current vistrail to a " \
                           "different file location",
                       'enabled': False,
                       'callback': \
                           _app.pass_through_locator(self.get_current_view,
                                                     'save_vistrail_as')}),
                     ('closeVistrail', "Close",
                      {'shortcut': QtGui.QKeySequence.Close,
                       'statusTip': "Close the current vistrail",
                       'enabled': False,
                       'callback': _app.close_vistrail}),
                     "---",
                     ("import", "Import",
                      [('importFile', "From DB...",
                        {'icon': CurrentTheme.OPEN_VISTRAIL_DB_ICON,
                         'statusTip': "Import an existing vistrail " \
                             "from a database",
                         'callback': \
                             _app.import_vistrail_default}),
                       "---",
                       ('importWorkflow', "Workflow...",
                        {'statusTip': "Import a workflow from an XML file",
                         'enabled': True,
                         'callback': _app.import_workflow_default}),
                       ('importWorkflowDB', "Workflow from DB...",
                        {'statusTip': "Import a workflow from a database",
                         'enabled': True,
                         'callback': _app.import_workflow_from_db})]),
                     ("export", "Export",
                      [('exportFile', "To DB...",
                        {'statusTip': "Export the current vistrail to a " \
                             "database",
                         'enabled': True,
                         'callback': \
                             _app.pass_through_locator(self.get_current_view,
                                                       'export_vistrail', 
                                                       reverse=True)}),
                       ('exportStable', "To Stable Version...",
                        {'statusTip': "Save vistrail as XML according to " \
                             "the older (stable) schema",
                         'enabled': True,
                         'callback': \
                             _app.pass_through_locator(self.get_current_view,
                                                       'export_stable')}),
                       "---",
                       ('savePDF', "PDF...",
                        {'statusTip': "Save the current view to a PDF file",
                         'enabled': True,
                         'callback': _app.pass_through(self.get_current_tab,
                                                       'save_pdf')}),
                       "---",
                       ('saveWorkflow', "Workflow To XML...",
                        {'statusTip': "Save the current workflow to a file",
                         'enabled': True,
                         'callback': \
                             _app.pass_through_locator(self.get_current_view,
                                                       'save_workflow',
                                                       FileLocator())}),
                       ('exportWorkflow', "Workflow to DB...",
                        {'statusTip': "Save the current workflow to a database",
                         'enabled': True,
                         'callback': \
                             _app.pass_through_locator(self.get_current_view,
                                                       'save_workflow',
                                                       DBLocator)}),
                       "---",
                       ('saveOpm', "OPM XML...",
                        {'statusTip': "Save provenance according to the " \
                             "Open Provenance Model in XML",
                         'enabled': True,
                         'callback': _app.pass_through(self.get_current_view,
                                                       'save_opm')}),
                       ('saveProv', "PROV Document...",
                        {'statusTip': "Saves provenance according to " \
                             "PROV-DM in XML",
                         'enabled': True,
                         'callback': _app.pass_through(self.get_current_view,
                                                       'save_prov')}),
                       ('saveLog', "Log to XML...",
                        {'statusTip': "Save the execution log to a file",
                         'enabled': True,
                         'callback': \
                             _app.pass_through_locator(self.get_current_view,
                                                       'save_log',
                                                       FileLocator())}),
                       ('exportLog', "Log to DB...",
                        {'statusTip': "Save the execution log to a database",
                         'enabled': True,
                         'callback': \
                             _app.pass_through_locator(self.get_current_view,
                                                       'save_log',
                                                       DBLocator)}),
                       "---",
                       ('saveRegistry', "Registry to XML...",
                        {'statusTip': "Save the current registry to a file",
                         'enabled': True,
                         'callback': \
                             _app.pass_through_locator(self.get_current_view,
                                                       'save_registry',
                                                       FileLocator())}),
                       ('exportRegistry', "Registry to DB...",
                        {'statusTip': "Save the current registry to a database",
                         'enabled': True,
                         'callback': \
                             _app.pass_through_locator(self.get_current_view,
                                                       'save_registry',
                                                       DBLocator)})]),
                     "---",
                     ('quitVistrails', "Quit",
                      {'shortcut': QtGui.QKeySequence.Quit,
                       'statusTip': "Exit VisTrails",
                       'callback': _app.quit})])
        
        self._actions[1] = ("edit", "&Edit",
                    [("undo", "Undo",
                      {'statusTip': "Undo the previous action",
                       'shortcut': QtGui.QKeySequence.Undo,
                       'callback': _app.pass_through(self.get_current_view,
                                                     'undo'),
                       'enabled': False}),
                     ("redo", "Redo",
                      {'statusTip': "Redo an undone action",
                       'shortcut': QtGui.QKeySequence.Redo,
                       'callback': _app.pass_through(self.get_current_view,
                                                     'redo'),
                       'enabled': False}),
                     "---",
                     ("copy", "Copy",
                      {'statusTip': "Copy the selected modules in the " \
                           "current pipeline view",
                       'shortcut': QtGui.QKeySequence.Copy,
                       'enabled': False,
                       'callback': _app.pass_through(self.get_current_scene,
                                                     'copySelection')}),
                     ("paste", "Paste",
                      {'statusTip': "Paste modules from the clipboard into " \
                           "the current pipeline view",
                       'shortcut': QtGui.QKeySequence.Paste,
                       'enabled': False,
                       'callback': _app.pass_through(self.get_current_tab,
                                                     'pasteFromClipboard')}),
                     ("selectAll", "Select All",
                      {'statusTip': "Select all modules in the current " \
                           "pipeline view",
                       'enabled': True,
                       'shortcut': QtGui.QKeySequence.SelectAll,
                       'callback': _app.pass_through(self.get_current_scene,
                                                     'selectAll')}),
                     "---",
                     ("controlFlowAssist", "Control Flow Assistant",
                      {'callback': _app.pass_through(self.get_current_tab,
                                                     'run_control_flow_assist'),
                       'statusTip': "Create a loop over the selected modules",
                       }),
                     ("merge", "Merge with...", 
                      []),
                     "---",
                     ("editPreferences", "Preferences...",
                      {'statusTip': "Edit system preferences",
                       'enabled': True,
                       'shortcut': QtGui.QKeySequence.Preferences,
                       'callback': _app.showPreferences}),
                     ])
        self._actions.insert(3, ("vistrail", "Vis&trail",
                    [("tag", "Tag...",
                      {'statusTip': "Tag the current pipeline",
                       'shortcut': "Ctrl+Shift+T",
                       'enabled': True,
                       'callback': _app.add_tag}),
                     "---",
                     ("expandBranch", "Expand Branch",
                      {'statusTip': "Expand all versions in the tree below " \
                           "the current version",
                       'enabled': True,
                       'callback': \
                           _app.pass_through(self.get_current_controller,
                                             'expand_all_versions_below')}),
                     ("collapseBranch", "Collapse Branch",
                      {'statusTip': "Collapse all expanded versions of the " \
                           "tree",
                       'enabled': True,
                       'callback': \
                           _app.pass_through(self.get_current_controller,
                                             'collapse_all_versions_below')}),
                     ("collapseAll", "Collapse All",
                      {'statusTip': "Collapse all expanded branches of the " \
                           "tree",
                       'enabled': True,
                       'callback': \
                           _app.pass_through(self.get_current_controller,
                                             'collapse_all_versions')}),
                     ("hideBranch", "Hide Branch",
                      {'statusTip': "Hide all versions in the tre including " \
                           "and below the current version",
                       'enabled': True,
                       'callback': \
                           _app.pass_through(self.get_current_controller,
                                             'hide_versions_below')}),
                     ("showAll", "Show All",
                      {'enabled': True,
                       'statusTip': "Show all hidden versions",
                       'callback': \
                           _app.pass_through(self.get_current_controller,
                                             'show_all_versions')})]))
        
        self._actions[4] = ("view", "&Views",
                    [("newView", "New Pipeline View",
                      {'shortcut': QtGui.QKeySequence.AddTab,
                       'enabled': True,
                       'statusTip': "Create a new pipeline view",
                       'callback': _app.pass_through(self.get_current_view,
                                                     'add_pipeline_view')}),
                     ("newDiff", "New Visual Difference",
                      {'enabled': True,
                       'statusTip': "Create a new visual difference for two" \
                           "pipelines",
                       'callback': _app.new_diff}),
                     "---",
                     ("zoomToFit", "Zoom To Fit",
                      {'enabled': True,
                       'shortcut': "Ctrl+R",
                       'statusTip': "Fit current view to window",
                       'callback': _app.pass_through(self.get_current_tab,
                                                     'zoomToFit')}),
                     ("zoomIn", "Zoom In",
                      {'enabled': True,
                       'shortcut': QtGui.QKeySequence.ZoomIn,
                       'callback': _app.pass_through(self.get_current_tab,
                                                     'zoomIn')}),
                     ("zoomOut", "Zoom Out",
                      {'enabled': True,
                       'shortcut': QtGui.QKeySequence.ZoomOut,
                       'callback': _app.pass_through(self.get_current_tab,
                                                     'zoomOut')}),
                     "---",
                     ("pipeline", "Pipeline",
                      {'icon': CurrentTheme.PIPELINE_ICON,
                       'checkable': True,
                       'checked': True,
                       'callback': \
                           _app.pass_through_bool(self.get_current_view,
                                                  'pipeline_change')}),
                     ("history", "History",
                      {'icon': CurrentTheme.HISTORY_ICON,
                       'checkable': True,
                       'checked': False,
                       'callback': \
                           _app.pass_through_bool(self.get_current_view,
                                                  'history_change')}),
                     ("search", "Search",
                      {'icon': CurrentTheme.QUERY_ICON,
                       'checkable': True,
                       'checked': False,
                       'callback': \
                           _app.pass_through_bool(self.get_current_view,
                                                  'search_change')}),
                     ("explore", "Explore",
                      {'icon': CurrentTheme.EXPLORE_ICON,
                       'checkable': True,
                       'checked': False,
                       'callback': \
                           _app.pass_through_bool(self.get_current_view,
                                                  'explore_change')}),
                     ("provenance", "Provenance",
                      {'icon': CurrentTheme.PROVENANCE_ICON,
                       'checkable': True,
                       'checked': False,
                       'callback': \
                           _app.pass_through_bool(self.get_current_view,
                                                  'provenance_change')}),
                    ("mashup", "Mashup",
                      {'icon': CurrentTheme.MASHUP_ICON,
                       'checkable': True,
                       'checked': False,
                       'enabled': False,
                       'callback': \
                           _app.pass_through_bool(self.get_current_view,
                                                  'mashup_change')}),
                     "---"] +
                    palette_actions + 
                    ["---"] + 
                    tools_actions + 
                    ["---", 
                     ("dockPalettes", "Dock Palettes", 
                      {'enabled': True,
                       'statusTip': "Dock palettes on active window",
                       'callback': _app.dock_palettes})])
        self._actions.insert(6, ("packages", "Packages", 
                                     []))
    
    def create_actions(self):
        """ createActions() -> None 

        Construct all menu/toolbar actions for window.

        """
        global _app

        # format of each item in the list is:
        # item: reference, title, options
        # where options is either a list of subitems or
        # a dictionary of options to be set for an action
        # Also, "---" denotes a separator

        is_main_window = False
        if self == _app:
            is_main_window = True

        #global _global_menubar
        
        # palettes = []
        # palette_actions = []

        self.init_action_list()

        self.qactions = {}
        self.qmenus = {}

        #if is_main_window and core.system.systemType in ['Darwin']:
            # menu_bar = QtGui.QMenuBar()
            #_global_menubar = menu_bar
        #else:
        menu_bar = self.menuBar()
        #print 'menu_bar:', menu_bar
        self.process_list(self._actions, menu_bar, self.qactions, self.qmenus)
        #print 'done processing list'
        
        if is_main_window:
            for action_tuple, palette in self.all_palette_actions:
                palette.set_action(self.qactions[action_tuple[0]])
            _app.connect_package_manager_signals()
        else:
            self.build_packages_menu_from_main_app()

        # view_menu = self.qmenus["view"]
        # for action_name, action in self.create_palette_actions():
        #     self.qactions[action_name] = action
        #     view_menu.addAction(action)

class QVistrailsWindow(QVistrailViewWindow):
    def __init__(self, parent=None, f=QtCore.Qt.WindowFlags()):
        global _app
        _app = self

        QVistrailViewWindow.__init__(self, None, parent, f)

        self.stack = QtGui.QStackedWidget()
        self.vistrail_to_widget = {}
        self.setCentralWidget(self.stack)        

        self._previous_vt_view = None
        self._focus_owner = None
        self._previous_view = None
        self._is_quitting = False
        self._first_view = True
        self.connect(QtGui.QApplication.clipboard(),
                     QtCore.SIGNAL('dataChanged()'),
                     self.clipboard_changed)
        self.connect(QtGui.QApplication.instance(), 
                     QtCore.SIGNAL("focusChanged(QWidget*,QWidget*)"),
                     self.applicationFocusChanged)

        self.preferencesDialog = QPreferencesDialog(self)

        if get_vistrails_configuration().detachHistoryView:
            self.history_view = QBaseViewWindow(parent=None)
            self.history_view.resize(800, 600)
            from vistrails.gui.version_prop import QVersionProp
            inst = QVersionProp.instance().toolWindow()
            self.history_view.addDockWidget(QtCore.Qt.RightDockWidgetArea,inst)
            self.history_view.stack = QtGui.QStackedWidget()
            self.history_view.setCentralWidget(self.history_view.stack)
            self.history_view.show()
            self.history_view.move(self.rect().center())
            self.history_view.setWindowTitle('Version Tree')

    def create_actions_and_toolbar(self):
        self.current_view = None
        self.windows = {}
        self.base_view_windows = {}
        self.notifications = {}
        self.view_notifications = {}
        self.view_notifications[-1] = {}
        self.action_links = {}
        self.dbDefault = False

        self.init_palettes()
        self.create_menus()
        self.setup_recent_vistrails()
        self.init_toolbar()

    def create_view(self, vistrail, locator,  abstraction_files=None, 
                    thumbnail_files=None, mashups=None):
        from vistrails.gui.collection.workspace import QWorkspaceWindow
        view = QVistrailView(vistrail, locator, abstraction_files,
                             thumbnail_files, mashups)
        self.vistrail_to_widget[view.get_name()] = view
        index = self.stack.addWidget(view)
        self.stack.setCurrentIndex(index)
        self.view_notifications[view] = {}
        for notification_id, method_list in \
                view.get_notifications().iteritems():
            for method in method_list:
                self.register_notification(notification_id, method, True, view)

        QWorkspaceWindow.instance().add_vt_window(view)

        return view

    def remove_view(self, view):
        from vistrails.gui.collection.workspace import QWorkspaceWindow
        if view not in self.windows:
            if view in self.view_notifications:
                del self.view_notifications[view]
            self.stack.removeWidget(view)
        else:
            window = self.windows[view]
            window.close()
        QWorkspaceWindow.instance().remove_vt_window(view)

    def view_triggered(self, action):
        #print "VIEW_TRIGGERED", action
        if self.selected_mode == action:
            if action is not None:
                #print "SETTING CHECKED FALSE"
                action.setChecked(False)
            self.selected_mode = None
        else:
            self.selected_mode = action
        current_view = self.stack.currentWidget()
        current_view.tab_state[current_view.tabs.currentIndex()] = \
            self.selected_mode
        current_view.view_changed()

    def action_triggered(self, action):
        if self.selected_mode is not None:
            self.selected_mode.un_method()
        if self.selected_mode != action:
            self.selected_mode = action
            if action is not None:
                action.method()
        elif self.selected_mode is not None:
            self.selected_mode = None
            action.setChecked(False)
        current_view = self.stack.currentWidget()
        current_view.tab_state[current_view.tabs.currentIndex()] = \
            self.selected_mode
        current_view.view_changed()

    # enumeration for dock areas
    (UPPER_LEFT_DOCK_AREA, LOWER_LEFT_DOCK_AREA, RIGHT_DOCK_AREA,
     UTILITY_WINDOW_AREA) = range(4)
    DOCK_AREA_MAP = {UPPER_LEFT_DOCK_AREA: QtCore.Qt.LeftDockWidgetArea,
                     LOWER_LEFT_DOCK_AREA: QtCore.Qt.LeftDockWidgetArea,
                     RIGHT_DOCK_AREA: QtCore.Qt.RightDockWidgetArea,
                     UTILITY_WINDOW_AREA: QtCore.Qt.NoDockWidgetArea}

    def init_palettes(self):
        # palettes are global!
<<<<<<< HEAD
        from vistrails.gui.debug import DebugView
        from vistrails.gui.debugger import QDebugger
        from vistrails.gui.module_configuration import QModuleConfiguration
        from vistrails.gui.module_documentation import QModuleDocumentation
        from vistrails.gui.module_palette import QModulePalette
        from vistrails.gui.module_info import QModuleInfo
        from vistrails.gui.paramexplore.param_view import QParameterView
        from vistrails.gui.paramexplore.pe_inspector import QParamExploreInspector
        from vistrails.gui.shell import QShellDialog
        from vistrails.gui.version_prop import QVersionProp
        from vistrails.gui.vis_diff import QDiffProperties
        from vistrails.gui.collection.explorer import QExplorerWindow
        from vistrails.gui.collection.workspace import QWorkspaceWindow
        from vistrails.gui.collection.vis_log import QLogDetails
        from vistrails.gui.mashups.mashups_inspector import QMashupsInspector
        from vistrails.gui.mashups.alias_parameter_view import QAliasParameterView
        from vistrails.gui.publishing import QLatexAssistant, QVersionEmbed
=======
        from gui.debug import DebugView
        from gui.job_monitor import QJobView
        from gui.debugger import QDebugger
        from gui.module_configuration import QModuleConfiguration
        from gui.module_documentation import QModuleDocumentation
        from gui.module_palette import QModulePalette
        from gui.module_info import QModuleInfo
        from gui.paramexplore.param_view import QParameterView
        from gui.paramexplore.pe_inspector import QParamExploreInspector
        from gui.shell import QShellDialog
        from gui.version_prop import QVersionProp
        from gui.vis_diff import QDiffProperties
        from gui.collection.explorer import QExplorerWindow
        from gui.collection.workspace import QWorkspaceWindow
        from gui.collection.vis_log import QLogDetails
        from gui.mashups.mashups_inspector import QMashupsInspector
        from gui.mashups.alias_parameter_view import QAliasParameterView
        from gui.publishing import QLatexAssistant, QVersionEmbed
>>>>>>> a584c9a6
        self.palettes = []
        self.palette_window = None
        
        self.palette_layout = \
            [(self.UPPER_LEFT_DOCK_AREA,
              [((QWorkspaceWindow,True),
                (('search_changed', 'updateSearchResults'),
                 ('execution_updated', 'execution_updated'),
                 ('state_changed', 'state_changed')))]),
             (self.LOWER_LEFT_DOCK_AREA,
              [(QModulePalette, True),
               ((QParamExploreInspector, False),
                (('pipeline_changed', 'set_pipeline'),
                 ('exploration_changed', 'set_exploration'),
                 ('controller_changed', 'set_controller'))),
               ((QMashupsInspector, False),
                (('controller_changed', 'updateVistrailController'),
                 ('mshpcontroller_changed', 'updateMshpController'),
                 ('mshpversion_changed', 'updateMshpVersion'),
                 ('version_changed', 'updateVistrailVersion')))]),
             (self.RIGHT_DOCK_AREA,
              [((QModuleInfo, True),
                (('controller_changed', 'set_controller'),
                 ('module_changed', 'update_module'),
                 ('entry_klass_changed', 'update_entry_klass'))),
               ((QVersionProp, True),
                (('controller_changed', 'updateController'),
                 ('version_changed', 'updateVersion'))),
               ((QDiffProperties, False),
                (('controller_changed', 'set_controller'),
                 ('module_changed', 'update_module'))),
               ((QParameterView, False),
                (('controller_changed', 'set_controller'),
                 ('pipeline_changed', 'set_pipeline'))),
               ((QLogDetails, False),
                (('controller_changed', 'set_controller'),
                 ('execution_updated', 'execution_updated'),
                 ('execution_changed', 'execution_changed'))),
               ((QAliasParameterView, False),
                (('mshpcontroller_changed', 'updateMshpController'),
                 ('mshpversion_changed', 'updateMshpVersion'))),
               ((QVistrailVariables, False),
                (('controller_changed', 'updateController'),))]),
             (self.UTILITY_WINDOW_AREA,
              [((QModuleConfiguration, True),
                (('controller_changed', 'set_controller'),
                 ('module_changed', 'updateModule'))),
               ((QModuleDocumentation, True),
                (('controller_changed', 'set_controller'),
                 ('module_changed', 'update_module'),
                 ('descriptor_changed', 'update_descriptor'))),
               ((QShellDialog, True),
                (('controller_changed', 'set_controller'),)),
               ((QDebugger, True),
                (('controller_changed', 'set_controller'),)),
               (DebugView, True),
               (QJobView, True),
               (QExplorerWindow, True),
#               ((QLatexAssistant, True),
#                (('controller_changed', 'set_controller'),)),
               ((QVersionEmbed, True),
                (('controller_changed', 'set_controller'),
                 ('vistrail_saved', 'updateEmbedText'),
                 ('version_changed', 'updateVersion')))])]
        
        left_added = None
        self.palette_window = QPaletteMainWindow()
        self.palette_window.setWindowTitle('VisTrails - Tools')
        self.palette_window.setGeometry(200, 200, 768, 512)
        self.palette_window.setDocumentMode(True)
        for dock_area, p_group in self.palette_layout:
            first_added = None
            for p_klass in p_group:
                notifications = []
                if type(p_klass) == tuple:
                    p_klass, visible = p_klass
                    if type(p_klass) == tuple:
                        notifications = visible
                        p_klass, visible = p_klass      
                #print "generating instance", p_klass
                palette = p_klass.instance()
                #print 'palette:', palette
                self.palettes.append(palette)
                for n_tuple in notifications:
                    #print "n_tuple:", n_tuple
                    if type(n_tuple) == tuple:
                        if len(n_tuple) > 1:
                            n_id, method_name = n_tuple
                        else:
                            n_id = n_tuple[0]
                            method_name = n_tuple[0]
                    else:
                        n_id = n_tuple
                        method_name = n_tuple
                    method = getattr(palette, method_name)
                    self.register_notification(n_id, method)

                # palette.toolWindow().show()
                # palette.toolWindow().setFloating(True)
                if dock_area != self.UTILITY_WINDOW_AREA:
                    palette.set_pin_status(visible)
                    qt_dock_area = self.DOCK_AREA_MAP[dock_area]
                    if first_added is None:
                        if qt_dock_area == QtCore.Qt.LeftDockWidgetArea and \
                                left_added is not None:
                            if dock_area == self.UPPER_LEFT_DOCK_AREA:
                                self.splitDockWidget(palette.toolWindow(),
                                                     left_added,
                                                     QtCore.Qt.Vertical)
                            else:
                                self.splitDockWidget(left_added,
                                                     palette.toolWindow(),
                                                     QtCore.Qt.Vertical)
                        else:
                            self.addDockWidget(qt_dock_area,
                                               palette.toolWindow())
                        first_added = palette.toolWindow()
                        if qt_dock_area == QtCore.Qt.LeftDockWidgetArea and \
                                left_added is None:
                            left_added = first_added
                    else:   
                        self.tabifyDockWidget(first_added, palette.toolWindow())
                    if not visible:
                        palette.toolWindow().close()
                else:
                    self.palette_window.addPalette(palette)
                    palette.set_main_window(self.palette_window)
                    
        if self.palette_window:
            self.palette_window.hide()
                        
        self.connect(QWorkspaceWindow.instance(), 
                     QtCore.SIGNAL("vistrailChanged(PyQt_PyObject)"),
                     self.change_view)
        self.connect(QWorkspaceWindow.instance(), 
                     QtCore.SIGNAL("detachVistrail"),
                     self.detach_view)

    def dock_palettes(self):
        window = QtGui.QApplication.activeWindow()
        if window == self or window in self.windows.values():
            left_first_added = None
            right_first_added = None
            for dock_area, p_group in self.palette_layout:
                for p_klass in p_group:
                
                    if type(p_klass) == tuple:
                        p_klass, visible = p_klass
                        if type(p_klass) == tuple:
                            notifications = visible
                            p_klass, visible = p_klass      
                    palette = p_klass.instance()
                    if dock_area == QtCore.Qt.RightDockWidgetArea:
                        pin_status = palette.get_pin_status()
                        palette.toolWindow().setParent(window)
                        if right_first_added is None:
                            window.addDockWidget(dock_area, palette.toolWindow())
                            right_first_added = palette.toolWindow()
                        else:
                            window.tabifyDockWidget(right_first_added, palette.toolWindow())
                    elif dock_area == QtCore.Qt.LeftDockWidgetArea:
                        pin_status = palette.get_pin_status()
                        palette.toolWindow().setParent(window)
                        if left_first_added is None:
                            window.addDockWidget(dock_area, palette.toolWindow())
                            left_first_added = palette.toolWindow()
                        else:
                            window.tabifyDockWidget(left_first_added, palette.toolWindow())
                    if not visible:
                        palette.toolWindow().close()
                    else:
                        palette.toolWindow().show()
                        
    def create_notification(self, notification_id, link_view=False, view=None):
        vt_app = get_vistrails_application()
        vt_app.create_notification(notification_id, self, view)
        # if link_view:
        #     if view is not None:
        #         notifications = self.view_notifications[view]
        # else:
        #     notifications = self.notifications
        # if notification_id not in notifications:
        #     notifications[notification_id] = set()
        # else:
        #     print "already added notification", notification_id

    def register_notification(self, notification_id, method, link_view=False,
                              view=None):
        vt_app = get_vistrails_application()
        vt_app.register_notification(notification_id, method, self, view)
        # if link_view:
        #     if view is not None:
        #         notifications = self.view_notifications[view]
        #         #print '>>> LOCAL adding notification', notification_id, view, method
        #     #print id(notifications), notifications
        #     #for n, o in notifications.iteritems():
        #     #    print "    ", n , "(%s)"%len(o)
        #     #    for m in o:
        #     #        print "        ", m
        # else:
        #     notifications = self.notifications     
        #     #print '>>> GLOBAL adding notification', notification_id, method  
        #     #print id(notifications), notifications
        # if notification_id not in notifications:
        #     self.create_notification(notification_id, link_view, view)
        # notifications[notification_id].add(method)

    def unregister_notification(self, notification_id, method, link_view=False,
                                view=None):
        vt_app = get_vistrails_application()
        vt_app.unregister_notification(notification_id, method, self, view)
        
#         if link_view:
#             notifications = {}
#             if view in self.view_notifications:
#                 notifications = self.view_notifications[view]
#                 #print '>>> LOCAL remove notification', notification_id, view
            
#             #print id(notifications), notifications
# #            for n, o in notifications.iteritems():
# #                print "    ", n , "(%s)"%len(o)
# #                for m in o:
# #                    print "        ", m
#         else:
#             notifications = self.notifications    
#             #print '>>> GLOBAL remove notification', notification_id, method   
#             #print id(notifications), notifications           
#         if notification_id in notifications:
#             notifications[notification_id].remove(method)

    def notify(self, notification_id, *args):
        vt_app = get_vistrails_application()
        vt_app.send_notification(notification_id, *args)

        # # do global notifications
        # if notification_id in self.notifications:
        #     print 'global notification ', notification_id
        #     for m in self.notifications[notification_id]:
        #         try:
        #             #print "  m: ", m
        #             m(*args)
        #         except Exception, e:
        #             import traceback
        #             traceback.print_exc()
        # notifications = {}
        # # do local notifications
        # if self.current_view in self.view_notifications:
        #     notifications = self.view_notifications[self.current_view]
        #     print 'local notification ', notification_id, self.current_view
                
        # if notification_id in notifications:
        #     for m in notifications[notification_id]:
        #         try:
        #             #print "  m: ", m
        #             m(*args)
        #         except Exception, e:
        #             import traceback
        #             traceback.print_exc()

    def clipboard_changed(self):
        self.notify("clipboard_changed")

    def set_action_links(self, action_links, obj, view):
        link_list = []
        def get_method(_qaction, _check):
            def do_check_and_set(*args, **kwargs):
                _qaction.setEnabled(_check(*args, **kwargs))
            return do_check_and_set
        for action, (notification_id, check) in action_links.iteritems():
            window = obj.window()
            if isinstance(window, BaseView):
                window = window.vistrail_view.window()
            if action in window.qactions:
                qaction = window.qactions[action]
                method = get_method(qaction, check)
                notification = (notification_id, method, True, view)
                self.register_notification(*notification)
                link_list.append(notification)
        self.action_links[id(obj)] = link_list
    
    def unset_action_links(self, obj):
        if id(obj) in self.action_links:
            for notification in self.action_links[id(obj)]:
                self.unregister_notification(*notification)
        
    def set_action_defaults(self, obj):
        window = obj.window()
        if isinstance(window, BaseView):
            window = window.vistrail_view.window()
        qactions = window.qactions
        for action, mlist in obj.action_defaults.iteritems():
            if action in qactions:
                qaction = qactions[action]
                for (method, is_callback, value) in mlist:
                    if is_callback:
                        getattr(qaction, method)(value())
                    else:
                        getattr(qaction, method)(value)
            
    def set_name(self):
        widget = self.stack.currentWidget()
        if widget:
            self.set_title(widget.get_name())
        else:
            self.set_title('(empty)')

    # def action_triggered(self, action):
    #     if self.selected_mode is not None:
    #         self.selected_mode.un_method()
    #     if self.selected_mode != action:
    #         self.selected_mode = action
    #         if action is not None:
    #             action.method()
    #     elif self.selected_mode is not None:
    #         self.selected_mode = None
    #         action.setChecked(False)
    #     current_view = self.stack.currentWidget()
    #     current_view.tab_state[current_view.tabs.currentIndex()] = \
    #         self.selected_mode
    #     current_view.view_changed()

    # def create_pass_actions(self):
    #     actions = ['history_selected', 'history_unselected',
    #                'query_selected', 'query_unselected',
    #                'explore_selected', 'explore_unselected']
    #     def create_action(action_str):
    #         def new_action():
    #             getattr(self.stack.currentWidget(), action_str)()
    #         return new_action
    #     for action_str in actions:
    #         method = create_action(action_str)
    #         setattr(self, action_str, method)

    def sizeHint(self):
        return QtCore.QSize(1280, 768)

    def create_first_vistrail(self):
        #print 'calling create_first_vistrail'
        if self.get_current_view():
            return
        if not self.dbDefault and untitled_locator().has_temporaries():
            if not FileLocator().prompt_autosave(self):
                untitled_locator().clean_temporaries()
        self._first_view = None
        self.new_vistrail(True)
        self._first_view = self.get_current_view()

    def change_view(self, view):
        #print 'changing view', id(view), view
        if type(view) == QVistrailView or view is None:
            if view and view not in self.windows:
                if self.stack.currentWidget() != view:
                    self.stack.setCurrentWidget(view)
                    view.reset_tab_state()
            self.view_changed(view)
            if view and get_vistrails_configuration().detachHistoryView:
                self.history_view.stack.setCurrentIndex(view.version_index)
                self.history_view.view = view.controller
        else:
            debug.warning("change_view() got a wrong view type:'%s'"%view)            

    def detach_view(self, view):
        if view not in self.windows:
            index = self.stack.indexOf(view)
            self.stack.removeWidget(view)
            window = QVistrailViewWindow(view, parent=None)
            self.windows[view] = window
            self.connect(window, QtCore.SIGNAL("window_closed"),
                         self.window_closed)
            window.qactions['history'].setChecked(True)
            window.show()
            self.view_changed(view)
        else:
            self.view_changed(view)
            
    def window_closed(self, view):
        if view in self.windows:
            del self.windows[view]
            
    def view_changed(self, new_view):
        """ Updates the controller when the view changes and 
            updates buttons when """
        if self.current_view != new_view:
            self.current_view = new_view
            if new_view is not None:
                self.notify('controller_changed', new_view.get_controller())
                if new_view.current_tab:
                    self.set_action_defaults(new_view.current_tab)
        
        if new_view is not None:
            window = None
            if new_view in self.windows:
                window = self.windows[new_view]
            if window is None:
                if self.current_view.has_changes():
                    self.qactions['saveFile'].setEnabled(True)
                    # un-remember first view when it is changed
                    if self._first_view:
                        self._first_view = None
                self.qactions['saveFileAs'].setEnabled(True)
                self.qactions['closeVistrail'].setEnabled(True)
            else:
                window.set_name()
                window.activateWindow()
                window.raise_()
                if self.current_view.has_changes():
                    window.qactions['saveFile'].setEnabled(True)
                window.qactions['saveFileAs'].setEnabled(True)
                window.qactions['closeVistrail'].setEnabled(True)
        else:
            self.qactions['saveFile'].setEnabled(False)
            self.qactions['saveFileAs'].setEnabled(False)
            self.qactions['closeVistrail'].setEnabled(False)

        from vistrails.gui.collection.workspace import QWorkspaceWindow
        QWorkspaceWindow.instance().change_vt_window(new_view)
        self.update_merge_menu()
        self.update_window_menu()
        self.update_recent_vistrail_menu()
        self.set_name()

    def reset_toolbar_for_view(self, view):
        if view:
            window = view.window()
        else:
            window = self
        for action in window.view_action_group.actions():
            action.setChecked(False)
            
    def state_changed(self, view):
        """ state for the view changed so we need to update buttons"""
        self.view_changed(view)

    def new_vistrail(self, recover_files=False):
        # if self.single_document_mode and self.currentView():
        #     if not self.closeVistrail():
        #         return None
        self._first_view = None
        if recover_files and untitled_locator().has_temporaries():
            locator = copy.copy(untitled_locator())
        else:
            locator = None
        # try:
        #     (vistrail, abstraction_files, thumbnail_files) = load_vistrail(locator)
        # except ModuleRegistryException, e:
        #     debug.critical("Module registry error for %s" %
        #                    str(e.__class__.__name__), str(e))
        # except Exception, e:
        #     debug.critical('An error has occurred', str(e))
        #     raise
        # return self.set_vistrail_view(vistrail, locator, abstraction_files,
        #                               thumbnail_files)
        
        self.open_vistrail(locator)
        self.qactions['pipeline'].trigger()

    def close_first_vistrail_if_necessary(self):
        # Close first vistrail of no change was made
        if not self._first_view:
            return
        if self._first_view is True:
            view = self.get_current_view()
            if not view:
                return
            vt = view.controller.vistrail
        else:
            vt = self._first_view.controller.vistrail
        if vt.get_version_count() == 0:
            #print "closing first vistrail"
            self.close_vistrail(self._first_view)
            self._first_view = None
        else:
            # We set it to none, since it's been changed, so
            # we don't want to ever close it again.
            self._first_view = None

    def ensureVistrail(self, locator):
        """ ensureVistrail(locator: VistrailLocator) -> QVistrailView        
        This will first find among the opened vistrails to see if
        vistrails from locator has been opened. If not, it will return None.
        
        """
        if locator is None:
            return None
        for i in xrange(self.stack.count()):
            view = self.stack.widget(i)
            if view.controller.vistrail.locator == locator:
                self.change_view(view)
                return view
        for (view, window) in self.windows.iteritems():
            if view.controller.vistrail.locator == locator:
                window.activateWindow()
                window.raise_()
                return view
        return None

    def open_vistrail(self, locator, version=None, is_abstraction=False):
        """open_vistrail(locator: Locator, version = None: int or str,
                         is_abstraction: bool)

        opens a new vistrail from the given locator, selecting the
        given version.

        """
        self.close_first_vistrail_if_necessary()

        view = self.ensureVistrail(locator)
        if view:
            if version is not None:
                if type(version) == type(""):
                    try:
                        version = view.vistrail.get_version_number(version)
                    except:
                        version = None
                if version is not None:
                    view.version_selected(version, True, double_click=True)
            self.view_changed(view)
            return view
        try:
            (vistrail, abstraction_files, thumbnail_files, mashups) = \
                                        load_vistrail(locator, is_abstraction)

            # we need to send all the elements above to create_view so they are 
            # sent to the controller.
            view = self.create_view(vistrail, locator, abstraction_files, 
                                    thumbnail_files, mashups)
            view.is_abstraction = is_abstraction
            self.view_changed(view)
            self.reset_toolbar_for_view(view)
            self.qactions['history'].trigger()
            view.version_view.zoomToFit()
            try:
                version = int(version)
            except ValueError:
                # version is a tag name
                try:
                    version = vistrail.get_tag_str(version).action_id
                except KeyError:
                    # tag does not exist
                    debug.critical("A workflow named '%s' does not exist" % version)
                    version = None
            except TypeError:
                #version is None
                pass
            if version is None:
                view.controller.select_latest_version()
                version = view.controller.current_version
                view.version_view.vistrailChanged()
            view.version_selected(version, True, double_click=True)
            view.controller.set_changed(False)
            # self.window_changed(window)
            # result = self.set_vistrail_view(vistrail, locator, 
            #                                 abstraction_files, thumbnail_files,
            #                                 version)
            # return result
        # except ModuleRegistryException, e:
        #     debug.critical("Module registry error for %s" %
        #                    str(e.__class__.__name__), str(e))
        except VistrailsDBException, e:
            import traceback
            debug.critical(str(e), traceback.format_exc())
            return
        except Exception, e:
            # debug.critical('An error has occurred', str(e))
            #print "An error has occurred", str(e)
            raise
        # update collection
        try:
            if not locator:
                return
            thumb_cache = ThumbnailCache.getInstance()
            view.controller.vistrail.thumbnails = \
                view.controller.find_thumbnails(
                    tags_only=thumb_cache.conf.tagsOnly)
            view.controller.vistrail.abstractions = \
                view.controller.find_abstractions(view.controller.vistrail, 
                                                  True)
            view.controller.vistrail.mashups = view.controller._mashups
            collection = Collection.getInstance()
            url = locator.to_url()
            # create index if not exist
#            entity = collection.fromUrl(url)
#            if entity:
                # find parent vistrail
#                while entity.parent:
#                    entity = entity.parent
#            else:
            entity = collection.updateVistrail(url, view.controller.vistrail)
            # add to relevant workspace categories
            if not is_abstraction:
                collection.add_to_workspace(entity)
            collection.commit()
            # update workspace (view creation used the old entities)
            from vistrails.gui.collection.workspace import QWorkspaceWindow
            QWorkspaceWindow.instance().remove_vt_window(view)
            QWorkspaceWindow.instance().add_vt_window(view)
            return view
        except Exception, e:
            import traceback
            debug.critical('Failed to index vistrail', traceback.format_exc())


    def open_vistrail_from_locator(self, locator_class):
        """ open_vistrail(locator_class) -> None
        Prompt user for information to get to a vistrail in different ways,
        depending on the locator class given.
        """
        locator = locator_class.load_from_gui(self, Vistrail.vtType)
        if locator:
            if locator.has_temporaries():
                if not locator_class.prompt_autosave(self):
                    locator.clean_temporaries()
            if hasattr(locator, '_vnode'):
                version = locator._vnode
                if hasattr(locator,'_vtag'):
                    # if a tag is set, it should be used instead of the
                    # version number
                    if locator._vtag != '':
                        version = locator._vtag
            mashuptrail = None
            mashupversion = None
            if hasattr(locator, '_mshptrail'):
                mashuptrail = locator._mshptrail
            if hasattr(locator, '_mshpversion'):
                mashupversion = locator._mshpversion
            self.open_vistrail_without_prompt(locator, version, 
                                              mashuptrail=mashuptrail,
                                              mashupVersion=mashupversion)
            self.set_current_locator(locator)

    def executeParameterExploration(self, pe_id):
        vistrail = self.current_view.controller.vistrail
        try:
            pe_id = int(pe_id)
            pe = vistrail.get_paramexp(pe_id)
        except ValueError:
            pe= vistrail.get_named_paramexp(pe_id)
        except Exception:
            return
        self.current_view.open_parameter_exploration(pe.id)
        self.qactions['execute'].trigger()

    def open_vistrail_without_prompt(self, locator, version=None,
                                     execute_workflow=False, 
                                     is_abstraction=False, workflow_exec=None,
                                     mashuptrail=None, mashupVersion=None,
                                     parameterExploration=None):
        """open_vistrail_without_prompt(locator_class, version: int or str,
                                        execute_workflow: bool,
                                        is_abstraction: bool) -> None
        Open vistrail depending on the locator class given.
        If a version is given, the workflow is shown on the Pipeline View.
        If execute_workflow is True the workflow will be executed.
        If is_abstraction is True, the vistrail is flagged as abstraction
        If mashuptrail is not None and mashupVersion is not None, the mashup 
        will be executed.
        If parameterExploration is not None, it will be opened.
        
        """
        if not locator.is_valid():
            ok = locator.update_from_gui(self)
        else:
            ok = True
        if ok:
            view = self.open_vistrail(locator, version, is_abstraction)
            if mashuptrail is not None and mashupVersion is not None:
                view.open_mashup_from_mashuptrail_id(mashuptrail, mashupVersion)
            elif parameterExploration is not None:
                view.open_parameter_exploration(parameterExploration)
            elif execute_workflow:
                self.qactions['execute'].trigger()
            
            # self.closeVistrailAction.setEnabled(True)
            # self.saveFileAsAction.setEnabled(True)
            # self.exportFileAction.setEnabled(True)
            # self.vistrailMenu.menuAction().setEnabled(True)
            # self.mergeMenu.menuAction().setEnabled(True)
            # self.viewManager.changeCursor(self.interactionToolBar.cursorMode)
            # if version:
            #     self.viewModeChanged(0)
            # else:
            #     self.viewModeChanged(1)
            if workflow_exec:
                self.qactions['provenance'].trigger()
                self.current_view.log_view.set_exec_by_id(workflow_exec) or \
                 self.current_view.log_view.set_exec_by_date(workflow_exec)

    def open_vistrail_default(self):
        """ open_vistrail_default() -> None
        Opens a vistrail from the file/db

        """
        if self.dbDefault:
            self.open_vistrail_from_locator(DBLocator)
        else:
            self.open_vistrail_from_locator(FileLocator())

    def import_vistrail_default(self):
        """ import_vistrail_default() -> None
        Imports a vistrail from the file/db

        """
        if self.dbDefault:
            self.open_vistrail_from_locator(FileLocator())
        else:
            self.open_vistrail_from_locator(DBLocator)

    def import_workflow(self, locator_class):
        locator = locator_class.load_from_gui(self, Pipeline.vtType)
        if locator:
            if not locator.is_valid():
                ok = locator.update_from_gui(self, Pipeline.vtType)
            else:
                ok = True
            if ok:
                self.open_workflow(locator)

    def import_workflow_default(self):
        self.import_workflow(XMLFileLocator)

    def import_workflow_from_db(self):
        """ import_workflow_from_db() -> None
        Imports a workflow from the db

        """
        self.import_workflow(DBLocator)

    def open_workflow(self, locator, version=None):
        self.close_first_vistrail_if_necessary()

        vistrail = Vistrail()
        try:
            if locator is not None:
                workflow = locator.load(Pipeline)
                action_list = []
                for module in workflow.module_list:
                    action_list.append(('add', module))
                for connection in workflow.connection_list:
                    action_list.append(('add', connection))
                action = vistrails.core.db.action.create_action(action_list)
                vistrail.add_action(action, 0L)
                vistrail.update_id_scope()
                vistrail.addTag("Imported workflow", action.id)
                # FIXME might need different locator?
        except ModuleRegistryException, e:
            msg = ('Cannot find module "%s" in package "%s". '
                    'Make sure package is ' 
                   'enabled in the Preferences dialog.' % \
                       (e._name, e._identifier))
            debug.critical(msg)
        except Exception, e:
            debug.critical('An error has occurred', str(e))
            raise

        view = self.create_view(vistrail, None)
        self.view_changed(view)
        view.controller.set_changed(True)
        view.version_selected(vistrail.get_latest_version(), \
                              True)
        self.qactions['pipeline'].trigger()
    
    def close_vistrail(self, current_view=None, quiet=False):
        locator = None
        if not current_view:
            current_view = self.get_current_view()
        if current_view:
            locator = current_view.controller.locator
            from gui.job_monitor import QJobView
            jobView = QJobView.instance()
            jobView.delete_job(current_view.controller, all=True)

        if not quiet and current_view and current_view.has_changes():
            window = current_view.window()
            text = current_view.controller.name
            if text=='':
                text = 'Untitled%s'%vistrails.core.system.vistrails_default_file_type()
            text = ('Vistrail ' +
                    QtCore.Qt.escape(text) +
                    ' contains unsaved changes.\n Do you want to '
                    'save changes before closing it?')
            res = QtGui.QMessageBox.information(window,
                                                'Vistrails',
                                                text, 
                                                '&Save', 
                                                '&Discard',
                                                'Cancel',
                                                0,
                                                2)
        else:
            res = 1
        
        if res == 0:
            if locator is None:
                class_ = FileLocator()
            else:
                class_ = type(locator)
            locator = current_view.save_vistrail(class_)
            if not locator:
                return False
        elif res == 2:
            return False
        if current_view is not None:
            current_view.closeDetachedViews()
            current_view.controller.close_vistrail(locator)
            current_view.controller.cleanup()
            self.remove_view(current_view)
        if current_view == self._first_view:
            self._first_view = None
        elif not self.stack.count() and not self._is_quitting:
            self.create_first_vistrail()
        view = self.get_current_view()
        self.change_view(view)
        return True

    def close_all_vistrails(self, quiet=False):
        self.current_view = None
        for i in xrange(self.stack.count()):
            view = self.stack.widget(i)
            if not self.close_vistrail(view, quiet=quiet):
                return False
        while len(self.windows) > 0:
            window = self.windows.values()[0]
            window.activateWindow()
            window.raise_()
            if not window.close():
                return False
        return True

    def closeEvent(self, e):
        """ closeEvent(e: QCloseEvent) -> None
        Close the whole application when the builder is closed

        """
        if not self.quit():
            e.ignore()
            
    def stopIPythonController(self):
        """ stopIPythonController() -> None
        Stops the IPython controller, in case it is still running.
        
        """
        try:
            from vistrails.packages.parallelflow.init import ipythonSet
            if ipythonSet:
                ipythonSet.stop_engines()
                ipythonSet.stop_controller()
        except:
            pass
        
    def quit(self):
        self._is_quitting = True
        if self.close_all_vistrails():
            # stopping IPython controller, in case there is one running
            self.stopIPythonController()
            QtCore.QCoreApplication.quit()
            # In case the quit() failed (when Qt doesn't have the main
            # event loop), we have to return True still
            return True
        self._is_quitting = False
        return False

    def link_registry(self):
        from vistrails.gui.module_palette import QModulePalette
        QModulePalette.instance().link_registry()
       
    def get_current_view(self):
        from vistrails.packages.spreadsheet.spreadsheet_window import SpreadsheetWindow
        from vistrails.gui.common_widgets import QToolWindow
        if self.isActiveWindow():
            return self.stack.currentWidget()
        else:
            window = QtGui.QApplication.activeWindow()
            for view, w in self.windows.iteritems():
                if w == window:
                    return view
            if isinstance(window, QBaseViewWindow):
                return window.view.vistrail_view
            elif (window == self.palette_window or 
                  window in self.palette_window.windows):
                return self.stack.currentWidget()
            elif isinstance(window, QMashupAppMainWindow):
                return window.view
            elif (window is None or isinstance(window,SpreadsheetWindow)
                  or isinstance(window, QtGui.QMessageBox)
                  or isinstance(window, QtGui.QMenu)
                  or isinstance(window, QToolWindow)):
                #in this case we should return the current view (if valid)
                #or the immediate previous view. If both are invalid we return
                #the first valid view we find
                if self.current_view is not None:
                    return self.current_view
                elif self._previous_vt_view is not None:
                    return self._previous_vt_view
                else:
                    if self.stack.count() > 0:
                        return self.stack.currentWidget()
                    else:
                        if len(self.windows) > 0:
                            return self.windows.iterkeys().next()
                        return self.stack.currentWidget()
            #please do not remove this warning. It is necessary to know
            #what type of window is causing the get_current_view to return
            # a wrong value -- Emanuele.
            debug.debug("[invalid view] get_current_view() -> %s"%window)
            #instead of returning the current widget lets try to return any 
            #previous view
            if self.current_view is not None:
                return self.current_view
            elif self._previous_vt_view is not None:
                return self._previous_vt_view
            return self.stack.currentWidget()
        
    def get_current_controller(self):
        return self.get_current_view().get_controller()

    def get_current_tab(self):
        view = self.get_current_view()
        if not view:
            return None
        return view.get_current_tab()

    def get_current_scene(self):
        return self.get_current_tab().scene()

    def pass_through(self, accessor, method_name):
        def method():
            obj = accessor()
            if obj is not None:
                if hasattr(obj, method_name):
                    getattr(obj, method_name)()
        return method

    def pass_through_bool(self, accessor, method_name):
        def method(checked):
            obj = accessor()
            if obj is not None:
                getattr(obj, method_name)(checked)
        return method

    def pass_through_locator(self, accessor, method_name, locator_klass=None,
                             reverse=False):
        def method():
            obj = accessor()
            obj_method = getattr(obj, method_name)
            if locator_klass is not None:
                obj_method(locator_klass)
            elif self.dbDefault ^ reverse:
                obj_method(DBLocator)
            else:
                obj_method(FileLocator())
        return method

    def create_menus(self):
        self.create_actions()
        # self.fileMenu = _menu_bar.addMenu('&File')
        # self.newVistrailAction = QtGui.QAction('&New', self)
        # self.newVistrailAction.setShortcut('Ctrl+N')
        # self.newVistrailAction.setStatusTip('Create a new vistrail')
        # self.openFileAction = QtGui.QAction('&Open', self)
        # self.openFileAction.setShortcut('Ctrl+O')
        # self.openFileAction.setStatusTip('Open an existing vistrail from '
        #                                  'a file')
        
        # self.fileMenu.addAction(self.newVistrailAction)
        # self.fileMenu.addAction(self.openFileAction)

        # trigger_actions = [(self.newVistrailAction, self.new_vistrail),
        #                    (self.openFileAction, self.open_vistrail_default)]
        # for (emitter, receiver) in trigger_actions:
        #     self.connect(emitter, QtCore.SIGNAL('triggered()'), receiver)


    def create_palette_actions(self):
        palette_actions = []
        for palette in self.palettes:
            # palette_actions.append((palette.get_title(), palette.get_action()))
            palette_actions.append((palette.get_action_tuple(), palette))
        palette_actions.sort()
        return palette_actions

    def connect_package_manager_signals(self):
        """ connect_package_manager_signals()->None
        Connect specific signals related to the package manager """
        self.register_notification("pm_add_package_menu", 
                                   self.add_package_menu_items)
        self.register_notification("pm_remove_package_menu",
                                   self.remove_package_menu_items)
        self.register_notification("pm_package_error_message",
                                   self.show_package_error_message)
        # pm = get_package_manager()
        # self.connect(pm,
        #              pm.add_package_menu_signal,
        #              self.add_package_menu_items)
        # self.connect(pm,
        #              pm.remove_package_menu_signal,
        #              self.remove_package_menu_items)
        # self.connect(pm,
        #              pm.package_error_message_signal,
        #              self.show_package_error_message)

    def add_package_menu_items(self, pkg_id, pkg_name, items):
        """add_package_menu_items(pkg_id: str,pkg_name: str,items: list)->None
        Add a pacckage menu entry with submenus defined by 'items' to
        Packages menu.

        """
        if len(self._package_menu_items) == 0:
            self.qmenus['packages'].menuAction().setEnabled(True)

        # we don't support a menu hierarchy yet, only a flat list
        # this can be added later
        def update_menu(d, packagesMenu):
            if pkg_id not in d:
                pkg_menu = packagesMenu.addMenu(str(pkg_name))
                d[pkg_id] = {}
                d[pkg_id]['menu'] = pkg_menu
                d[pkg_id]['items'] = []
            else:
                pkg_menu = d[pkg_id]['menu']
                pkg_menu.clear()
            d[pkg_id]['items'] = [(pkg_name,items)]
            
            for item in items:
                (name, callback) = item
                action = QtGui.QAction(name,self,
                                       triggered=callback)
                pkg_menu.addAction(action)
                
        update_menu(self._package_menu_items,self.qmenus['packages'])    
        
        for w in self.windows.values():
            update_menu(w._package_menu_items, w.qmenus['packages'])

    def remove_package_menu_items(self, pkg_id):
        """remove_package_menu_items(pkg_id: str)-> None
        removes all menu entries from the Packages Menu created by pkg_id """
        def update_menu(items, menu):
            if pkg_id in items:
                pkg_menu = items[pkg_id]['menu']
                del items[pkg_id]
                pkg_menu.clear()
                pkg_menu.deleteLater()
            if len(items) == 0:
                menu.menuAction().setEnabled(False)
            
        update_menu(self._package_menu_items, self.qmenus['packages'])
        for w in self.windows.values():
            update_menu(w._package_menu_items, w.qmenus['packages'])
            
    def show_package_error_message(self, pkg_id, pkg_name, msg):
        """show_package_error_message(pkg_id: str, pkg_name: str, msg:str)->None
        shows a message box with the message msg.
        Because the way initialization is being set up, the messages will be
        shown after the builder window is shown.

        """
        msgbox = build_custom_window("Package %s (%s) says:"%(pkg_name,pkg_id),
                                    msg,
                                    modal=True,
                                    parent=self)
        #we cannot call self.msgbox.exec_() or the initialization will hang
        # creating a modal window and calling show() does not cause it to hang
        # and forces the messages to be shown on top of the builder window after
        # initialization
        msgbox.show()

    def showAboutMessage(self):
        """showAboutMessage() -> None
        Displays Application about message

        """
        class About(QtGui.QLabel):
            def mousePressEvent(self, e):
                self.emit(QtCore.SIGNAL("clicked()"))

        dlg = QtGui.QDialog(self, QtCore.Qt.FramelessWindowHint)
        layout = QtGui.QVBoxLayout()
        layout.setMargin(0)
        layout.setSpacing(0)
        bgimage = About(dlg)
        bgimage.setPixmap(CurrentTheme.DISCLAIMER_IMAGE)
        layout.addWidget(bgimage)
        dlg.setLayout(layout)
        text = "<font color=\"white\"><b>%s</b></font>" % \
            vistrails.core.system.short_about_string()
        version = About(text, dlg)
        version.setGeometry(11,20,450,30)
        self.connect(bgimage,
                     QtCore.SIGNAL('clicked()'),
                     dlg,
                     QtCore.SLOT('accept()'))
        self.connect(version,
                     QtCore.SIGNAL('clicked()'),
                     dlg,
                     QtCore.SLOT('accept()'))
        dlg.setSizeGripEnabled(False)
        dlg.exec_()

    def showUpdatesMessage(self):
        """ showUpdatesMessage() -> None
        Displays Check for Updates message.
        This queries vistrails.org for new VisTrails Versions

        """

        new_version_exists, version = vistrails.core.system.new_vistrails_release_exists()
        if new_version_exists:
            msg = 'Version %s of VisTrails is available at ' \
                '<a href="%s">%s</a>' % \
                (version, "http://www.vistrails.org/index.php/Downloads", \
                     "http://www.vistrails.org/index.php/Downloads")
        else:
            msg = "Your VisTrails installation is up-to-date."
        QtGui.QMessageBox.information(self, "Check for VisTrails Updates",
                                      msg)
                                      
    def showRepositoryOptions(self):
        """ Displays Repository Options for authentication and pushing VisTrail to Repository """
        self.publish_to_crowdlabs()

    def setDBDefault(self, dbState):
        """ setDBDefault(on: bool) -> None
        The preferences are set to turn on/off read/write from db instead of
        file. Update the state accordingly.

        """
        self.dbDefault = dbState
        if self.dbDefault:
            openFileAction = self.qactions['openFile']
            openFileAction.setIcon(CurrentTheme.OPEN_VISTRAIL_DB_ICON)
            openFileAction.setStatusTip('Open an existing vistrail from '
                                        'a database')
            importFileAction = self.qactions['importFile']
            importFileAction.setIcon(CurrentTheme.OPEN_VISTRAIL_ICON)
            importFileAction.setText('From XML File...')
            importFileAction.setStatusTip('Import an existing vistrail '
                                          'from a file')
            saveFileAction = self.qactions['saveFile']
            saveFileAction.setStatusTip('Save the current vistrail '
                                        'to a database')
            saveFileAsAction = self.qactions['saveFileAs']
            saveFileAsAction.setStatusTip('Save the current vistrail to a '
                                          'different database location')
            exportFileAction = self.qactions['exportFile']
            exportFileAction.setText('To XML File...')
            exportFileAction.setStatusTip('Save the current vistrail to '
                                          'a file')
        else:
            openFileAction = self.qactions['openFile']
            openFileAction.setIcon(CurrentTheme.OPEN_VISTRAIL_ICON)
            openFileAction.setStatusTip('Open an existing vistrail from '
                                             'a file')
            importFileAction = self.qactions['importFile']
            importFileAction.setIcon(CurrentTheme.OPEN_VISTRAIL_DB_ICON)
            importFileAction.setText('From DB...')
            importFileAction.setStatusTip('Import an existing vistrail '
                                          'from a database')
            saveFileAction = self.qactions['saveFile']
            saveFileAction.setStatusTip('Save the current vistrail '
                                             'to a file')
            saveFileAsAction = self.qactions['saveFileAs']
            saveFileAsAction.setStatusTip('Save the current vistrail to a '
                                          'different file location')
            exportFileAction = self.qactions['exportFile']
            exportFileAction.setText('To DB...')
            exportFileAction.setStatusTip('Save the current vistrail to '
                                          'a database')

    def flush_cache(self):
        CachedInterpreter.flush()
            
    def showPreferences(self):
        """showPreferences() -> None
        Display Preferences dialog

        """
        self.preferencesDialog.show()

    def new_diff(self):
        selected_items = \
            self.get_current_view().version_view.scene().selectedItems()
        if len(selected_items) == 2:
            selected_ids = [item.id for item in selected_items]
            self.get_current_view().diff_requested(*selected_ids)

    def setup_recent_vistrails(self):
        conf = get_vistrails_configuration()
        if conf.check('recentVistrailList'):
            self.recentVistrailLocators = \
                RecentVistrailList.unserialize(conf.recentVistrailList)
        else:
            self.recentVistrailLocators = RecentVistrailList()
        conf.subscribe('maxRecentVistrails', self.max_recent_vistrails_changed)
        self.update_recent_vistrail_actions()

    def check_running_jobs(self):
        from gui.job_monitor import QJobView
        QJobView.instance().load_running_jobs()

    def open_recent_vistrail(self):
        """ open_recent_vistrail() -> None
        Opens a vistrail from Open Recent menu list
        
        """
        action = self.sender()
        if action:
            self.open_vistrail_without_prompt(action.locator)
            self.set_current_locator(action.locator)
            
    def update_recent_vistrail_menu(self):
        #check if we have enough actions
        def update_menu(openRecentMenu):
            openRecentMenu.clear()
            for i, locator in enumerate(self.recentVistrailLocators.locators):
                action = QtGui.QAction(self)
                self.connect(action, QtCore.SIGNAL("triggered()"),
                             self.open_recent_vistrail)
                action.locator = locator
                action.setText("&%d %s" % (i+1, locator.name))
                openRecentMenu.addAction(action)
        update_menu(self.qmenus['openRecent'])
        for w in self.windows.values():
            update_menu(w.qmenus['openRecent'])
            
    def update_window_menu(self):
        def compute_action_items():
            actions = []
            action = QtGui.QAction("Main Window", self, 
                                   triggered=self.activateWindow)
            action.setCheckable(True)
            
            base_view_windows = {}
            if current_view == None or QtGui.QApplication.activeWindow() == self:
                action.setChecked(True)
            actions.append(action)
            if current_view and current_view.window() == self:
                for i in range(self.stack.count()):
                    view = self.stack.widget(i)
                    for dview, dw in current_view.detached_views.iteritems():
                        base_view_windows[dview] = dw
            if len(self.windows) > 0:
                windowactions = []
                for view, w in self.windows.iteritems():
                    action = QtGui.QAction(view.get_name(),
                                           self,
                                           triggered=w.activateWindow)
                    action.setCheckable(True)
                    if w == QtGui.QApplication.activeWindow():
                        action.setChecked(True)
                    windowactions.append(action)
                    for dview, dw in view.detached_views.iteritems():
                        base_view_windows[dview] = dw
                actions.append(windowactions)
            if len(base_view_windows) > 0:
                base_view_actions = []
                for view, w in base_view_windows.iteritems():
                    action = QtGui.QAction(w.windowTitle(),
                                           self,
                                           triggered=w.activateWindow)
                    action.setCheckable(True)
                    if w == QtGui.QApplication.activeWindow():
                        action.setChecked(True)
                    base_view_actions.append(action)
                actions.append(base_view_actions)
            return actions
        
        def update_menu(windowMenu):
            actions = compute_action_items()
            windowMenu.clear()
            if len(actions) > 0:
                windowMenu.addAction(actions[0])
                if len(actions) > 1:
                    windowMenu.addSeparator()
                    for action in actions[1]:
                        windowMenu.addAction(action)
                if len(actions) > 2:
                    windowMenu.addSeparator()
                    for action in actions[2]:
                        windowMenu.addAction(action)

        current_view = self.get_current_view()
        update_menu(self.qmenus['window'])
        if current_view and current_view.window() == self:
            for i in range(self.stack.count()):
                view = self.stack.widget(i)
                for dw in view.detached_views.values():
                    update_menu(dw.qmenus['window'])
        for v, w in self.windows.iteritems():
            update_menu(w.qmenus['window'])
            for dw in v.detached_views.values():
                update_menu(dw.qmenus['window'])
            
    def update_merge_menu(self):
        #check if we have enough actions
        def update_menu(mergeMenu):
            mergeMenu.clear()
            for i in xrange(self.stack.count()):
                view = self.stack.widget(i)
                # skip merge with self and not saved views
                if view == self.current_view or not view.controller.vistrail.locator:
                    continue
                action = QtGui.QAction(self)
                self.connect(action, QtCore.SIGNAL("triggered()"),
                             self.merge_vistrail)
                action.controller = view.controller
                action.setText("%s" % view.controller.vistrail.locator.name)
                mergeMenu.addAction(action)
            for view, w in self.windows.iteritems():
                # skip merge with self and not saved views
                if view == self.current_view or not view.controller.vistrail.locator:
                    continue
                action = QtGui.QAction(self)
                self.connect(action, QtCore.SIGNAL("triggered()"),
                             self.merge_vistrail)
                action.controller = view.controller
                action.setText("%s" % view.controller.vistrail.locator.name)
                mergeMenu.addAction(action)
                
        update_menu(self.qmenus['merge'])
        for w in self.windows.values():
            update_menu(w.qmenus['merge'])

    def update_recent_vistrail_actions(self):
        maxRecentVistrails = \
            int(get_vistrails_configuration().maxRecentVistrails)
        self.recentVistrailLocators.ensure_no_more_than_max(maxRecentVistrails)
        self.update_recent_vistrail_menu()
        
        conf = get_vistrails_persistent_configuration()
        tconf = get_vistrails_configuration()
        conf.recentVistrailList = self.recentVistrailLocators.serialize()
        tconf.recentVistrailList = conf.recentVistrailList
        get_vistrails_application().save_configuration()
        
    def set_current_locator(self, locator):
        """ set_current_locator(locator: CoreLocator)
        Updates the list of recent files in the gui and in the configuration
        
        """
        if locator:
            self.recentVistrailLocators.add_locator(locator)
            self.update_recent_vistrail_actions()
    
    def max_recent_vistrails_changed(self, field, value):
        """max_recent_vistrails_changed()-> obj
        callback to create an object to be used as a subscriber when the 
        configuration changed.
        
        """
        self.update_recent_vistrail_actions()
                
    def configure_module(self):
        from vistrails.gui.module_configuration import QModuleConfiguration
        action_name = QModuleConfiguration.instance().get_title()
        # easy way to make sure that configuration window is raised
        self.qactions[action_name].setChecked(False)
        self.qactions[action_name].setChecked(True)

    def show_documentation(self):
        from vistrails.gui.module_documentation import QModuleDocumentation
        action_name = QModuleDocumentation.instance().get_title()
        # easy way to make sure that documentation window is raised
        self.qactions[action_name].setChecked(False)
        self.qactions[action_name].setChecked(True)

#    def show_group(self):
#        class DummyController(object):
#            def __init__(self, pip):
#                self.current_pipeline = pip
#                self.search = None
#        #FIXME: this should be delegated to QVistrailView
#        current_scene = self.get_current_scene()
#        selected_module_ids = current_scene.get_selected_module_ids()
#        if len(selected_module_ids) > 0:
#            for m_id in selected_module_ids:
#                module = current_scene.current_pipeline.modules[m_id]
#                if module.is_group() or module.is_abstraction():
#                    pipelineView = QPipelineView()
#                    controller = DummyController(module.pipeline)
#                    pipelineView.controller = controller
#                   pipelineMainWindow = QBaseViewWindow(pipelineView)
#                    #pipelineMainWindow.setCentralWidget(pipelineView)
#                    pipelineView.scene().controller = \
#                        controller
#                    controller.current_pipeline_view = \
#                        pipelineView.scene()
#                    module.pipeline.ensure_connection_specs()
#                    pipelineView.scene().setupScene(module.pipeline)
#                    pipelineView.scene().current_pipeline = module.pipeline
#                    pipelineView.scene().fitToView(pipelineView, True)
#                    pipelineView.show()
#                    pipelineMainWindow.show()

    def openAbstraction(self, filename):
        locator = XMLFileLocator(filename)
        self.open_vistrail_without_prompt(locator, None, False, True)

    def edit_abstraction(self):
        current_scene = self.get_current_tab().scene()
        selected_module_ids = current_scene.get_selected_module_ids()
        if len(selected_module_ids) > 0:
            for m_id in selected_module_ids:
                module = current_scene.current_pipeline.modules[m_id]
                if module.is_abstraction():
                    from vistrails.core.modules.abstraction import identifier as \
                        abstraction_pkg                    
                    ann_get = module.vistrail.get_annotation
                    if module.package == abstraction_pkg and \
                            ann_get('__abstraction_descriptor_info__') is None:
                        desc = module.module_descriptor
                        filename = desc.module.vt_fname
                        self.openAbstraction(filename)
                    else:
                        debug.critical('Subworkflow is from a package and is '
                                       'read-only',
                                       "This subworkflow is from a package and "
                                       "cannot be modified.  You can create an "
                                       "editable copy in 'My Subworkflows' "
                                       "using 'Edit->Import Subworkflow'")
    def merge_vistrail(self):
        action = self.sender()
        if action:
            self.merge_vistrails(self.current_view.controller, action.controller)

    def merge_vistrails(self, c1, c2):
        """ merge_vistrails(c1: VistrailController, c2: VistrailController) -> None
            hamdle merge vistrail from 2 controller into new vistrail

        """
        thumb_cache = ThumbnailCache.getInstance()
        
        l1 = c1.locator._name if c1.locator is not None else ''
        t1 = c1.find_thumbnails(tags_only=thumb_cache.conf.tagsOnly) \
            if thumb_cache.conf.autoSave else []
        s1 = SaveBundle(c1.vistrail.vtType, c1.vistrail.do_copy(), c1.log, thumbnails=t1)

        l2 = c2.locator._name if c2.locator is not None else ''
        t2 = c2.find_thumbnails(tags_only=thumb_cache.conf.tagsOnly) \
            if thumb_cache.conf.autoSave else []
        s2 = SaveBundle(c2.vistrail.vtType, c2.vistrail, c2.log, thumbnails=t2)

        vistrails.db.services.vistrail.merge(s1, s2, "", merge_gui, l1, l2)
        vistrail = s1.vistrail
        vistrail.locator = None
        vistrail.set_defaults()
        view = self.create_view(vistrail, None)
        view.controller.set_vistrail(vistrail, None, thumbnails=s1.thumbnails)
        view.controller.set_changed(True)
        self.view_changed(view)
        self.reset_toolbar_for_view(view)
        self.qactions['history'].trigger()
        view.version_view.scene().fitToView(view.version_view, True)


        
    def do_tag_prompt(self, name="", exists=False):
        if exists:
            prompt = "'%s' already exists.  Enter a new tag" % name
        else:
            prompt = "Enter a tag"
            
        (text, ok) = QtGui.QInputDialog.getText(None, 
                                                'Tag Version',
                                                prompt,
                                                QtGui.QLineEdit.Normal,
                                                name)
        if ok and not text.isEmpty():
            return str(text).strip().rstrip()
        if not ok:
            return None
        return ""

    def add_tag(self, check_exists=True):
        controller = self.get_current_controller()
        vistrail = controller.vistrail
        name = self.do_tag_prompt()
        if name is None:
            return None
        while name == "" or (check_exists and vistrail.has_tag_str(name)):
            name = self.do_tag_prompt(name, name != "")
            if name is None:
                return None
        controller.update_current_tag(name)
        
    def publish_to_crowdlabs(self):
        dialog = QRepositoryDialog(self)
        if QRepositoryDialog.cookiejar:
            dialog.exec_()

    def invalidate_pipelines(self):
        """ invalidate_pipelines() -> None
            Clears the cache and reloads the current pipelines in all views
            This should be called when a module in the module registry
            is changed/added/deleted
        """

        from vistrails.core.interpreter.cached import CachedInterpreter
        CachedInterpreter.flush()
        
        def reload_view(view):
            view.version_selected(view.controller.current_version,
                                  True, from_root=True)
        
        for i in xrange(self.stack.count()):
            view = self.stack.widget(i)
            reload_view(view)
        for view in self.windows:
            reload_view(view)
    
    def closeNotPinPalettes(self):
        if (QtGui.QApplication.activeWindow() == self or 
            QtGui.QApplication.activeWindow() in self.windows.values()):
            for p in self.palettes:
                if p.toolWindow().window() == QtGui.QApplication.activeWindow():
                    if (p.toolWindow().isVisible() and 
                        not p.toolWindow().isFloating() and not p.get_pin_status()):
                        p.toolWindow().close()
                      
    def applicationFocusChanged(self, old, current):
        from vistrails.gui.modules.constant_configuration import ConstantWidgetMixin
        from vistrails.gui.paramexplore.pe_view import QParamExploreView
        from vistrails.gui.mashups.alias_inspector import QAliasInspector
        from vistrails.gui.mashups.mashup_view import QMashupViewTab
        from vistrails.packages.spreadsheet.spreadsheet_cell import QCellWidget
        def is_or_has_parent_of_types(widget, types):
            while widget is not None:
                for _type in types:
                    if isinstance(widget, _type):
                        return True
                widget = widget.parent()
            return False
                
        if current is not None:
            owner = current.window()
            #print "\n\n\n >>>>>> applicationfocuschanged"
            #print "focus_owner: ", self._focus_owner," previous_vt_view ", self._previous_vt_view, " previous_view ", self._previous_view
            #print "owner: ", owner, " current: ", current
            allowed_widgets = [ConstantWidgetMixin,
                               QParamExploreView,
                               QAliasInspector,
                               QCellWidget,
                               QMashupViewTab]
            if (self.isAncestorOf(current) or 
                owner in self.windows.values()):
                view = self.get_current_view()
                #print "view: ", view
                if view and (view == current or view.isAncestorOf(current)):
                    # when a widget spans another control, for example, a Color
                    # wheel, VisTrails will lose focus to that widget and it 
                    # will try to generate a view_changed() event. This will
                    # reset the view and happens with parameter exploration 
                    # and mashups preview.
                    # To avoid that, we will check if the current widget is a 
                    # constant widget or a parameter exploration widget or has
                    # any of these types as a parent in the hierarchy.  
                    if (owner != self._focus_owner and 
                        not is_or_has_parent_of_types(current, allowed_widgets)):
                        #print "generating view_changed"
                        self._previous_vt_view = view
                        self._focus_owner = owner
                        self.change_view(view)
                        self.update_window_menu()
                        self._previous_view = view.get_current_tab()
                        view.reset_tab_view_to_current()
                        view.view_changed()    
                        
            elif isinstance(owner, QBaseViewWindow):
                view = owner.get_current_view()
                #print "QBaseViewWindow view: ", view
                if (view and owner != self._focus_owner and 
                    not is_or_has_parent_of_types(current, allowed_widgets)):
                    #print "generating view changed"
                    self._previous_vt_view = view
                    self._focus_owner = owner
                    self.change_view(view)
                    self.update_window_menu()
                    self._previous_view = view.get_current_tab()
                    view.set_to_current(current)
                    view.view_changed()
        else:
            self._focus_owner = None
_app = None
#_global_menubar = None
    
            
class QPaletteMainWindow(QtGui.QMainWindow):
    def __init__(self, parent=None, f=QtCore.Qt.WindowFlags()):
        QtGui.QMainWindow.__init__(self, parent, f)
        self.palettes = []
        self.windows = []
        
    def addPalette(self, palette):
        if palette not in self.palettes:
            self.palettes.append(palette)
        if len(self.palettes) == 1:
            self.addDockWidget(QtCore.Qt.TopDockWidgetArea, palette.toolWindow())
        else:
            self.tabifyDockWidget(self.palettes[0].toolWindow(),
                                  palette.toolWindow())
        palette.toolWindow().close()
        
    def closeDockedPalettes(self):
        for p in self.palettes:
            if (p.toolWindow().isVisible() and 
                not p.toolWindow().isFloating()):
                        p.toolWindow().close()
            
    def closeEvent(self, event):
        if not QtCore.QCoreApplication.closingDown():
            self.closeDockedPalettes()
            self.hide()
            event.ignore()

    def showEvent(self, event):
        for p in self.palettes:
            if (not p.toolWindow().isVisible() and 
                not p.toolWindow().isFloating() and p.get_pin_status()):
                p.set_visible(True)
    <|MERGE_RESOLUTION|>--- conflicted
+++ resolved
@@ -957,8 +957,8 @@
 
     def init_palettes(self):
         # palettes are global!
-<<<<<<< HEAD
         from vistrails.gui.debug import DebugView
+        from vistrails.gui.job_monitor import QJobView
         from vistrails.gui.debugger import QDebugger
         from vistrails.gui.module_configuration import QModuleConfiguration
         from vistrails.gui.module_documentation import QModuleDocumentation
@@ -975,26 +975,6 @@
         from vistrails.gui.mashups.mashups_inspector import QMashupsInspector
         from vistrails.gui.mashups.alias_parameter_view import QAliasParameterView
         from vistrails.gui.publishing import QLatexAssistant, QVersionEmbed
-=======
-        from gui.debug import DebugView
-        from gui.job_monitor import QJobView
-        from gui.debugger import QDebugger
-        from gui.module_configuration import QModuleConfiguration
-        from gui.module_documentation import QModuleDocumentation
-        from gui.module_palette import QModulePalette
-        from gui.module_info import QModuleInfo
-        from gui.paramexplore.param_view import QParameterView
-        from gui.paramexplore.pe_inspector import QParamExploreInspector
-        from gui.shell import QShellDialog
-        from gui.version_prop import QVersionProp
-        from gui.vis_diff import QDiffProperties
-        from gui.collection.explorer import QExplorerWindow
-        from gui.collection.workspace import QWorkspaceWindow
-        from gui.collection.vis_log import QLogDetails
-        from gui.mashups.mashups_inspector import QMashupsInspector
-        from gui.mashups.alias_parameter_view import QAliasParameterView
-        from gui.publishing import QLatexAssistant, QVersionEmbed
->>>>>>> a584c9a6
         self.palettes = []
         self.palette_window = None
         
@@ -1762,7 +1742,7 @@
             current_view = self.get_current_view()
         if current_view:
             locator = current_view.controller.locator
-            from gui.job_monitor import QJobView
+            from vistrails.gui.job_monitor import QJobView
             jobView = QJobView.instance()
             jobView.delete_job(current_view.controller, all=True)
 
@@ -2191,7 +2171,7 @@
         self.update_recent_vistrail_actions()
 
     def check_running_jobs(self):
-        from gui.job_monitor import QJobView
+        from vistrails.gui.job_monitor import QJobView
         QJobView.instance().load_running_jobs()
 
     def open_recent_vistrail(self):
