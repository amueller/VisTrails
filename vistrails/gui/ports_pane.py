###############################################################################
##
## Copyright (C) 2006-2011, University of Utah. 
## All rights reserved.
## Contact: contact@vistrails.org
##
## This file is part of VisTrails.
##
## "Redistribution and use in source and binary forms, with or without 
## modification, are permitted provided that the following conditions are met:
##
##  - Redistributions of source code must retain the above copyright notice, 
##    this list of conditions and the following disclaimer.
##  - Redistributions in binary form must reproduce the above copyright 
##    notice, this list of conditions and the following disclaimer in the 
##    documentation and/or other materials provided with the distribution.
##  - Neither the name of the University of Utah nor the names of its 
##    contributors may be used to endorse or promote products derived from 
##    this software without specific prior written permission.
##
## THIS SOFTWARE IS PROVIDED BY THE COPYRIGHT HOLDERS AND CONTRIBUTORS "AS IS" 
## AND ANY EXPRESS OR IMPLIED WARRANTIES, INCLUDING, BUT NOT LIMITED TO, 
## THE IMPLIED WARRANTIES OF MERCHANTABILITY AND FITNESS FOR A PARTICULAR 
## PURPOSE ARE DISCLAIMED. IN NO EVENT SHALL THE COPYRIGHT HOLDER OR 
## CONTRIBUTORS BE LIABLE FOR ANY DIRECT, INDIRECT, INCIDENTAL, SPECIAL, 
## EXEMPLARY, OR CONSEQUENTIAL DAMAGES (INCLUDING, BUT NOT LIMITED TO, 
## PROCUREMENT OF SUBSTITUTE GOODS OR SERVICES; LOSS OF USE, DATA, OR PROFITS; 
## OR BUSINESS INTERRUPTION) HOWEVER CAUSED AND ON ANY THEORY OF LIABILITY, 
## WHETHER IN CONTRACT, STRICT LIABILITY, OR TORT (INCLUDING NEGLIGENCE OR 
## OTHERWISE) ARISING IN ANY WAY OUT OF THE USE OF THIS SOFTWARE, EVEN IF 
## ADVISED OF THE POSSIBILITY OF SUCH DAMAGE."
##
###############################################################################
from PyQt4 import QtCore, QtGui
from itertools import izip
import os

from core import debug
from core.modules.module_registry import get_module_registry
from core.modules.basic_modules import String
from core.vistrail.port_spec import PortSpec
from core.system import vistrails_root_directory
from gui.modules import get_widget_class
from gui.common_widgets import QToolWindowInterface
from gui.port_documentation import QPortDocumentation
from gui.theme import CurrentTheme

class AliasLabel(QtGui.QLabel):
    """
    AliasLabel is a QLabel that supports hover actions similar
    to a hot link
    """
    def __init__(self, alias='', text='', default_label='', parent=None):
        """ AliasLabel(alias:str , text: str, default_label: str,
                             parent: QWidget) -> QHoverAliasLabel
        Initialize the label with a text
        
        """
        QtGui.QLabel.__init__(self, parent)
        self.alias = alias
        self.caption = text
        # catch None
        if default_label:
            self.default_label = default_label
        else:
            self.default_label = ""
        self.updateText()
        self.setAttribute(QtCore.Qt.WA_Hover)
        self.setCursor(QtCore.Qt.PointingHandCursor)
        self.setToolTip(alias)
        self.palette().setColor(QtGui.QPalette.WindowText,
                                CurrentTheme.HOVER_DEFAULT_COLOR)

    def updateText(self):
        """ updateText() -> None
        Update the label text to contain the alias name when appropriate
        
        """
        if self.alias != '':
            self.setText(self.alias + ': ' + self.caption)
        elif self.default_label != '':
            self.setText(self.default_label + ': ' + self.caption)
        else:
            self.setText(self.caption)

    def event(self, event):
        """ event(event: QEvent) -> Event Result
        Override to handle hover enter and leave events for hot links
        
        """
        if event.type()==QtCore.QEvent.HoverEnter:
            self.palette().setColor(QtGui.QPalette.WindowText,
                                    CurrentTheme.HOVER_SELECT_COLOR)
        if event.type()==QtCore.QEvent.HoverLeave:
            self.palette().setColor(QtGui.QPalette.WindowText,
                                    CurrentTheme.HOVER_DEFAULT_COLOR)
        return QtGui.QLabel.event(self, event)
        # return super(QHoverAliasLabel, self).event(event)

    def mousePressEvent(self, event):
        """ mousePressEvent(event: QMouseEvent) -> None        
        If mouse click on the label, show up a dialog to change/add
        the alias name
        
        """
        if event.button()==QtCore.Qt.LeftButton:
            (text, ok) = QtGui.QInputDialog.getText(self,
                                                    'Set Parameter Alias',
                                                    'Enter the parameter alias',
                                                    QtGui.QLineEdit.Normal,
                                                    self.alias)
            while ok and self.parent().check_alias(str(text)):
                msg =" This alias is already being used.\
 Please enter a different parameter alias "
                (text, ok) = QtGui.QInputDialog.getText(self,
                                                        'Set Parameter Alias',
                                                        msg,
                                                        QtGui.QLineEdit.Normal,
                                                        text)
            if ok and str(text)!=self.alias:
                if not self.parent().check_alias(str(text)):
                    self.alias = str(text).strip()
                    self.updateText()
                    self.parent().updateMethod()

class Parameter(object):
    def __init__(self, desc):
        self.type = desc.name
        self.identifier = desc.identifier
        self.namespace = None if not desc.namespace else desc.namespace
        self.strValue = ''
        self.alias = ''
        self.queryMethod = None
        self.port_spec_item = None
        
class ParameterEntry(QtGui.QTreeWidgetItem):
    plus_icon = QtGui.QIcon(os.path.join(vistrails_root_directory(),
                                         'gui/resources/images/plus.png'))
    minus_icon = QtGui.QIcon(os.path.join(vistrails_root_directory(),
                                          'gui/resources/images/minus.png'))
    def __init__(self, port_spec, function=None, parent=None):
        QtGui.QTreeWidgetItem.__init__(self, parent)
        self.setFirstColumnSpanned(True)
        self.port_spec = port_spec
        self.function = function

    def build_widget(self, widget_accessor, with_alias=True):
        reg = get_module_registry()

        # widget = QtGui.QDockWidget()
        # widget.setFeatures(QtGui.QDockWidget.DockWidgetClosable |
        #                    QtGui.QDockWidget.DockWidgetVerticalTitleBar)
        widget = QtGui.QWidget()

        h_layout = QtGui.QHBoxLayout()
        h_layout.insertSpacing(0, 10)
        h_layout.setMargin(2)
        h_layout.setSpacing(2)

        v_layout = QtGui.QVBoxLayout()
        v_layout.setAlignment(QtCore.Qt.AlignVCenter)
        delete_button = QtGui.QToolButton()
        delete_button.setIconSize(QtCore.QSize(8,8))
        delete_button.setIcon(ParameterEntry.minus_icon)
        def delete_method():
            if self.function is not None:
                self.group_box.parent().parent().parent().delete_method(
                    self, self.port_spec.name, self.function.real_id)
            else:
                self.group_box.parent().parent().parent().delete_method(
                    self, self.port_spec.name, None)
                
        QtCore.QObject.connect(delete_button, QtCore.SIGNAL("clicked()"), 
                               delete_method)
        v_layout.addWidget(delete_button)
        
        add_button = QtGui.QToolButton()
        add_button.setIcon(ParameterEntry.plus_icon)
        add_button.setIconSize(QtCore.QSize(8,8))
        def add_method():
            self.group_box.parent().parent().parent().add_method(
                self.port_spec.name)
        QtCore.QObject.connect(add_button, QtCore.SIGNAL("clicked()"), 
                               add_method)
        v_layout.addWidget(add_button)
        h_layout.addLayout(v_layout)
        
        self.my_widgets = []
        self.my_labels = []
        self.group_box = QtGui.QGroupBox()
        layout = QtGui.QGridLayout()
        layout.setMargin(5)
        layout.setSpacing(5)
        layout.setColumnStretch(1,1)
        self.group_box.setFocusPolicy(QtCore.Qt.ClickFocus)
        self.group_box.setSizePolicy(QtGui.QSizePolicy.Preferred,
                                     QtGui.QSizePolicy.Fixed)
        self.group_box.palette().setColor(QtGui.QPalette.Window,
                                     CurrentTheme.METHOD_SELECT_COLOR)

        if self.function is not None:
            params = self.function.parameters
        else:
            params = [None,] * len(self.port_spec.descriptors())

<<<<<<< HEAD
        for i, (desc, param) in enumerate(izip(self.port_spec.descriptors(), 
                                               params)):
            #print 'adding desc', desc.name
            ps_label = ''
            if self.port_spec.labels is not None and \
                    len(self.port_spec.labels) > i:
                ps_label = str(self.port_spec.labels[i])
            # label = QHoverAliasLabel(p.alias, p.type, ps_label)

            widget_class = widget_accessor(desc.module)
=======
        for i, (psi, param) in enumerate(izip(self.port_spec.port_spec_items, 
                                              params)):
            widget_class = widget_accessor(psi.descriptor.module)
>>>>>>> db3a51bd
            if param is not None:
                obj = param
            else:
                obj = Parameter(psi.descriptor)
            obj.port_spec_item = psi
            if with_alias:
<<<<<<< HEAD
                label = AliasLabel(obj.alias, obj.type, ps_label)
=======
                label = AliasLabel(obj.alias, obj.type, psi.label)
>>>>>>> db3a51bd
                self.my_labels.append(label)
            else:
                label = QtGui.QLabel(obj.type)
            param_widget = widget_class(obj, self.group_box)
            self.my_widgets.append(param_widget)
            layout.addWidget(label, i, 0)
            layout.addWidget(param_widget, i, 1)

        self.group_box.setLayout(layout)
        def updateMethod():
            if self.function is not None:
                real_id = self.function.real_id
            else:
                real_id = -1
            self.group_box.parent().parent().parent().update_method(
                self, self.port_spec.name, self.my_widgets, self.my_labels, real_id)
        def check_alias(name):
            controller = self.group_box.parent().parent().parent().controller
            if controller:
                return controller.check_alias(name)
            return False
        self.group_box.updateMethod = updateMethod
        self.group_box.check_alias = check_alias
        h_layout.addWidget(self.group_box)
        widget.setLayout(h_layout)
        return widget

    def get_widget(self):
        return self.build_widget(get_widget_class, True)

class PortItem(QtGui.QTreeWidgetItem):
    null_icon = QtGui.QIcon()
    eye_icon = QtGui.QIcon(os.path.join(vistrails_root_directory(),
                                        'gui/resources/images/eye.png'))
    eye_disabled_icon = \
        QtGui.QIcon(os.path.join(vistrails_root_directory(),
                                 'gui/resources/images/eye_gray.png'))
    conn_icon = \
        QtGui.QIcon(os.path.join(vistrails_root_directory(),
                                 'gui/resources/images/connection.png'))

    def __init__(self, port_spec, is_connected, is_optional, is_visible,
                 parent=None):
        QtGui.QTreeWidgetItem.__init__(self, parent)
        # self.setFlags(QtCore.Qt.ItemIsUserCheckable | QtCore.Qt.ItemIsEnabled)
        self.setFlags(QtCore.Qt.ItemIsEnabled)
        # self.setCheckState(0, QtCore.Qt.Unchecked)
        self.port_spec = port_spec
        self.is_connected = is_connected
        self.is_optional = is_optional
        self.is_visible = is_visible
        self.build_item(port_spec, is_connected, is_optional, is_visible)

    def visible(self):
        return not self.is_optional or self.is_visible

    def set_visible(self, visible):
        self.is_visible = visible
        if visible:
            self.setIcon(0, PortItem.eye_icon)
        else:
            self.setIcon(0, PortItem.null_icon)

    def get_visible(self):
        return self.visible_checkbox

    def get_connected(self):
        return self.connected_checkbox

    def is_constant(self):
        return get_module_registry().is_method(self.port_spec)

    def build_item(self, port_spec, is_connected, is_optional, is_visible):
        if not is_optional:
            self.setIcon(0, PortItem.eye_disabled_icon)
        elif is_visible:
            self.setIcon(0, PortItem.eye_icon)
            
        # if port_spec is not a method, make it gray
        if is_connected:
            self.setIcon(1, PortItem.conn_icon)
        self.setText(2, port_spec.name)

        if not self.is_constant():
            self.setForeground(2, 
                               QtGui.QBrush(QtGui.QColor.fromRgb(128,128,128)))

        self.visible_checkbox = QtGui.QCheckBox()
        self.connected_checkbox = QtGui.QCheckBox()
        
    def contextMenuEvent(self, event, widget):
        if self.port_spec is None:
            return
        act = QtGui.QAction("View Documentation", widget)
        act.setStatusTip("View method documentation")
        QtCore.QObject.connect(act,
                               QtCore.SIGNAL("triggered()"),
                               self.view_documentation)
        menu = QtGui.QMenu(widget)
        menu.addAction(act)
        menu.exec_(event.globalPos())
        
    def view_documentation(self):
        # descriptor = self.treeWidget().module.module_descriptor
        module = self.treeWidget().module
        port_type = self.treeWidget().port_type
        widget = QPortDocumentation(module,
                                    port_type,
                                    self.port_spec.name)
        widget.setAttribute(QtCore.Qt.WA_DeleteOnClose)
        widget.exec_()

class PortsList(QtGui.QTreeWidget):
    def __init__(self, port_type, parent=None):
        QtGui.QTreeWidget.__init__(self, parent)
        self.port_type = port_type
        self.setColumnCount(3)
        self.setColumnWidth(0,24)
        self.setColumnWidth(1,24)
        self.setRootIsDecorated(False)
        self.setIndentation(0)
        self.setHeaderHidden(True)
        self.connect(self, QtCore.SIGNAL("itemClicked(QTreeWidgetItem*, int)"),
                     self.item_clicked)
        self.module = None
        self.port_spec_items = {}
        self.entry_klass = ParameterEntry

    def set_entry_klass(self, entry_klass):
        self.entry_klass = entry_klass
        self.update_module(self.module)

    def update_module(self, module):
        """ update_module(module: Module) -> None        
        Setup this tree widget to show functions of module
        
        """
        # this is strange but if you try to clear the widget when the focus is 
        # in one of the items (after setting a parameter for example), 
        # VisTrails crashes on a Mac (Emanuele) This is probably a Qt bug
        w =  QtGui.QApplication.focusWidget()
        if self.isAncestorOf(w):
            w.clearFocus()
        self.clear()
        self.module = module
        self.port_spec_items = {}
        self.function_map = {}
        if module and module.is_valid:
            reg = get_module_registry()
            descriptor = module.module_descriptor
            if self.port_type == 'input':
                port_specs = module.destinationPorts()
                connected_ports = module.connected_input_ports
                visible_ports = module.visible_input_ports
            elif self.port_type == 'output':
                port_specs = module.sourcePorts()
                connected_ports = module.connected_output_ports
                visible_ports = module.visible_output_ports
            else:
                raise Exception("Unknown port type: '%s'" % self.port_type)
            
            for port_spec in sorted(port_specs, key=lambda x: x.name):
                connected = port_spec.name in connected_ports and \
                    connected_ports[port_spec.name] > 0
                item = PortItem(port_spec, 
                                connected,
                                port_spec.optional,
                                port_spec.name in visible_ports)
                self.addTopLevelItem(item)
                self.port_spec_items[port_spec.name] = (port_spec, item)

            if self.port_type == 'input':
                for function in module.functions:
                    if not function.is_valid:
                        debug.critical("function '%s' not valid", function.name)
                        continue
                    port_spec, item = self.port_spec_items[function.name]
                    subitem = self.entry_klass(port_spec, function)
                    self.function_map[function.real_id] = subitem
                    item.addChild(subitem)
                    subitem.setFirstColumnSpanned(True)
                    self.setItemWidget(subitem, 0, subitem.get_widget())
                    item.setExpanded(True)
                
                    # self.setItemWidget(item, 0, item.get_visible())
                    # self.setItemWidget(item, 1, item.get_connected())

                    # i = QTreeWidgetItem(self)
                    # self.addTopLevelItem(i)
                    # i.setText(2, port_spec.name)
                    # visible_checkbox = QtGui.QCheckBox()
                    # self.setItemWidget(i, 0, visible_checkbox)
                    # connceted_checkbox = QtGui.QCheckBox()
                    # connected_checkbox.setEnabled(False)
                    # self.setItemWidget(i, 1, connected_checkbox)
                

            # base_items = {}
            # # Create the base widget item for each descriptor
            # for descriptor in moduleHierarchy:
            #     baseName = descriptor.name
            #     base_package = descriptor.identifier
            #     baseItem = QMethodTreeWidgetItem(None,
            #                                      None,
            #                                      self,
            #                                      (QtCore.QStringList()
            #                                       <<  baseName
            #                                       << ''))
            #     base_items[descriptor] = baseItem

            # method_specs = {}
            # # do this in reverse to ensure proper overloading
            # # !!! NOTE: we have to use ***all*** input ports !!!
            # # because a subclass can overload a port with a 
            # # type that isn't a method
            # for descriptor in reversed(moduleHierarchy):
            #     method_specs.update((name, (descriptor, spec))
            #                         for name, spec in \
            #                             registry.module_ports('input', 
            #                                                   descriptor))

            # # add local registry last so that it takes precedence
            # method_specs.update((spec.name, (descriptor, spec))
            #                     for spec in module.port_spec_list
            #                     if spec.type == 'input')

            # for _, (desc, method_spec) in sorted(method_specs.iteritems()):
            #     if registry.is_method(method_spec):
            #         baseItem = base_items[desc]
            #         sig = method_spec.short_sigstring
            #         QMethodTreeWidgetItem(module,
            #                               method_spec,
            #                               baseItem,
            #                               (QtCore.QStringList()
            #                                << method_spec.name
            #                                << sig))

            # self.expandAll()
            # self.resizeColumnToContents(2) 
        # show invalid module attributes
        if module and not module.is_valid and self.port_type == 'input':
            for function in module.functions:
                if function.name in self.port_spec_items:
                    port_spec, item = self.port_spec_items[function.name]
                else:
                    sigstring = "(" + ",".join(
                        ['edu.utah.sci.vistrails.basic:String'
                         for i in xrange(len(function.parameters))]) + ")"
                    port_spec = PortSpec(name=function.name, type='input',
                                         sigstring=sigstring)
                    item = PortItem(port_spec,  False, False, False)
                self.addTopLevelItem(item)
                self.port_spec_items[port_spec.name] = (port_spec, item)
                subitem = self.entry_klass(port_spec, function)
                self.function_map[function.real_id] = subitem
                item.addChild(subitem)
                subitem.setFirstColumnSpanned(True)
                self.setItemWidget(subitem, 0, subitem.get_widget())
                item.setExpanded(True)

    def item_clicked(self, item, col):
        if item.parent() is not None:
            return

        if self.port_type == 'input':
            visible_ports = self.module.visible_input_ports
        elif self.port_type == 'output':
            visible_ports = self.module.visible_output_ports
        else:
            raise Exception("Unknown port type: '%s'" % self.port_type)

        if col == 0:
            if item.is_optional:
                item.set_visible(not item.is_visible)
                if item.is_visible:
                    visible_ports.add(item.port_spec.name)
                else:
                    visible_ports.discard(item.port_spec.name)
                self.controller.flush_delayed_actions()
                self.controller.current_pipeline_view.recreate_module(
                    self.controller.current_pipeline, self.module.id)
        if col == 2:
            if item.isExpanded():
                item.setExpanded(False)
            elif item.childCount() > 0:
                item.setExpanded(True)
            elif item.childCount() == 0 and item.is_constant():
                self.do_add_method(item.port_spec, item)
        
    def set_controller(self, controller):
        self.controller = controller

    def update_method(self, subitem, port_name, widgets, labels, real_id=-1):
        #print 'updateMethod called', port_name
        if self.controller:
            _, item = self.port_spec_items[port_name]
            str_values = []
            query_methods = []
            for w in widgets:
                str_values.append(str(w.contents()))
                if hasattr(w, 'query_method'):
                    query_methods.append(w.query_method())
            if real_id < 0:
                should_replace = False
            else:
                should_replace = True
            self.controller.update_function(self.module,
                                            port_name,
                                            str_values,
                                            real_id,
                                            [str(label.alias)
                                             for label in labels],
                                            query_methods,
                                            should_replace)

            # FIXME need to get the function set on the item somehow
            # HACK for now
            for function in self.module.functions:
                if function.real_id not in self.function_map:
                    self.function_map[function.real_id] = subitem
                    subitem.function = function

            # make the scene display the fact that we have a parameter
            # by dimming the port
            # self.controller.flush_delayed_actions()
            self.controller.current_pipeline_view.update_module_functions(
                self.controller.current_pipeline, self.module.id)
                                            
    def delete_method(self, subitem, port_name, real_id=None):
        _, item = self.port_spec_items[port_name]
        item.removeChild(subitem)

        if real_id is not None and self.controller:
            #print "got to delete"
            self.controller.delete_function(real_id, self.module.id)

            # make the scene display the fact that we have lost the
            # parameter by undimming the port
            # self.controller.flush_delayed_actions()
            self.controller.current_pipeline_view.update_module_functions(
                self.controller.current_pipeline, self.module.id)

        # how to delete items...x
        # subitem.deleteLater()
<<<<<<< HEAD
            
    def do_add_method(self, port_spec, item):
        """do_add_method(port_spec: PortSpec,
                         item:      PortItem) -> None

        Displays a new method for the port.
        """
=======
>>>>>>> db3a51bd

        subitem = self.entry_klass(port_spec)
        item.addChild(subitem)
        subitem.setFirstColumnSpanned(True)
        self.setItemWidget(subitem, 0, subitem.get_widget())
        item.setExpanded(True)
        if len(port_spec.descriptors()) == 0:
            self.update_method(subitem, port_spec.name, [], [])
        elif port_spec.defaults is not None:
            self.controller.update_function(self.module,
                                            port_spec.name, port_spec.defaults,
                                            -1, [], [], True)
            for i, w in enumerate(subitem.my_widgets):
                if i >= len(port_spec.defaults):
                    break
                w.setContents(port_spec.defaults[i])

    def add_method(self, port_name):
        port_spec, item = self.port_spec_items[port_name]
        self.do_add_method(port_spec, item)
        
    def contextMenuEvent(self, event):
        # Just dispatches the menu event to the widget item
        item = self.itemAt(event.pos())
        if item:
            item.contextMenuEvent(event, self)

class QPortsPane(QtGui.QWidget, QToolWindowInterface):
    def __init__(self, port_type, parent=None, flags=QtCore.Qt.Widget):
        QtGui.QWidget.__init__(self, parent, flags)
        self.port_type = port_type
        self.build_widget()
        self.controller = None

    def build_widget(self):
        self.tree_widget = PortsList(self.port_type)
        layout = QtGui.QHBoxLayout()
        layout.setMargin(0)
        layout.addWidget(self.tree_widget)
        self.setLayout(layout)
        self.setWindowTitle('%s Ports' % self.port_type.capitalize())

    def set_controller(self, controller):
        self.controller = controller
        self.tree_widget.set_controller(controller)

    def update_module(self, module):
        self.tree_widget.update_module(module)
    <|MERGE_RESOLUTION|>--- conflicted
+++ resolved
@@ -203,33 +203,16 @@
         else:
             params = [None,] * len(self.port_spec.descriptors())
 
-<<<<<<< HEAD
-        for i, (desc, param) in enumerate(izip(self.port_spec.descriptors(), 
-                                               params)):
-            #print 'adding desc', desc.name
-            ps_label = ''
-            if self.port_spec.labels is not None and \
-                    len(self.port_spec.labels) > i:
-                ps_label = str(self.port_spec.labels[i])
-            # label = QHoverAliasLabel(p.alias, p.type, ps_label)
-
-            widget_class = widget_accessor(desc.module)
-=======
         for i, (psi, param) in enumerate(izip(self.port_spec.port_spec_items, 
                                               params)):
             widget_class = widget_accessor(psi.descriptor.module)
->>>>>>> db3a51bd
             if param is not None:
                 obj = param
             else:
                 obj = Parameter(psi.descriptor)
             obj.port_spec_item = psi
             if with_alias:
-<<<<<<< HEAD
-                label = AliasLabel(obj.alias, obj.type, ps_label)
-=======
                 label = AliasLabel(obj.alias, obj.type, psi.label)
->>>>>>> db3a51bd
                 self.my_labels.append(label)
             else:
                 label = QtGui.QLabel(obj.type)
@@ -574,7 +557,6 @@
 
         # how to delete items...x
         # subitem.deleteLater()
-<<<<<<< HEAD
             
     def do_add_method(self, port_spec, item):
         """do_add_method(port_spec: PortSpec,
@@ -582,8 +564,6 @@
 
         Displays a new method for the port.
         """
-=======
->>>>>>> db3a51bd
 
         subitem = self.entry_klass(port_spec)
         item.addChild(subitem)
