###############################################################################
##
## Copyright (C) 2011-2014, NYU-Poly.
## Copyright (C) 2006-2011, University of Utah. 
## All rights reserved.
## Contact: contact@vistrails.org
##
## This file is part of VisTrails.
##
## "Redistribution and use in source and binary forms, with or without 
## modification, are permitted provided that the following conditions are met:
##
##  - Redistributions of source code must retain the above copyright notice, 
##    this list of conditions and the following disclaimer.
##  - Redistributions in binary form must reproduce the above copyright 
##    notice, this list of conditions and the following disclaimer in the 
##    documentation and/or other materials provided with the distribution.
##  - Neither the name of the University of Utah nor the names of its 
##    contributors may be used to endorse or promote products derived from 
##    this software without specific prior written permission.
##
## THIS SOFTWARE IS PROVIDED BY THE COPYRIGHT HOLDERS AND CONTRIBUTORS "AS IS" 
## AND ANY EXPRESS OR IMPLIED WARRANTIES, INCLUDING, BUT NOT LIMITED TO, 
## THE IMPLIED WARRANTIES OF MERCHANTABILITY AND FITNESS FOR A PARTICULAR 
## PURPOSE ARE DISCLAIMED. IN NO EVENT SHALL THE COPYRIGHT HOLDER OR 
## CONTRIBUTORS BE LIABLE FOR ANY DIRECT, INDIRECT, INCIDENTAL, SPECIAL, 
## EXEMPLARY, OR CONSEQUENTIAL DAMAGES (INCLUDING, BUT NOT LIMITED TO, 
## PROCUREMENT OF SUBSTITUTE GOODS OR SERVICES; LOSS OF USE, DATA, OR PROFITS; 
## OR BUSINESS INTERRUPTION) HOWEVER CAUSED AND ON ANY THEORY OF LIABILITY, 
## WHETHER IN CONTRACT, STRICT LIABILITY, OR TORT (INCLUDING NEGLIGENCE OR 
## OTHERWISE) ARISING IN ANY WAY OUT OF THE USE OF THIS SOFTWARE, EVEN IF 
## ADVISED OF THE POSSIBILITY OF SUCH DAMAGE."
##
###############################################################################
""" This is the application for vistrails when running as a server. """
from __future__ import division

import Queue
import base64
import hashlib
import inspect
import sys
import logging
import logging.handlers
import os
import re
import shutil
import subprocess
import tempfile
import time
import traceback
import urllib
import xmlrpclib
import ConfigParser

from PyQt4 import QtGui, QtCore
import SocketServer
from SimpleXMLRPCServer import SimpleXMLRPCServer
from datetime import date, datetime

from vistrails.core.application import VistrailsApplicationInterface
import vistrails.gui.theme
import vistrails.core.application
from vistrails.gui import qt
from vistrails.core.db.locator import DBLocator, ZIPFileLocator, FileLocator
from vistrails.core.db import io
import vistrails.core.db.action

from vistrails.core.vistrail.vistrail import Vistrail
from vistrails.core import system
from vistrails.core.modules.module_registry import get_module_registry as module_registry
from vistrails.core import interpreter
from vistrails.core.packagemanager import get_package_manager
from vistrails.core.thumbnails import ThumbnailCache
import vistrails.db.services.io
import gc

import vistrails.core.requirements
import vistrails.core.console_mode

from vistrails.db.versions import currentVersion

ElementTree = system.get_elementtree_library()



################################################################################
class StoppableXMLRPCServer(SimpleXMLRPCServer):
    """This class allows a server to be stopped by a external request"""
    #accessList contains the list of ip addresses and hostnames that can send
    #request to this server. Change this according to your server
    allow_reuse_address = True
    def __init__(self, addr, logger):
        self.logger = logger
        SimpleXMLRPCServer.__init__(self, addr)

    def serve_forever(self):
        self.stop = False
        while not self.stop:
            self.handle_request()

    def verify_request(self, request, client_address):
        if client_address[0] in accessList:
            self.logger.info("Request from %s allowed!"%unicode(client_address))
            return 1
        else:
            self.logger.info("Request from %s denied!"%unicode(client_address))
            return 0

################################################################################

class ThreadedXMLRPCServer(SocketServer.ThreadingMixIn,
                           StoppableXMLRPCServer): pass
"""This is a multithreaded version of the RPC Server. For each request, the
    server will spawn a thread. Notice that these threads cannot use any Qt
    related objects because they won't be in the main thread."""
################################################################################

class RequestHandler(object):
    """This class will handle all the requests sent to the server.
    Add new methods here and they will be exposed through the XML-RPC interface
    """
    def __init__(self, logger, instances):
        self.server_logger = logger
        self.instances = instances
        self.proxies_queue = None
        self.instantiate_proxies()

    #proxies
    def instantiate_proxies(self):
        """instantiate_proxies() -> None
        If this server started other instances of VisTrails, this will create
        the client proxies to connect to them.
        """
        if len(self.instances) > 0:
            self.proxies_queue = Queue.Queue()
            for uri in self.instances:
                try:
                    proxy = xmlrpclib.ServerProxy(uri)
                    self.proxies_queue.put(proxy)
                    self.server_logger.info("Instantiated client for %s" % uri)
                except Exception, e:
                    self.server_logger.error("Error when instantiating proxy %s" % uri)
                    self.server_logger.error(unicode(e))
    #utils
    def memory_usage(self):
        """memory_usage() -> dict
        Memory usage of the current process in kilobytes. We plan to
        use this to clear cache on demand later.
        I believe this works on Linux only.
        """
        status = None
        result = {'peak': 0, 'rss': 0}
        try:
            # This will only work on systems with a /proc file system
            # (like Linux).
            status = open('/proc/self/status')
            for line in status:
                parts = line.split()
                key = parts[0][2:-1].lower()
                if key in result:
                    result[key] = int(parts[1])
        finally:
            if status is not None:
                status.close()
        return result

    def path_exists_and_not_empty(self, path):
        """path_exists_and_not_empty(path:str) -> boolean
        Returns True if given path exists and it's not empty, otherwise returns
        False.
        """
        if os.path.exists(path):
            n = 0
            for root, dirs, file_names in os.walk(path):
                n += len(file_names)
            if n > 0:
                return True
        return False

    def try_ping(self):
        return 1

    #crowdlabs
    def get_wf_modules(self, host, port, db_name, vt_id, version):
        """get_wf_modules(host:str, port:int, db_name:str, vt_id:int,
                          version:int) -> (return_status, list of dict)
           Returns a list of information about the modules used in a workflow
           in a list of dictionaries. The dictionary has the following keys:
           name, package, documentation.
        """
        self.server_logger.info("Request: get_wf_modules(%s,%s,%s,%s,%s)" % \
                                (host, port, db_name, vt_id, version))
        try:
            locator = DBLocator(host=host,
                                port=int(port),
                                database=db_name,
                                user=db_read_user,
                                passwd=db_read_pass,
                                obj_id=int(vt_id),
                                obj_type=None,
                                connection_id=None)

            v = locator.load().vistrail
            p = v.getPipeline(long(version))

            if p:
                result = []
                for module in p.module_list:
                    descriptor = module_registry().get_descriptor_by_name(
                            module.package,
                            module.name,
                            module.namespace)
                    documentation = descriptor.module_documentation(module)
                    result.append({'name':module.name,
                                              'package':module.package,
                                              'documentation':documentation})
                return (result, 1)
            else:
                result = "Pipeline was not materialized"
                self.server_logger.error(unicode(result))
        except xmlrpclib.ProtocolError, err:
            err_msg = ("A protocol error occurred\n"
                       "URL: %s\n"
                       "HTTP/HTTPS headers: %s\n"
                       "Error code: %d\n"
                       "Error message: %s\n") % (err.url, err.headers,
                                                 err.errcode, err.errmsg)
            self.server_logger.error(err_msg)
            return (unicode(err), 0)
        except Exception, e:
            result = unicode(e)
            self.server_logger.error(result)
            self.server_logger.error(traceback.format_exc())
        return (result, 0)

    def get_wf_mashups(self, host, port, db_name, vt_id, version):
        """get_wf_mashups(host:str, port:int, db_name:str, vt_id:int,
                          version:int) -> (return_status, list of dict)
           Returns a list of mashups in a workflow
           in a list of dictionaries. The dictionary has the following keys:
           name, package, documentation.
        """
        self.server_logger.info("Request: get_wf_mashups(%s,%s,%s,%s,%s)" % \
                                (host, port, db_name, vt_id, version))
        result = []
        try:
            locator = DBLocator(host=host,
                                port=int(port),
                                database=db_name,
                                user=db_read_user,
                                passwd=db_read_pass,
                                obj_id=int(vt_id),
                                obj_type=None,
                                connection_id=None)
            (vistrail, abstractions, thumbnails, mashups) = \
                                                      io.load_vistrail(locator)
            for mashuptrail in mashups:
                # Find tagged mashups for this version
                if mashuptrail.vtVersion == version:
                    for name, mashup_id in mashuptrail.getTagMap().iteritems():
                        if name != 'ROOT':
                            mashup = MedleySimpleGUI.from_mashup(
                                                 mashuptrail.getMashup(mashup_id))
                            result.append([name, ElementTree.tostring(mashup.to_xml())])
            return (result, 1)
        except xmlrpclib.ProtocolError, err:
            err_msg = ("A protocol error occurred\n"
                       "URL: %s\n"
                       "HTTP/HTTPS headers: %s\n"
                       "Error code: %d\n"
                       "Error message: %s\n") % (err.url, err.headers,
                                                 err.errcode, err.errmsg)
            self.server_logger.error(err_msg)
            return (unicode(err), 0)
        except Exception, e:
            result = unicode(e)
            self.server_logger.error(result)
            self.server_logger.error(traceback.format_exc())
        return (result, 0)

    def get_packages(self):
        """get_packages()-> dict
        This returns a dictionary with all the packages available in the
        VisTrails registry.
        The keys are the package identifier and for each identifier there's a
        dictionary with modules and description.
        """
        self.server_logger.info("Request: get_packages()")
        try:
            package_dic = {}

            for package in module_registry().package_list:
                package_dic[package.identifier] = {}
                package_dic[package.identifier]['modules'] = []
                for module in package._db_module_descriptors:
                    documentation = inspect.getdoc(module.module)
                    if documentation:
                        documentation = re.sub('^ *\n', '', documentation.rstrip())
                    else:
                        documentation = "(No documentation available)"
                    package_dic[package.identifier]['modules'].append({'name':module.name,
                                                                       'package':module.package,
                                                                       'documentation':documentation})
                package_dic[package.identifier]['description'] = \
                        package.description if package.description else "(No description available)"
            return (package_dic, 1)
        except xmlrpclib.ProtocolError, err:
            err_msg = ("A protocol error occurred\n"
                       "URL: %s\n"
                       "HTTP/HTTPS headers: %s\n"
                       "Error code: %d\n"
                       "Error message: %s\n") % (err.url, err.headers,
                                                 err.errcode, err.errmsg)
            self.server_logger.error(err_msg)
            return (unicode(err), 0)
        except Exception, e:
            self.server_logger.error(unicode(e))
            self.server_logger.error(traceback.format_exc())
            return (unicode(e), 0)

    def get_server_packages(self, codepath=None, status=None):
        """get_server_packages()-> dict
        This returns a dictionary with all the packages to vistrails with
        status indicating wether it is loaded.
        It is also possible to enable/disable a package by passing a package
        codepath and the desired status on/off
        The keys are the package identifier.
        """
        self.server_logger.info("Request: get_server_packages()")

        messages = []
        if self.proxies_queue is not None:
            # collect all proxies:
            proxies = []
            while len(proxies) < len(self.instances):
                self.server_logger.info("Proxies: %s Instances: %s" % (len(proxies), len(self.instances)))
                if self.proxies_queue.empty():
                    for p in  proxies:
                        self.proxies_queue.put(p)
                    return [[[],
                        "Not all vistrail instances are free, please try again."], 1]
                proxies.append(self.proxies_queue.get())
            for proxy in proxies:
                result, s = 'Please contact the server admin', 0
                try:
                    if codepath and status is not None:
                        result, s = proxy.get_server_packages(codepath, status)
                    else:
                        result, s = proxy.get_server_packages()
                except xmlrpclib.ProtocolError, err:
                    err_msg = ("A protocol error occurred\n"
                           "URL: %s\n"
                           "HTTP/HTTPS headers: %s\n"
                           "Error code: %d\n"
                           "Error message: %s\n") % (err.url, err.headers,
                                                 err.errcode, err.errmsg)
                    self.server_logger.error(err_msg)
                finally:
                    self.proxies_queue.put(proxy)
                if s == 0:
                    messages.append('An error occurred: %s' % result)
                else:
                    messages.append(result[1])

        try:
            pkg_manager = get_package_manager()
            message = ''
            if codepath and status is not None:
                if int(status):
                    # Try to enable package
                    try:
                        pkg_manager.late_enable_package(codepath)
                        message = "Successfully enabled package '%s'" % codepath
                    except Exception, e:
                        message = "Could not enable package '%s': %s %s" % \
                                         (codepath, unicode(e), traceback.format_exc())
                else:
                    # Try to disable package
                    if codepath in ["basic_modules", 'abstraction']:
                        message = "Package '%s' cannot be disabled" % codepath
                    elif not pkg_manager.can_be_disabled(
                             pkg_manager.get_package_by_codepath(codepath).identifier):
                        message = "Package '%s' cannot be disabled because other packages depends on it." % codepath
                    else:
                        try:
                            pkg_manager.remove_package(codepath)
                            message = "Successfully disabled package '%s'" % codepath
                        except Exception, e:
                            message = "Could not disable package '%s': %s %s" % \
                                      (codepath, unicode(e), traceback.format_exc())
            packages = []
            enabled_pkgs = sorted(pkg_manager.enabled_package_list())
            enabled_pkg_dict = dict([(pkg.codepath, pkg) for
                                      pkg in enabled_pkgs])
            for pkg in sorted([pkg.codepath for pkg in enabled_pkgs]):
                packages.append([pkg, True])
            available_pkg_names = [pkg for pkg in 
                                   sorted(pkg_manager.available_package_names_list())
                                   if pkg not in enabled_pkg_dict]
            for pkg in available_pkg_names:
                packages.append([pkg, False])

            if codepath and messages:
                # we are the main instance so assemble messages
                message = ''.join(["Main instance: %s" % message] + \
                   ["<br/>Instance %s: %s" % (i+1, m) for i, m in
                                              zip(xrange(len(messages)), messages)])
            return [[packages, message], 1]
        except xmlrpclib.ProtocolError, err:
            err_msg = ("A protocol error occurred\n"
                       "URL: %s\n"
                       "HTTP/HTTPS headers: %s\n"
                       "Error code: %d\n"
                       "Error message: %s\n") % (err.url, err.headers,
                                                 err.errcode, err.errmsg)
            self.server_logger.error(err_msg)
            return (unicode(err), 0)
        except Exception, e:
            self.server_logger.error(unicode(e))
            self.server_logger.error(traceback.format_exc())
            return (unicode(e), 0)

    def add_vt_to_db(self, host, port, db_name, user, vt_filepath, filename,
                     repository_vt_id, repository_creator, is_local=True):
        """add_vt_to_db(host:str, port:int, db_name:str, user:str,
                        vt_filepath:unicode(or datastream), filename:str,
                        repository_vt_id:int, repository_creator:str) -> 
                        (return_status, int)
        This will add a vistrail in vt_filepath to the the database. If running
        on a remote machine, vt_filepath will contain vt file data stream.
        Before adding it it will annotate the vistrail with the 
        repository_vt_id and repository_creator.

        """
        try:
            if is_local:
                bundle = ZIPFileLocator(vt_filepath).load()
            else:
                # vt_filepath contains vt file datastream
                # write to tmp file, read into FileLocator
                # TODO: can we just read the file stream directly in?
                (fd, fname) = tempfile.mkstemp(prefix='vt_tmp',
                                              suffix='.vt')
                os.close(fd)
                try:
                    vt_file = open(fname, "wb")
                    vt_file.write(vt_filepath.data)
                    vt_file.close()
                    bundle = ZIPFileLocator(fname).load()
                finally:
                    os.unlink(fname)

            # set some crowdlabs id info
            if repository_vt_id != -1:
                vistrail = bundle.vistrail
                vistrail.set_annotation('repository_vt_id', repository_vt_id)
                vistrail.set_annotation('repository_creator', repository_creator)

            db_locator = DBLocator(host=host, port=int(port), database=db_name,
                                   name=filename, user=db_write_user, passwd=db_write_pass)
            db_locator.save_as(bundle)
            return (db_locator.obj_id, 1)

        except xmlrpclib.ProtocolError, err:
            err_msg = ("A protocol error occurred\n"
                       "URL: %s\n"
                       "HTTP/HTTPS headers: %s\n"
                       "Error code: %d\n"
                       "Error message: %s\n") % (err.url, err.headers,
                                                 err.errcode, err.errmsg)
            self.server_logger.error(err_msg)
            return (unicode(err), 0)
        except Exception, e:
            self.server_logger.error(unicode(e))
            self.server_logger.error(traceback.format_exc())
            return (unicode(e), 0)

    def merge_vt(self, host, port, db_name, user, new_vt_filepath,
                 old_db_vt_id, is_local=True):
        """
        Merge new_vt (new_vt_filepath) with current vt (old_db_vt_id)

        new_vt_filepath is either filepath to vt, or datastream of vt,
        depending on if the server is on a remote machine
        """
        self.server_logger.info("Request: merge_vt(%s,%s,%s,%s,%s,%s,%s)" % \
                                (host, port, db_name, user, new_vt_filepath,
                                 old_db_vt_id, is_local))
        try:
            tmp_file = None
            if is_local:
                new_locator = ZIPFileLocator(new_vt_filepath)
            else:
                # vt_filepath contains vt file datastream
                # write to tmp file, read into FileLocator
                # TODO: can we just read the file stream directly in?
                (fd, tmp_file) = tempfile.mkstemp(prefix='vt_tmp',
                                              suffix='.vt')
                os.close(fd)
                vt_file = open(tmp_file, "wb")
                vt_file.write(new_vt_filepath.data)
                vt_file.close()
                new_locator = ZIPFileLocator(tmp_file)

            new_bundle = new_locator.load()
            # add thumbnails to cache
            ThumbnailCache.getInstance()._copy_thumbnails(new_bundle.thumbnails)
            new_locator.save(new_bundle)
            old_db_locator = DBLocator(host=host, port=int(port), database=db_name,
                                       obj_id=int(old_db_vt_id), user=db_write_user, passwd=db_write_pass)
            old_db_bundle = old_db_locator.load()
            vistrails.db.services.vistrail.merge(old_db_bundle, new_bundle, 'vistrails')
            old_db_locator.save(old_db_bundle)
            new_locator.save(old_db_bundle)
            if tmp_file is not None:
                os.unlink(tmp_file)
            return (1, 1)
        except xmlrpclib.ProtocolError, err:
            err_msg = ("A protocol error occurred\n"
                       "URL: %s\n"
                       "HTTP/HTTPS headers: %s\n"
                       "Error code: %d\n"
                       "Error message: %s\n") % (err.url, err.headers,
                                                 err.errcode, err.errmsg)
            self.server_logger.error(err_msg)
            return (unicode(err), 0)
        except Exception, e:
            self.server_logger.error(unicode(e))
            self.server_logger.error(traceback.format_exc())
            return (unicode(e), 0)

    def remove_vt_from_db(self, host, port, db_name, user, vt_id):
        """remove_vt_from_db(host:str, port:int, db_name:str, user:str,
                             vt_id:int) -> (return_status, 0 or 1)
        Remove a vistrail from the repository
        """
        config = {}
        config['host'] = host
        config['port'] = int(port)
        config['db'] = db_name
        config['user'] = db_write_user
        config['passwd'] = db_write_pass
        conn = None
        try:
            conn = vistrails.db.services.io.open_db_connection(config)
            vistrails.db.services.io.delete_entity_from_db(conn,'vistrail', vt_id)
            vistrails.db.services.io.close_db_connection(conn)
            return (1, 1)
        except Exception, e:
            self.server_logger.error(unicode(e))
            if conn is not None:
                vistrails.db.services.io.close_db_connection(conn)
            return (unicode(e), 0)

    def get_runnable_workflows(self, host, port, db_name, vt_id):
        try:
            locator = DBLocator(host=host,
                                port=int(port),
                                database=db_name,
                                user=db_read_user,
                                passwd=db_read_pass,
                                obj_id=int(vt_id),
                                obj_type=None,
                                connection_id=None)
            (vistrail, _, _, _)  = io.load_vistrail(locator)

            # get server packages
            local_packages = [x.identifier for x in \
                              module_registry().package_list]

            runnable_workflows = []
            py_source_workflows = []
            local_data_modules = ['File', 'FileSink', 'Path']

            # find runnable workflows
            for version_id, version_tag in vistrail.get_tagMap().iteritems():
                pipeline = vistrail.getPipeline(version_id)
                workflow_packages = set()
                on_repo = True
                has_python_source = False
                for module in pipeline.module_list:
                    # count modules that use data unavailable to web repo
                    if module.name[-6:] == 'Reader' or \
                       module.name in local_data_modules:
                        has_accessible_data = False
                        for edge in pipeline.graph.edges_to(module.id):
                            # TODO check for RepoSync checksum param
                            if pipeline.modules[edge[0]].name in \
                               ['HTTPFile', 'RepoSync']:
                                has_accessible_data = True

                        if not has_accessible_data:
                            on_repo = False

                    elif module.name == "PythonSource":
                        has_python_source = True

                    # get packages used in tagged versions of this VisTrail
                    workflow_packages.add(module.package)

                # ensure workflow doesn't use unsupported packages
                if not filter(lambda p: p not in local_packages,
                              workflow_packages):
                    if has_python_source and on_repo and \
                       version_id not in py_source_workflows:
                        py_source_workflows.append(version_id)

                    elif not has_python_source and on_repo and \
                            version_id not in runnable_workflows:
                        runnable_workflows.append(version_id)

            return ((runnable_workflows, py_source_workflows), 1)

        except xmlrpclib.ProtocolError, err:
            err_msg = ("A protocol error occurred\n"
                       "URL: %s\n"
                       "HTTP/HTTPS headers: %s\n"
                       "Error code: %d\n"
                       "Error message: %s\n") % (err.url, err.headers,
                                                 err.errcode, err.errmsg)
            self.server_logger.error(err_msg)
            return (unicode(err), 0)
        except Exception, e:
            self.server_logger.error(unicode(e))
            return (unicode(e), 0)

    #webgl
    def run_from_db_webgl(self, host, port, db_name, vt_id, path_to_figures,
                        version=None,  pdf=False, vt_tag='', build_always=False,
                        parameters='', is_local=True):
        # get vistrail
        locator = DBLocator(host=host,
                            port=int(port),
                            database=db_name,
                            user=db_read_user,
                            passwd=db_read_pass,
                            obj_id=int(vt_id),
                            obj_type=None,
                            connection_id=None)
        (vistrail, abstractions , thumbnails, mashups)  = io.load_vistrail(locator)
        from vistrails.core.vistrail.controller import VistrailController as BaseController
        c = BaseController()
        c.set_vistrail(vistrail, locator, abstractions, thumbnails, mashups)

        from vistrails.core.vistrail.connection import Connection
        from vistrails.core.vistrail.module import Module
        from vistrails.core.vistrail.port import Port

        # get last pipeline
        if vt_tag == '':
            version = vistrail.get_latest_version()#-1;
        else:
            version = int(vt_tag)

        c.change_selected_version(version)
        workflow = c.current_pipeline.__copy__()

        #id_scope = IdScope(version)
        id_scope = vistrail.idScope
        if workflow:
            # if doesnt have VTKWebView and vtkRenderer
            if "vtkRenderer" not in [x.name for x in workflow.module_list]:
                return (unicode("Doesn't have vtkRenderer"), 1)

            # if already have VTKWebView, execute it
            if "VTKWebView" not in [x.name for x in workflow.module_list]:
                # else, add VTKWebView to vtkRenderer and execute it
                renderer = workflow.module_list[[x.name for x in workflow.module_list].index('vtkRenderer')]

                mWeb = Module(id=id_scope.getNewId(Module.vtType),
                           name='VTKWebView',
                           package='edu.utah.sci.vistrails.vtWebGL',
                           functions=[])
                mWeb.version = '0.0.2'
                workflow.add_module(mWeb)
                # create connection from render to web
                source = Port(id=id_scope.getNewId(Port.vtType),
                              type='source',
                              moduleId=renderer.id,
                              moduleName='vtkRenderer',
                              name='self',
                              signature='(edu.utah.sci.vistrails.vtk:vtkRenderer)')
                destination = Port(id=id_scope.getNewId(Port.vtType),
                                   type='destination',
                                   moduleId=mWeb.id,
                                   moduleName='VTKWebView',
                                   name='vtkrenderer',
                                   signature='(edu.utah.sci.vistrails.vtk:vtkRenderer)')
                c1 = Connection(id=id_scope.getNewId(Connection.vtType), ports=[source, destination])
                # add connection to action list.
                workflow.add_connection(c1)
                workflow.validate()

            c.current_pipeline = workflow
            (results, x) = c.execute_current_workflow()
            if len(results[0].errors.values()) > 0:
                print "> ERROR: ", results[0].errors
                return (-1, unicode(results[0].errors.values()[0]))
            else: return (1, 1)

        return ("Doesnt have working workflow.", 1)

    #medleys
    
    def executeMedley(self, xml_medley, extra_info=None):
        self.server_logger.info("executeMedley request received")
        try:
            self.server_logger.info(xml_medley)
            xml_string = xml_medley.replace('\\"','"')
            root = ElementTree.fromstring(xml_string)
            medley = None
            try:
                medley = MedleySimpleGUI.from_xml(root)
                self.server_logger.debug("%s medley: %s"%(medley._type, medley._name))
            except Exception:
                #even if this error occurred there's still a chance of
                # recovering from it... (the server can find cached images)
                self.server_logger.error("couldn't instantiate medley")

            result = ""
            subdir = hashlib.sha224(xml_string).hexdigest()
            path_to_images = \
               os.path.join(media_dir, 'medleys/images', subdir)
            if (not self.path_exists_and_not_empty(path_to_images) and
                self.proxies_queue is not None):
                #this server can send requests to other instances
                proxy = self.proxies_queue.get()
                try:
                    self.server_logger.info("Sending request to %s" % proxy)
                    if extra_info is not None:
                        result = proxy.executeMedley(xml_medley, extra_info)
                    else:
                        result = proxy.executeMedley(xml_medley)
                    self.proxies_queue.put(proxy)
                    self.server_logger.info("returning %s"% result)
                    return result
                except Exception, e:
                    self.server_logger.error(unicode(e))
                    return (unicode(e), 0)

            if extra_info is None:
                extra_info = {}

            if not extra_info.has_key('pathDumpCells'):
                extra_info['pathDumpCells'] = path_to_images

            ok = False
            if not self.path_exists_and_not_empty(extra_info['pathDumpCells']):
                if not os.path.exists(extra_info['pathDumpCells']):
                    os.mkdir(extra_info['pathDumpCells'])
                
                if medley._type == 'vistrail':
                    locator = DBLocator(host=db_host,
                                        port=3306,
                                        database='vistrails',
                                        user=db_write_user,
                                        passwd=db_write_pass,
                                        obj_id=medley._vtid,
                                        obj_type=None,
                                        connection_id=None)

                    extra_info['mashup_id'] = medley._id
                    workflow = medley._version
                    sequence = False
                    for (k,v) in medley._alias_list.iteritems():
                        if v._component._seq:
                            sequence = True
                            val = XMLObject.convert_from_str(v._component._minVal,
                                                             v._component._spec)
                            maxval = XMLObject.convert_from_str(v._component._maxVal,
                                                             v._component._spec)
                            #making sure the filenames are generated in order
                            mask = '%s'
                            if isinstance(maxval, (int, long)):
                                mask = '%0' + unicode(len(v._component._maxVal)) + 'd'

                            while val <= maxval:
                                s_alias = "%s=%s$&$" % (k,val)
                                for (k2,v2) in medley._alias_list.iteritems():
                                    if k2 != k and v2._component._val != '':
                                        s_alias += "%s=%s$&$" % (k2,v2._component._val)
                                if s_alias != '':
                                    s_alias = s_alias[:-3]
                                    self.server_logger.info("Aliases: %s" % s_alias)
                                try:
                                    gc.collect()
                                    results = \
                                      vistrails.core.console_mode.run_and_get_results(
                                                    [(locator,int(workflow))],
                                                    s_alias,
                                                    update_vistrail=False,
                                                    extra_info=extra_info)
                                    self.server_logger.info("Memory usage: %s"% self.memory_usage())
                                    interpreter.cached.CachedInterpreter.flush()
                                except Exception, e:
                                    self.server_logger.error(unicode(e))
                                    return (unicode(e), 0)
                                ok = True
                                for r in results:
                                    (objs, errors, _) = (r.objects, r.errors, r.executed)
                                    for e in errors.itervalues():
                                        self.server_logger.error("Module failed: %s"% unicode(e))
                                    for i in objs.iterkeys():
                                        if errors.has_key(long(i)):
                                            ok = False
                                            result += unicode(errors[i])
                                if ok:
                                    self.server_logger.info("renaming files")
                                    for root, dirs, file_names in os.walk(extra_info['pathDumpCells']):
                                        break
                                    for f in file_names:
                                        if f.lower().endswith(".png"):
                                            fmask = "%s_"+mask+"%s"
                                            os.renames(os.path.join(root,f),
                                                       os.path.join(root,"%s" % f[:-4],
                                                                    fmask% (f[:-4],val,f[-4:])))
                                if val < maxval:
                                    val += XMLObject.convert_from_str(v._component._stepSize,
                                                                      v._component._spec)
                                    if val > maxval:
                                        val = maxval
                                else:
                                    break

                    if not sequence:
                        s_alias = ''
                        for (k,v) in medley._alias_list.iteritems():
                            if v._component._val != '':
                                s_alias += "%s=%s$&$" % (k,v._component._val)
                        if s_alias != '':
                            s_alias = s_alias[:-3]
                            self.server_logger.info("Not sequence aliases: %s"% s_alias)
                        try:
                            results = \
                               vistrails.core.console_mode.run_and_get_results(
                                                [(locator,int(workflow))],
                                                    s_alias,
                                                    extra_info=extra_info)
                        except Exception, e:
                            self.server_logger.error(unicode(e))
                            return (unicode(e), 0)
                        ok = True
                        for r in results:
                            (objs, errors, _) = (r.objects, r.errors, r.executed)
                            for e in errors.itervalues():
                                self.server_logger.error(unicode(e))
                            for i in objs.iterkeys():
                                if errors.has_key(long(i)):
                                    ok = False
                                    result += unicode(errors[i])

                    self.server_logger.info("success?  %s" % ok)

                elif medley._type == 'visit':
                    cur_dir = os.getcwd()
                    os.chdir(self.temp_configuration.outputDirectory)
                    if medley._id == 6:
                        session_file = 'crotamine.session'
                    elif medley._id == 7:
                        session_file = '1NTS.session'
                    else:
                        session_file = 'head.session'
                    session_file = '/server/code/visit/saved_sessions/' + session_file
                    self.server_logger.info("session_file: %s" % session_file)
                    ok = os.system('/server/code/visit/vistrails_plugin/visit/render-session.sh ' + \
                                   session_file) == 0
                    self.server_logger.info( "success?  %s" % ok)
                    os.chdir(cur_dir)
            else:
                self.server_logger.info("Found cached images.")
                ok = True

            if ok:
                s = []
                self.server_logger.info("images path: %s"%extra_info['pathDumpCells'])
                for root, dirs, file_names in os.walk(extra_info['pathDumpCells']):
                    sub = []
                    #n = len(file_names)
                    #print "%s file(s) generated" % n
                    file_names.sort()
                    for f in file_names:
                        sub.append(os.path.join(root[root.find(subdir):],
                                              f))
                    if len(sub):
                        s.append(";".join(sub))
                result = ":::".join(s)
                # FIXME: copy images to extra_path
            self.server_logger.info("returning %s" % result)
            return (result, 1)
        except xmlrpclib.ProtocolError, err:
            err_msg = ("A protocol error occurred\n"
                       "URL: %s\n"
                       "HTTP/HTTPS headers: %s\n"
                       "Error code: %d\n"
                       "Error message: %s\n") % (err.url, err.headers,
                                                 err.errcode, err.errmsg)
            self.server_logger.error(err_msg)
            return (unicode(err), 0)
        except Exception, e:
            self.server_logger.error(unicode(e))
            return (unicode(e), 0)

    #vistrails
    def run_from_db(self, host, port, db_name, vt_id, path_to_figures,
                    version=None,  pdf=False, vt_tag='', build_always=False,
                    parameters='', is_local=True):
        self.server_logger.info("Request: run_vistrail_from_db(%s,%s,%s,%s,%s,%s,%s,%s,%s,%s,%s)" % \
                                (host, port, db_name, vt_id,
                                 path_to_figures, version, pdf,
                                 vt_tag, build_always, parameters, is_local))

        self.server_logger.info("path_exists_and_not_empty? %s" % self.path_exists_and_not_empty(path_to_figures))
        self.server_logger.info("build_always? %s" % build_always)
        self.server_logger.info(unicode(self.proxies_queue))

        if not is_local:
            # use same hashing as on crowdlabs webserver
            dest_version = "%s_%s_%d_%d_%d" % (host, db_name, int(port), int(vt_id), int(version))
            dest_version = hashlib.sha1(dest_version).hexdigest()
            path_to_figures = os.path.join(media_dir, "photos", "wf_execution", dest_version)

        if ((not self.path_exists_and_not_empty(path_to_figures) or 
             build_always) and self.proxies_queue is not None):
            self.server_logger.info("will forward request")
            #this server can send requests to other instances
            proxy = self.proxies_queue.get()
            try:
                self.server_logger.info("Sending request to %s" % proxy)
                result = proxy.run_from_db(host, port, db_name, vt_id,
                                           path_to_figures, version, pdf, vt_tag,
                                           build_always, parameters, is_local)
                self.proxies_queue.put(proxy)
                self.server_logger.info("returning %s" % result)
                return result
            except xmlrpclib.ProtocolError, err:
<<<<<<< HEAD
                    err_msg = ("A protocol error occurred\n"
                               "URL: %s\n"
                               "HTTP/HTTPS headers: %s\n"
                               "Error code: %d\n"
                               "Error message: %s\n") % (err.url, err.headers,
                                                         err.errcode, err.errmsg)
                    self.server_logger.error(err_msg)
                    return (unicode(err), 0)
=======
                err_msg = ("A protocol error occurred\n"
                           "URL: %s\n"
                           "HTTP/HTTPS headers: %s\n"
                           "Error code: %d\n"
                           "Error message: %s\n") % (err.url, err.headers,
                                                     err.errcode, err.errmsg)
                self.server_logger.error(err_msg)
                return (str(err), 0)
>>>>>>> 756f8e14
            except Exception, e:
                self.server_logger.error(unicode(e))
                return (unicode(e), 0)

        extra_info = {}
        extra_info['pathDumpCells'] = path_to_figures
        self.server_logger.debug(path_to_figures)
        # TODO: really want to push this into spreadsheet settings,
        # perhaps the issue here is getting global access to package
        # configuration?
        extra_info['pdf'] = pdf
        self.server_logger.debug("pdf: %s" % pdf)
        # execute workflow
        ok = True
        if (not self.path_exists_and_not_empty(extra_info['pathDumpCells'])
            or build_always):
            if os.path.exists(extra_info['pathDumpCells']):
                shutil.rmtree(extra_info['pathDumpCells'])
            os.mkdir(extra_info['pathDumpCells'])

            result = ''
            if vt_tag !='':
                version = vt_tag
            try:
                locator = DBLocator(host=host,
                                    port=int(port),
                                    database=db_name,
                                    user=db_write_user,
                                    passwd=db_write_pass,
                                    obj_id=int(vt_id),
                                    obj_type=None,
                                    connection_id=None)
                self.server_logger.info("run_and_get_results(%s,%s,%s,%s,%s)" % \
                            (locator, version, parameters, True, extra_info))
                try:
                    results = vistrails.core.console_mode.run_and_get_results(
                            [(locator, int(version))],
                            parameters,
                            update_vistrail=True,
                            extra_info=extra_info,
                            reason="Server Pipeline Execution")
                except Exception, e:
                    self.server_logger.error("workflow execution failed:")
                    self.server_logger.error(unicode(e))
                    self.server_logger.error(traceback.format_exc())
                    return (unicode(e), 0)
                ok = True

                for r in results:
                    (objs, errors, _) = (r.objects, r.errors, r.executed)

                    for i in objs.iterkeys():
                        if errors.has_key(i):
                            ok = False
                            result += unicode(errors[i])
            except Exception, e:
                self.server_logger.error(unicode(e))
                self.server_logger.error(traceback.format_exc())
                return (unicode(e), 0)

        if ok:
            if is_local:
                return (1, 1)
            else:
                # TODO pdf version
                images = [im for im in os.listdir(path_to_figures) if im[-3:] == "png"]
                results = {}
                for image in images:
                    handler = open(os.path.join(path_to_figures, image), "rb")
                    image_data = handler.read()
                    handler.close()
                    results[image] = xmlrpclib.Binary(image_data)
                return (results, 1)
        else:
            self.server_logger.error(result)
            return (result, 0)

    def get_package_list(self):
        """ get_package_list() -> str
         Returns a list of supported packages identifiers delimited by || """
        self.server_logger.info("Request: get_package_list()")
        try:
            packages = [x.identifier for x in module_registry().package_list]
            return (packages, 1)
        except xmlrpclib.ProtocolError, err:
            err_msg = ("A protocol error occurred\n"
                       "URL: %s\n"
                       "HTTP/HTTPS headers: %s\n"
                       "Error code: %d\n"
                       "Error message: %s\n") % (err.url, err.headers,
                                                 err.errcode, err.errmsg)
            self.server_logger.error(err_msg)
            return (unicode(err), 0)
        except Exception, e:
            self.server_logger.error(unicode(e))
            self.server_logger.error(traceback.format_exc())
            return (unicode(e), 0)

    def get_wf_datasets(self, host, port, db_name, vt_id, version):
        self.server_logger.info("Request: get_wf_datasets(%s,%s,%s,%s,%s)" % \
                                (host, port, db_name, vt_id, version))
        try:
            locator = DBLocator(host=host,
                                port=int(port),
                                database=db_name,
                                user=db_read_user,
                                passwd=db_read_pass,
                                obj_id=int(vt_id),
                                obj_type=None,
                                connection_id=None)

            v = locator.load().vistrail
            p = v.getPipeline(long(version))

            if p:
                result = []
                for module in p.module_list:
                    if module.name == "RepoSync":
                        for function in module.functions:
                            if function.name == 'checksum':
                                result.append(function.parameters[0].value())
                return (result, 1)
            else:
                result = "Pipeline was not materialized"
                self.server_logger.error(result)
        except xmlrpclib.ProtocolError, err:
            err_msg = ("A protocol error occurred\n"
                       "URL: %s\n"
                       "HTTP/HTTPS headers: %s\n"
                       "Error code: %d\n"
                       "Error message: %s\n") % (err.url, err.headers,
                                                 err.errcode, err.errmsg)
            self.server_logger.error(err_msg)
            return (unicode(err), 0)
        except Exception, e:
            result = unicode(e)
            self.server_logger.error(result)
            self.server_logger.error(traceback.format_exc())
        return (result, 0)

    def get_tag_version(self, host, port, db_name, vt_id, vt_tag):
        self.server_logger.info("Request: get_tag_version(%s,%s,%s,%s,%s)" % \
                                (host, port, db_name, vt_id, vt_tag))
        version = -1
        try:
            locator = DBLocator(host=host,
                                port=int(port),
                                database=db_name,
                                user=db_read_user,
                                passwd=db_read_pass,
                                obj_id=int(vt_id),
                                obj_type=None,
                                connection_id=None)

            (v, _ , _, _)  = io.load_vistrail(locator)
            if v.has_tag_str(vt_tag):
                version = v.get_tag_str(vt_tag).action_id
            self.server_logger.info("Answer: %s" % version)
            return (version, 1)

        except xmlrpclib.ProtocolError, err:
            err_msg = ("A protocol error occurred\n"
                       "URL: %s\n"
                       "HTTP/HTTPS headers: %s\n"
                       "Error code: %d\n"
                       "Error message: %s\n") % (err.url, err.headers,
                                                 err.errcode, err.errmsg)
            self.server_logger.error(err_msg)
            return (unicode(err), 0)
        except Exception, e:
            self.server_logger.error(unicode(e))
            self.server_logger.error(traceback.format_exc())
            return (unicode(e), 0)


    def get_vt_xml(self, host, port, db_name, vt_id):
        self.server_logger.info("Request: get_vt_xml(%s,%s,%s,%s)" % \
                                (host, port, db_name, vt_id))
        try:
            locator = DBLocator(host=host,
                                port=int(port),
                                database=db_name,
                                user=db_read_user,
                                passwd=db_read_pass,
                                obj_id=int(vt_id),
                                obj_type=None,
                                connection_id=None)

            (v, _ , _, _)  = io.load_vistrail(locator)
            result = io.serialize(v)
            return (result, 1)
        except xmlrpclib.ProtocolError, err:
            err_msg = ("A protocol error occurred\n"
                       "URL: %s\n"
                       "HTTP/HTTPS headers: %s\n"
                       "Error code: %d\n"
                       "Error message: %s\n") % (err.url, err.headers,
                                                 err.errcode, err.errmsg)
            self.server_logger.error(err_msg)
            return (unicode(err), 0)
        except Exception, e:
            self.server_logger.error(unicode(e))
            self.server_logger.error(traceback.format_exc())
            return (unicode(e), 0)

    def get_wf_xml(self, host, port, db_name, vt_id, version):
        self.server_logger.info("Request: get_wf_xml(%s,%s,%s,%s,%s)" % \
                                (host, port, db_name, vt_id, version))
        try:
            locator = DBLocator(host=host,
                                port=int(port),
                                database=db_name,
                                user=db_read_user,
                                passwd=db_read_pass,
                                obj_id=int(vt_id),
                                obj_type=None,
                                connection_id=None)

            (v, _ , _, _)  = io.load_vistrail(locator)
            p = v.getPipeline(long(version))
            if p:
                result = io.serialize(p)
                self.server_logger.info("success")
                return (result, 1)
            else:
                result = "Pipeline was not materialized"
                self.server_logger.info(result)
        except xmlrpclib.ProtocolError, err:
            err_msg = ("A protocol error occurred\n"
                       "URL: %s\n"
                       "HTTP/HTTPS headers: %s\n"
                       "Error code: %d\n"
                       "Error message: %s\n") % (err.url, err.headers,
                                                 err.errcode, err.errmsg)
            self.server_logger.error(err_msg)
            return (unicode(err), 0)
        except Exception, e:
            result = unicode(e)
            self.server_logger.error(result)
            self.server_logger.error(traceback.format_exc())
        return (result, 0)

    def get_wf_graph_pdf(self, host, port, db_name, vt_id, version, is_local=True):
        """get_wf_graph_pdf(host:str, port:int, db_name:str, vt_id:int,
                          version:int) -> str
         Returns the relative url to the generated PDF
         """
        self.server_logger.info("get_wf_graph_pdf(%s,%s,%s,%s,%s) request received" % \
                                (host, port, db_name, vt_id, version))
        try:
            vt_id = long(vt_id)
            version = long(version)
            subdir = 'workflows'
            filepath = os.path.join(media_dir, 'graphs', subdir)
            base_fname = "graph_%s_%s.pdf" % (vt_id, version)
            filename = os.path.join(filepath,base_fname)
            if ((not os.path.exists(filepath) or
                os.path.exists(filepath) and not os.path.exists(filename))
                and self.proxies_queue is not None):
                #this server can send requests to other instances
                proxy = self.proxies_queue.get()
                try:
                    result = proxy.get_wf_graph_pdf(host,port,db_name, vt_id, version, is_local)
                    self.proxies_queue.put(proxy)
                    self.server_logger.info("get_wf_graph_pdf returning %s"% result)
                    return result
                except xmlrpclib.ProtocolError, err:
                    err_msg = ("A protocol error occurred\n"
                               "URL: %s\n"
                               "HTTP/HTTPS headers: %s\n"
                               "Error code: %d\n"
                               "Error message: %s\n") % (err.url, err.headers,
                                                         err.errcode, err.errmsg)
                    self.server_logger.error(err_msg)
                    return (unicode(err), 0)
                except Exception, e:
                    self.server_logger.error(unicode(e))
                    self.server_logger.error(traceback.format_exc())
                    return (unicode(e), 0)

            if not os.path.exists(filepath):
                os.mkdir(filepath)

            if not os.path.exists(filename):
                from vistrails.gui.vistrail_controller import VistrailController

                locator = DBLocator(host=host,
                                    port=int(port),
                                    database=db_name,
                                    user=db_read_user,
                                    passwd=db_read_pass,
                                    obj_id=int(vt_id),
                                    obj_type=None,
                                    connection_id=None)

                (v, abstractions , thumbnails, mashups)  = io.load_vistrail(locator)
                controller = VistrailController(v, locator, abstractions, 
                                                thumbnails, mashups)
                controller.change_selected_version(version)
                controller.updatePipelineScene()
                controller.current_pipeline_scene.saveToPDF(filename)
            else:
                self.server_logger.info("found cached pdf: %s" % filename)

            if is_local:
                return (os.path.join(subdir,base_fname), 1)
            else:
                f = open(filename, 'rb')
                contents = f.read()
                f.close()
                return (xmlrpclib.Binary(contents), 1)

        except xmlrpclib.ProtocolError, err:
            err_msg = ("A protocol error occurred\n"
                       "URL: %s\n"
                       "HTTP/HTTPS headers: %s\n"
                       "Error code: %d\n"
                       "Error message: %s\n") % (err.url, err.headers,
                                                 err.errcode, err.errmsg)
            self.server_logger.error(err_msg)
            return (unicode(err), 0)
        except Exception, e:
            self.server_logger.error("Error when saving pdf: %s" % unicode(e))
            self.server_logger.error(traceback.format_exc())
            return (unicode(e), 0)

    def get_wf_graph_png(self, host, port, db_name, vt_id, version, is_local=True):
        """get_wf_graph_png(host:str, port:int, db_name:str, vt_id:int,
                          version:int) -> str
         Returns the relative url to the generated image
         """
        self.server_logger.info("get_wf_graph_png(%s,%s,%s,%s,%s) request received" % \
                                (host, port, db_name, vt_id, version))
        try:
            vt_id = long(vt_id)
            version = long(version)
            subdir = 'workflows'
            filepath = os.path.join(media_dir, 'graphs', subdir)
            base_fname = "graph_%s_%s.png" % (vt_id, version)
            filename = os.path.join(filepath,base_fname)
            if ((not os.path.exists(filepath) or
                os.path.exists(filepath) and not os.path.exists(filename))
                and self.proxies_queue is not None):
                #this server can send requests to other instances
                proxy = self.proxies_queue.get()
                try:
                    self.server_logger.info("Sending request to %s" % proxy)
                    result = proxy.get_wf_graph_png(host, port, db_name, vt_id, version, is_local)
                    self.proxies_queue.put(proxy)
                    self.server_logger.info("returning %s" % result)
                    return result
                except xmlrpclib.ProtocolError, err:
                    err_msg = ("A protocol error occurred\n"
                               "URL: %s\n"
                               "HTTP/HTTPS headers: %s\n"
                               "Error code: %d\n"
                               "Error message: %s\n") % (err.url, err.headers,
                                                         err.errcode, err.errmsg)
                    self.server_logger.error(err_msg)
                    return (unicode(err), 0)
                except Exception, e:
                    self.server_logger.error(unicode(e))
                    self.server_logger.error(traceback.format_exc())
                    return (unicode(e), 0)
            #if it gets here, this means that we will execute on this instance
            if not os.path.exists(filepath):
                os.mkdir(filepath)

            if not os.path.exists(filename):
                from vistrails.gui.vistrail_controller import VistrailController

                locator = DBLocator(host=host,
                                    port=port,
                                    database=db_name,
                                    user=db_read_user,
                                    passwd=db_read_pass,
                                    obj_id=int(vt_id),
                                    obj_type=None,
                                    connection_id=None)
                (v, abstractions , thumbnails, mashups)  = io.load_vistrail(locator)
                controller = VistrailController(v, locator, abstractions, 
                                                thumbnails, mashups)
                controller.change_selected_version(version)
                controller.updatePipelineScene()
                controller.current_pipeline_scene.saveToPNG(filename)
            else:
                self.server_logger.info("found cached image: %s" % filename)
            if is_local:
                return (os.path.join(subdir,base_fname), 1)
            else:
                f = open(filename, 'rb')
                contents = f.read()
                f.close()
                return (xmlrpclib.Binary(contents), 1)
        except xmlrpclib.ProtocolError, err:
            err_msg = ("A protocol error occurred\n"
                       "URL: %s\n"
                       "HTTP/HTTPS headers: %s\n"
                       "Error code: %d\n"
                       "Error message: %s\n") % (err.url, err.headers,
                                                 err.errcode, err.errmsg)
            self.server_logger.error(err_msg)
            return (unicode(err), 0)
        except Exception, e:
            self.server_logger.error("Error when saving png %s" % unicode(e))
            self.server_logger.error(traceback.format_exc())
            return (unicode(e), 0)

    def _is_image_stale(self, filename, host, port, db_name, vt_id):
        statinfo = os.stat(filename)
        image_time = datetime.fromtimestamp(statinfo.st_mtime)
        locator = DBLocator(host=host,
                            port=int(port),
                            database=db_name,
                            user=db_read_user,
                            passwd=db_read_pass,
                            obj_id=int(vt_id),
                            obj_type=None,
                            connection_id=None)
        vt_mod_time = locator.get_db_modification_time()
        self.server_logger.info("image time: %s, vt time: %s"%(image_time,
                                                               vt_mod_time))
        if image_time < vt_mod_time:
            return True
        else:
            return False

    def get_vt_graph_png(self, host, port, db_name, vt_id, is_local=True):
        """get_vt_graph_png(host:str, port: str, db_name: str, vt_id:str) -> str
        Returns the relative url of the generated image
        """
        
        self.server_logger.info("get_vt_graph_png(%s, %s, %s, %s)" % (host, port, db_name, vt_id))
        try:
            vt_id = long(vt_id)
            subdir = 'vistrails'
            filepath = os.path.join(media_dir, 'graphs', subdir)
            base_fname = "graph_%s.png" % vt_id
            filename = os.path.join(filepath,base_fname)
            if ((not os.path.exists(filepath) or
                (os.path.exists(filepath) and not os.path.exists(filename)) or
                 self._is_image_stale(filename, host, port, db_name, vt_id)) and 
                self.proxies_queue is not None):
                #this server can send requests to other instances
                proxy = self.proxies_queue.get()
                try:
                    self.server_logger.info("Sending request to %s" % proxy)
                    result = proxy.get_vt_graph_png(host, port, db_name, vt_id, is_local)
                    self.proxies_queue.put(proxy)
                    self.server_logger.info("returning %s" % result)
                    return result
                except xmlrpclib.ProtocolError, err:
                    err_msg = ("A protocol error occurred\n"
                               "URL: %s\n"
                               "HTTP/HTTPS headers: %s\n"
                               "Error code: %d\n"
                               "Error message: %s\n") % (err.url, err.headers,
                                                         err.errcode, err.errmsg)
                    self.server_logger.error(err_msg)
                    return (unicode(err), 0)
                except Exception, e:
                    self.server_logger.error(unicode(e))
                    self.server_logger.error(traceback.format_exc())
                    return (unicode(e), 0)

            #if it gets here, this means that we will execute on this instance
            if (not os.path.exists(filepath) or
                (os.path.exists(filepath) and not os.path.exists(filename)) or
                 self._is_image_stale(filename, host, port, db_name, vt_id)):

                from vistrails.gui.vistrail_controller import VistrailController

                if os.path.exists(filepath):
                    shutil.rmtree(filepath)

                os.mkdir(filepath)
            
                locator = DBLocator(host=host,
                                    port=int(port),
                                    database=db_name,
                                    user=db_read_user,
                                    passwd=db_read_pass,
                                    obj_id=int(vt_id),
                                    obj_type=None,
                                    connection_id=None)
                (v, abstractions , thumbnails, mashups)  = io.load_vistrail(locator)
                controller = VistrailController(v, locator, abstractions, 
                                                thumbnails, mashups)
                from vistrails.gui.version_view import QVersionTreeView
                version_view = QVersionTreeView()
                version_view.scene().setupScene(controller)
                version_view.scene().saveToPNG(filename)
                del version_view
            else:
                self.server_logger.info("Found cached image: %s" % filename)
            if is_local:
                return (os.path.join(subdir,base_fname), 1)
            else:
                f = open(filename, 'rb')
                contents = f.read()
                f.close()
                return (xmlrpclib.Binary(contents), 1)
        except xmlrpclib.ProtocolError, err:
            err_msg = ("A protocol error occurred\n"
                       "URL: %s\n"
                       "HTTP/HTTPS headers: %s\n"
                       "Error code: %d\n"
                       "Error message: %s\n") % (err.url, err.headers,
                                                 err.errcode, err.errmsg)
            self.server_logger.error(err_msg)
            return (unicode(err), 0)
        except Exception, e:
            self.server_logger.error("Error when saving png: %s" % unicode(e))
            self.server_logger.error(traceback.format_exc())
            return (unicode(e), 0)

    def get_vt_graph_pdf(self, host, port, db_name, vt_id, is_local=True):
        """get_vt_graph_pdf(host:str, port: str, db_name: str, vt_id:str) -> str
        Returns the relative url of the generated image
        """

        self.server_logger.info("get_vt_graph_pdf(%s, %s, %s, %s)" % (host, port, db_name, vt_id))
        try:
            vt_id = long(vt_id)
            subdir = 'vistrails'
            filepath = os.path.join(media_dir, 'graphs', subdir)
            base_fname = "graph_%s.pdf" % vt_id
            filename = os.path.join(filepath,base_fname)
            if ((not os.path.exists(filepath) or
                (os.path.exists(filepath) and not os.path.exists(filename)) or
                 self._is_image_stale(filename, host, port, db_name, vt_id)) and 
                self.proxies_queue is not None):
                #this server can send requests to other instances
                proxy = self.proxies_queue.get()
                try:
                    self.server_logger.info("Sending request to %s" % proxy)
                    result = proxy.get_vt_graph_pdf(host, port, db_name, vt_id, is_local)
                    self.proxies_queue.put(proxy)
                    self.server_logger.info("returning %s" % result)
                    return result
                except xmlrpclib.ProtocolError, err:
                    err_msg = ("A protocol error occurred\n"
                               "URL: %s\n"
                               "HTTP/HTTPS headers: %s\n"
                               "Error code: %d\n"
                               "Error message: %s\n") % (err.url, err.headers,
                                                         err.errcode, err.errmsg)
                    self.server_logger.error(err_msg)
                    return (unicode(err), 0)
                except Exception, e:
                    self.server_logger.error(unicode(e))
                    self.server_logger.error(traceback.format_exc())
                    return (unicode(e), 0)


            #if it gets here, this means that we will execute on this instance
            if (not os.path.exists(filepath) or
                (os.path.exists(filepath) and not os.path.exists(filename)) or
                 self._is_image_stale(filename, host, port, db_name, vt_id)):

                from vistrails.gui.vistrail_controller import VistrailController

                if os.path.exists(filepath):
                    shutil.rmtree(filepath)

                os.mkdir(filepath)

                locator = DBLocator(host=host,
                                    port=int(port),
                                    database=db_name,
                                    user=db_read_user,
                                    passwd=db_read_pass,
                                    obj_id=int(vt_id),
                                    obj_type=None,
                                    connection_id=None)
                (v, abstractions , thumbnails, mashups)  = io.load_vistrail(locator)
                controller = VistrailController(v, locator, abstractions, 
                                                thumbnails, mashups)
                from vistrails.gui.version_view import QVersionTreeView
                version_view = QVersionTreeView()
                version_view.scene().setupScene(controller)
                version_view.scene().saveToPDF(filename)
                del version_view
            else:
                self.server_logger.info("Found cached pdf: %s" % filename)
            if is_local:
                return (os.path.join(subdir,base_fname), 1)
            else:
                f = open(filename, 'rb')
                contents = f.read()
                f.close()
                return (xmlrpclib.Binary(contents), 1)
        except xmlrpclib.ProtocolError, err:
            err_msg = ("A protocol error occurred\n"
                       "URL: %s\n"
                       "HTTP/HTTPS headers: %s\n"
                       "Error code: %d\n"
                       "Error message: %s\n") % (err.url, err.headers,
                                                 err.errcode, err.errmsg)
            self.server_logger.error(err_msg)
            return (unicode(err), 0)
        except Exception, e:
            self.server_logger.error("Error when saving pdf: %s" % unicode(e))
            self.server_logger.error(traceback.format_exc())
            return (unicode(e), 0)
        
    def get_vt_zip(self, host, port, db_name, vt_id):
        """get_vt_zip(host:str, port: str, db_name: str, vt_id:str) -> str
        Returns a .vt file encoded as base64 string
        """

        self.server_logger.info("Request: get_vt_zip(%s,%s,%s,%s)" % \
                                (host, port, db_name, vt_id))
        try:
            locator = DBLocator(host=host,
                                port=int(port),
                                database=db_name,
                                user=db_read_user,
                                passwd=db_read_pass,
                                obj_id=int(vt_id),
                                obj_type=None,
                                connection_id=None)
            save_bundle = locator.load()
            #annotate the vistrail
            save_bundle.vistrail.update_checkout_version('vistrails')
            #create temporary file
            (fd, name) = tempfile.mkstemp(prefix='vt_tmp',
                                          suffix='.vt')
            os.close(fd)
            try:
                fileLocator = FileLocator(name)
                fileLocator.save(save_bundle)
                contents = open(name).read()
                result = base64.b64encode(contents)
            finally:
                os.unlink(name)
            return (result, 1)
        except xmlrpclib.ProtocolError, err:
            err_msg = ("A protocol error occurred\n"
                       "URL: %s\n"
                       "HTTP/HTTPS headers: %s\n"
                       "Error code: %d\n"
                       "Error message: %s\n") % (err.url, err.headers,
                                                 err.errcode, err.errmsg)
            self.server_logger.error(err_msg)
            return (unicode(err), 0)
        except Exception, e:
            self.server_logger.error(unicode(e))
            self.server_logger.error(traceback.format_exc())
            return (unicode(e), 0)

    def get_wf_vt_zip(self, host, port, db_name, vt_id, version):
        """get_wf_vt_zip(host:str, port:str, db_name:str, vt_id:str,
                         version:str) -> str
        Returns a vt file containing the single workflow defined by version
        encoded as base64 string

        """
        self.server_logger.info("Request: get_wf_vt_zip(%s,%s,%s,%s,%s)" % \
                                (host, port, db_name, vt_id, version))
        try:
            locator = DBLocator(host=host,
                                port=int(port),
                                database=db_name,
                                user=db_read_user,
                                passwd=db_read_pass,
                                obj_id=int(vt_id),
                                obj_type=None,
                                connection_id=None)

            (v, _ , _, _)  = io.load_vistrail(locator)
            p = v.getPipeline(long(version))
            if p:
                vistrail = Vistrail()
                action_list = []
                for module in p.module_list:
                    action_list.append(('add', module))
                for connection in p.connection_list:
                    action_list.append(('add', connection))
                action = vistrails.core.db.action.create_action(action_list)
                vistrail.add_action(action, 0L)
                vistrail.addTag("Imported workflow", action.id)
                if not vistrail.db_version:
                    vistrail.db_version = currentVersion
                pipxmlstr = io.serialize(vistrail)
                result = base64.b64encode(pipxmlstr)
                return (result, 1)
            else:
                result = "Error: Pipeline was not materialized"
                self.server_logger.info(result)
                return (result, 0)
        except xmlrpclib.ProtocolError, err:
            err_msg = ("A protocol error occurred\n"
                       "URL: %s\n"
                       "HTTP/HTTPS headers: %s\n"
                       "Error code: %d\n"
                       "Error message: %s\n") % (err.url, err.headers,
                                                 err.errcode, err.errmsg)
            self.server_logger.error(err_msg)
            return (unicode(err), 0)
        except Exception, e:
            self.server_logger.info(unicode(e))
            self.server_logger.error(traceback.format_exc())
            return (unicode(e), 0)

    def get_db_vt_list(self, host, port, db_name):
        self.server_logger.info("Request: get_db_vistrail_list(%s,%s,%s)" % \
                                (host, port, db_name))
        config = {}
        config['host'] = host
        config['port'] = int(port)
        config['db'] = db_name
        config['user'] = db_read_user
        config['passwd'] = db_read_pass
        try:
            rows = io.get_db_vistrail_list(config)
            self.server_logger.info("returning %s" % unicode(rows))
            return (rows, 1)
        except xmlrpclib.ProtocolError, err:
            err_msg = ("A protocol error occurred\n"
                       "URL: %s\n"
                       "HTTP/HTTPS headers: %s\n"
                       "Error code: %d\n"
                       "Error message: %s\n") % (err.url, err.headers,
                                                 err.errcode, err.errmsg)
            self.server_logger.error(err_msg)
            return (unicode(err), 0)
        except Exception, e:
            self.server_logger.error(unicode(e))
            return (unicode(e), 0)

    def get_db_vt_list_xml(self, host, port, db_name):
        self.server_logger.info("Request: get_db_vistrail_list(%s,%s,%s)" % \
                                (host, port, db_name))
        config = {}
        config['host'] = host
        config['port'] = int(port)
        config['db'] = db_name
        config['user'] = db_read_user
        config['passwd'] = db_read_pass
        try:
            rows = io.get_db_vistrail_list(config)
            result = '<vistrails>'
            for (id, name, mod_time) in rows:
                result += '<vistrail id="%s" name="%s" mod_time="%s" />'%(id,name,mod_time)
            result += '</vistrails>'
            return (result, 1)
        except xmlrpclib.ProtocolError, err:
            err_msg = ("A protocol error occurred\n"
                       "URL: %s\n"
                       "HTTP/HTTPS headers: %s\n"
                       "Error code: %d\n"
                       "Error message: %s\n") % (err.url, err.headers,
                                                 err.errcode, err.errmsg)
            self.server_logger.error(err_msg)
            return (unicode(err), 0)
        except Exception, e:
            self.server_logger.error(unicode(e))
            self.server_logger.error(traceback.format_exc())
            return (unicode(e), 0)

    def get_vt_tagged_versions(self, host, port, db_name, vt_id, is_local=True):
        self.server_logger.info("Request: get_vt_tagged_versions(%s,%s,%s,%s,%s)" % \
                                (host, port, db_name, vt_id, is_local))
        try:
            locator = DBLocator(host=host,
                                port=int(port),
                                database=db_name,
                                user=db_read_user,
                                passwd=db_read_pass,
                                obj_id=int(vt_id),
                                obj_type=None,
                                connection_id=None)

            result = []
            v = locator.load().vistrail
            for elem, tag in v.get_tagMap().iteritems():
                action_map = v.actionMap[long(elem)]
                thumbnail_fname = ""
                if v.get_thumbnail(elem):
                    thumbnail_dir = system.get_vistrails_directory(
                        "thumbs.cacheDir")
                    if thumbnail_dir is not None:
                        thumbnail_fname = os.path.join(thumbnail_dir,
                                                       v.get_thumbnail(elem))
                if not thumbnail_fname or is_local:
                    result.append({'id': elem, 'name': tag,
                                   'notes': v.get_notes(elem) or '',
                                   'user':action_map.user or '',
                                   'date':action_map.date,
                                   'thumbnail': thumbnail_fname})
                else:
                    handler = open(thumbnail_fname, "rb")
                    thumbnail_data = handler.read()
                    handler.close()
                    result.append({'id': elem, 'name': tag,
                                   'notes': v.get_notes(elem) or '',
                                   'user':action_map.user or '',
                                   'date':action_map.date,
                                   'thumbnail': xmlrpclib.Binary(thumbnail_data)})
            return (result, 1)
        except xmlrpclib.ProtocolError, err:
            err_msg = ("A protocol error occurred\n"
                       "URL: %s\n"
                       "HTTP/HTTPS headers: %s\n"
                       "Error code: %d\n"
                       "Error message: %s\n") % (err.url, err.headers,
                                                 err.errcode, err.errmsg)
            self.server_logger.error(err_msg)
            return (unicode(err), 0)
        except Exception, e:
            self.server_logger.error(unicode(e))
            self.server_logger.error(traceback.format_exc())
            return (unicode(e), 0)

################################################################################
# Some Medley code
class XMLObject(object):
    @staticmethod
    def convert_from_str(value, type):
        def bool_conv(x):
            s = unicode(x).upper()
            if s == 'TRUE':
                return True
            if s == 'FALSE':
                return False

        if value is not None:
            if type == 'str':
                return unicode(value)
            elif value.strip() != '':
                if type == 'long':
                    return long(value)
                elif type == 'float':
                    return float(value)
                elif type == 'int':
                    return int(value)
                elif type == 'bool':
                    return bool_conv(value)
                elif type == 'date':
                    return date(*system.time_strptime(value, '%Y-%m-%d')[0:3])
                elif type == 'datetime':
                    return datetime(*system.time_strptime(value, '%Y-%m-%d %H:%M:%S')[0:6])
        return None

    @staticmethod
    def convert_to_str(value,type):
        if value is not None:
            if type == 'date':
                return value.isoformat()
            elif type == 'datetime':
                return system.strftime(value, '%Y-%m-%d %H:%M:%S')
            else:
                return unicode(value)
        return ''

    @staticmethod
    def type_name(type):
        d = {'Integer':'int',
             'String':'str',
             'Long':'long',
             'Float':'float',
             'Boolean':'bool',
             'Date':'date',
             'DateTime':'datetime',
             }
        return d.get(type, 'str')
################################################################################

class MedleySimpleGUI(XMLObject):
    def __init__(self, id, name, vtid=None, version=None, alias_list=None,
                 t='vistrail', has_seq=None):
        self._id = id
        self._name = name
        self._version = version
        self._alias_list = alias_list
        self._vtid = vtid
        self._type = t

        if has_seq is None:
            self._has_seq = False
            if isinstance(self._alias_list, dict):
                for v in self._alias_list.itervalues():
                    if v._component._seq:
                        self._has_seq = True
        else:
            self._has_seq = has_seq

    def to_xml(self, node=None):
        """to_xml(node: ElementTree.Element) -> ElementTree.Element
           writes itself to xml
        """

        if node is None:
            node = ElementTree.Element('medley_simple_gui')

        #set attributes
        node.set('id', self.convert_to_str(self._id,'long'))
        node.set('version', self.convert_to_str(self._version,'long'))
        node.set('vtid', self.convert_to_str(self._vtid,'long'))
        node.set('name', self.convert_to_str(self._name,'str'))
        node.set('type', self.convert_to_str(self._type,'str'))
        node.set('has_seq', self.convert_to_str(self._has_seq,'bool'))
        for (k,v) in self._alias_list.iteritems():
            child_ = ElementTree.SubElement(node, 'alias')
            v.to_xml(child_)
        return node

    @staticmethod
    def from_xml(node):
        if node.tag != 'medley_simple_gui':
            print "node.tag != 'medley_simple_gui'"
            return None
        #read attributes
        data = node.get('id', None)
        id = MedleySimpleGUI.convert_from_str(data, 'long')
        data = node.get('name', None)
        name = MedleySimpleGUI.convert_from_str(data, 'str')
        data = node.get('version', None)
        version = MedleySimpleGUI.convert_from_str(data, 'long')
        data = node.get('vtid', None)
        vtid = MedleySimpleGUI.convert_from_str(data, 'long')
        data = node.get('type', None)
        type = MedleySimpleGUI.convert_from_str(data, 'str')
        data = node.get('has_seq', None)
        seq = ComponentSimpleGUI.convert_from_str(data, 'bool')
        alias_list = {}
        for child in node.getchildren():
            if child.tag == "alias":
                alias = AliasSimpleGUI.from_xml(child)
                alias_list[alias._name] = alias
        return MedleySimpleGUI(id=id, name=name, vtid=vtid, version=version,
                               alias_list=alias_list, t=type, has_seq=seq)
        
    @staticmethod
    def from_mashup(mashup):
        #read attributes
        alias_list = {}
        for child in mashup.aliases:
            alias = AliasSimpleGUI.from_alias(child)
            alias_list[alias._name] = alias
        return MedleySimpleGUI(id=mashup.id,
                               name=mashup.name,
                               vtid=mashup.vtid,
                               version=mashup.version,
                               alias_list=alias_list,
                               t=mashup.type,
                               has_seq=mashup.has_seq)

################################################################################

class AliasSimpleGUI(XMLObject):
    def __init__(self, id, name, component=None):
        self._id = id
        self._name = name
        self._component = component

    def to_xml(self, node=None):
        """to_xml(node: ElementTree.Element) -> ElementTree.Element
            writes itself to xml
        """
        if node is None:
            node = ElementTree.Element('alias')

        #set attributes
        node.set('id', self.convert_to_str(self._id,'long'))
        node.set('name', self.convert_to_str(self._name,'str'))
        child_ = ElementTree.SubElement(node, 'component')
        self._component.to_xml(child_)

        return node

    @staticmethod
    def from_xml(node):
        if node.tag != 'alias':
            return None

        #read attributes
        data = node.get('id', None)
        id = AliasSimpleGUI.convert_from_str(data, 'long')
        data = node.get('name', None)
        name = AliasSimpleGUI.convert_from_str(data, 'str')
        component = None
        for child in node.getchildren():
            if child.tag == "component":
                component = ComponentSimpleGUI.from_xml(child)
        if component is None:
            raise RuntimeError("Missing component tag")
        alias = AliasSimpleGUI(id,name,component)
        return alias

    @staticmethod
    def from_alias(alias):
        component = ComponentSimpleGUI.from_component(alias.component)
        alias = AliasSimpleGUI(alias.id, alias.name, component)
        return alias

################################################################################

class ComponentSimpleGUI(XMLObject):
    def __init__(self, id, pos, ctype, spec, val=None, minVal=None, maxVal=None,
                 stepSize=None, strvalueList="", parent=None, seq=False,
                 widget="text"):
        """ComponentSimpleGUI()
        widget can be: text, slider, combobox, numericstepper, checkbox

        """
        self._id = id
        self._pos = pos
        self._spec = spec
        self._ctype = ctype
        self._val = val
        self._minVal = minVal
        self._maxVal = maxVal
        self._stepSize = stepSize
        self._strvaluelist = strvalueList
        self._parent = parent
        self._seq = seq
        self._widget = widget

    def _get_valuelist(self):
        data = self._strvaluelist.split(',')
        result = []
        for d in data:
            result.append(urllib.unquote_plus(d))
        return result
    def _set_valuelist(self, valuelist):
        q = []
        for v in valuelist:
            q.append(urllib.quote_plus(v))
        self._strvaluelist = ",".join(q)

    _valueList = property(_get_valuelist,_set_valuelist)

    def to_xml(self, node=None):
        """to_xml(node: ElementTree.Element) -> ElementTree.Element
             writes itself to xml
        """
        if node is None:
            node = ElementTree.Element('component')

        #set attributes
        node.set('id', self.convert_to_str(self._id,'long'))
        node.set('pos', self.convert_to_str(self._pos,'long'))
        node.set('spec', self.convert_to_str(self._spec,'str'))
        node.set('ctype', self.convert_to_str(self._ctype,'str'))
        node.set('val', self.convert_to_str(self._val, 'str'))
        node.set('minVal', self.convert_to_str(self._minVal,'str'))
        node.set('maxVal', self.convert_to_str(self._maxVal,'str'))
        node.set('stepSize', self.convert_to_str(self._stepSize,'str'))
        node.set('valueList',self.convert_to_str(self._strvaluelist,'str'))
        node.set('parent', self.convert_to_str(self._parent,'str'))
        node.set('seq', self.convert_to_str(self._seq,'bool'))
        node.set('widget',self.convert_to_str(self._widget,'str'))
        return node

    @staticmethod
    def from_xml(node):
        if node.tag != 'component':
            return None

        #read attributes
        data = node.get('id', None)
        id = ComponentSimpleGUI.convert_from_str(data, 'long')
        data = node.get('pos', None)
        pos = ComponentSimpleGUI.convert_from_str(data, 'long')
        data = node.get('ctype', None)
        ctype = ComponentSimpleGUI.convert_from_str(data, 'str')
        data = node.get('spec', None)
        spec = ComponentSimpleGUI.convert_from_str(data, 'str')
        data = node.get('val', None)
        val = ComponentSimpleGUI.convert_from_str(data, 'str')
        val = val.replace("&lt;", "<")
        val = val.replace("&gt;", ">")
        val = val.replace("&amp;","&")
        data = node.get('minVal', None)
        minVal = ComponentSimpleGUI.convert_from_str(data, 'str')
        data = node.get('maxVal', None)
        maxVal = ComponentSimpleGUI.convert_from_str(data, 'str')
        data = node.get('stepSize', None)
        stepSize = ComponentSimpleGUI.convert_from_str(data, 'str')
        data = node.get('valueList', None)
        values = ComponentSimpleGUI.convert_from_str(data, 'str')
        values = values.replace("&lt;", "<")
        values = values.replace("&gt;", ">")
        values = values.replace("&amp;","&")
        data = node.get('parent', None)
        parent = ComponentSimpleGUI.convert_from_str(data, 'str')
        data = node.get('seq', None)
        seq = ComponentSimpleGUI.convert_from_str(data, 'bool')
        data = node.get('widget', None)
        widget = ComponentSimpleGUI.convert_from_str(data, 'str')
        component = ComponentSimpleGUI(id=id,
                                       pos=pos,
                                       ctype=ctype,
                                       spec=spec,
                                       val=val,
                                       minVal=minVal,
                                       maxVal=maxVal,
                                       stepSize=stepSize,
                                       strvalueList=values,
                                       parent=parent,
                                       seq=seq,
                                       widget=widget)
        return component
    
    @staticmethod
    def from_component(c):
        component = ComponentSimpleGUI(id=c.id,
                                       pos=c.pos,
                                       ctype='Parameter',
                                       spec=ComponentSimpleGUI.type_name(c.type),
                                       val=c.val,
                                       minVal=c.minVal,
                                       maxVal=c.maxVal,
                                       stepSize=c.stepSize,
                                       strvalueList=c.strvaluelist,
                                       parent=c.parent,
                                       seq=c.seq,
                                       widget=c.widget)
        return component

################################################################################
################################################################################

class VistrailsServerSingleton(VistrailsApplicationInterface,
                               QtGui.QApplication):
    """
    VistrailsServerSingleton is the singleton of the application,
    there will be only one instance of the application during VisTrails

    """
    def __call__(self):
        """ __call__() -> VistrailsServerSingleton
        Return self for calling method

        """
        if not self._initialized:
            self.init()
        return self

    def __init__(self):
        QtGui.QApplication.__init__(self, sys.argv)
        VistrailsApplicationInterface.__init__(self)
        if QtCore.QT_VERSION < 0x40200: # 0x40200 = 4.2.0
            raise vistrails.core.requirements.MissingRequirement("Qt version >= 4.2")

        self.rpcserver = None
        self.pingserver = None
        self.images_url = "http://vistrails.sci.utah.edu/medleys/images/"
        qt.allowQObjects()

    def is_running_gui(self):
        return True

    def make_logger(self, filename, label):
        """self.make_logger(filename:str) -> logger. Creates a logging object to
        be used for the server so we can log requests in file f."""
        logger = logging.getLogger("VistrailsRPC[%s]"%label)
        handler = logging.handlers.RotatingFileHandler(filename, maxBytes = 1024*1024,
                                                       backupCount=5)
        handler.setFormatter(logging.Formatter('%(name)s - %(asctime)s %(levelname)-8s %(message)s'))
        handler.setLevel(logging.DEBUG)
        logger.setLevel(logging.DEBUG)
        logger.addHandler(handler)
        return logger

    def load_config(self, filename):
        """ Load in server parameters from config file.
        If parameters are missing, write them in and raise error.
        If file doesn't exist, create one and raise error. """

        global accessList, db_host, db_read_user, db_read_pass, db_write_user, db_write_pass, media_dir, script_file, virtual_display
        accessList = []
        db_host = ''
        db_read_user = ''
        db_read_pass = ''
        db_write_user = ''
        db_write_pass = ''
        media_dir = ''
        script_file = ''
        virtual_display = ''

        config = ConfigParser.ConfigParser()
        file_opened = config.read(filename)
        has_changed = False

        if not file_opened:
            # new file to store default (empt) config
            new_filename = os.path.join(system.vistrails_root_directory(), 'server.cfg')

        # load or create access fields
        if config.has_option("access", "permitted_addresses"):
            read_accessList = config.get("access", "permitted_addresses")
            accessList = [elem.strip() for elem in read_accessList.split(',')]
        else:
            if not config.has_section("access"):
                config.add_section("access")
            config.set("access", "permitted_addresses", "localhost,")
            accessList = []
            has_changed = True

        # load or create database fields
        if not config.has_section("database"):
            config.add_section("database")
            has_changed = True

        if config.has_option("database", "host"):
            db_host = config.get("database", "host")
        else:
            config.set("database", "host", "")
            has_changed = True

        if config.has_option("database", "read_user"):
            db_read_user = config.get("database", "read_user")
        else:
            config.set("database", "read_user", "")
            has_changed = True

        if config.has_option("database", "read_password"):
            db_read_pass = config.get("database", "read_password")
        else:
            config.set("database", "read_password", "")
            has_changed = True

        if config.has_option("database", "write_user"):
            db_write_user = config.get("database", "write_user")
        else:
            config.set("database", "write_user", "")
            has_changed = True

        if config.has_option("database", "write_password"):
            db_write_pass = config.get("database", "write_password")
        else:
            config.set("database", "write_password", "")
            has_changed = True

        if not config.has_section("media"):
            config.add_section("media")
            has_changed = True

        if config.has_option("media", "media_dir"):
            media_dir = config.get("media", "media_dir")
            if not os.path.exists(media_dir):
                raise ValueError("media_dir %s doesn't exist." % media_dir)

        if not config.has_section("script"):
            config.add_section("script")
            has_changed = True

        if config.has_option("script", "script_file"):
            script_file = config.get("script", "script_file")
            if not os.path.exists(script_file):
                raise ValueError("script_file %s doesn't exist." % script_file)
        else:
            config.set("script", "script_file", "")
            has_changed = True

        if config.has_option("script", "virtual_display"):
            virtual_display = config.get("script", "virtual_display")
        
        if virtual_display == "":
            virtual_display = "0"

        # check if all required parameters are present
        missing_req_fields = [y for (x,y) in ((db_host,"host"),
                                              (db_read_user,"read_user"),
                                              (db_write_user,"write_user"),
                                              (media_dir,"media_dir"),
                                              (script_file,"script_file"),
                                              (accessList,"permission_addresses")) if not x]
        if missing_req_fields:
            self.server_logger.error(("Following required parameters where missing "
                                      "from %s config file: %s ") % \
                                     (filename, ", ".join(missing_req_fields)))
            if not has_changed:
                raise ValueError("Following required parameters where missing from %s config file: %s " %
                                 (filename, ", ".join(missing_req_fields)))

        if has_changed:
            # save changes to passed config file
            if file_opened:
                config.write(open(filename, "wb"))
                self.server_logger.error("Invalid config file, the missing fields have been "
                                         "added to your config, please populate them")
                raise RuntimeError("Invalid config file, the missing fields have been "
                                   "added to your config, please populate them")
            else:
                # save changes to default config file
                config.write(open(new_filename, "wb"))
                self.server_logger.error("Config file %s doesn't exist. Creating new file at %s. "
                                         "Please populated it with the correct values and use it" %
                                         (filename, new_filename))
                raise RuntimeError("Config file %s doesn't exist. Creating new file at %s. "
                                   "Please populate it with the correct values and use it" %
                                   (filename, new_filename))

    def init(self, optionsDict=None, args=[]):
        """ init(optionDict: dict) -> boolean
        Create the application with a dict of settings

        """
        VistrailsApplicationInterface.init(self,optionsDict, args)

        # self.vistrailsStartup.init()
        self.server_logger = self.make_logger(self.temp_configuration.check('rpcLogFile'),
                                              self.temp_configuration.check('rpcPort'))
        self.load_config(self.temp_configuration.check('rpcConfig'))
        self.start_other_instances(self.temp_configuration.check('rpcInstances'))
        self._initialized = True
        return True

    def start_other_instances(self, number):
        self.others = []
        host = self.temp_configuration.check('rpcServer')
        port = self.temp_configuration.check('rpcPort')
        virt_disp = int(virtual_display)
        for x in xrange(number):
            port += 1   # each instance needs one port space for now
                        #later we might need 2 (normal requests and status requests)
            virt_disp += 1
            args = [script_file,":%s"%virt_disp,host,unicode(port),'0', '0']
            try:
                subprocess.Popen(args)
                time.sleep(20)
                self.others.append("http://%s:%s"%(host,port))
            except Exception, e:
                self.server_logger.error(("Couldn't start the instance on display:"
                                          "%s port: %s") % (virtual_display, port))
                self.server_logger.error(unicode(e))

    def stop_other_instances(self):
        script = os.path.join(system.vistrails_root_directory(), "stop_vistrails_server.py")
        for o in self.others:
            args = ['python', script, o]
            try:
                subprocess.Popen(args)
                time.sleep(15)
            except Exception, e:
                self.server_logger.error("Couldn't stop instance: %s" % o)
                self.server_logger.error(unicode(e))

    def run_server(self):
        """run_server() -> None
        This will run forever until the server receives a quit request, done
        via xml-rpc.
        """

        self.server_logger.info("Server is running on http://%s:%s"%(
                                   self.temp_configuration.check('rpcServer'),
                                   self.temp_configuration.check('rpcPort')))
        if self.temp_configuration.check('multithread'):
            self.rpcserver = ThreadedXMLRPCServer(
                                  (self.temp_configuration.check('rpcServer'),
                                   self.temp_configuration.check('rpcPort')),
                                  self.server_logger)
            self.server_logger.info("    multithreaded instance")
        else:
            self.rpcserver = StoppableXMLRPCServer(
                                  (self.temp_configuration.check('rpcServer'),
                                   self.temp_configuration.check('rpcPort')),
                                  self.server_logger)
            """
            self.pingserver = StoppableXMLRPCServer(
                                 (self.temp_configuration.check('rpcServer'),
                                  self.temp_configuration.check('rpcPort')-1),
                                 self.server_logger)
            """
            self.server_logger.info("    singlethreaded instance")
        #self.rpcserver.register_introspection_functions()
        self.rpcserver.register_instance(RequestHandler(self.server_logger,
                                                        self.others))
        if self.pingserver:
            self.pingserver.register_instance(RequestHandler(
                                                      self.server_logger, []))
            self.server_logger.info(
                       "Status XML RPC Server is listening on http://%s:%s"% \
                            (self.temp_configuration.check('rpcServer'),
                             self.temp_configuration.check('rpcPort')-1))
            self.pingserver.register_function(self.quit_server, "quit")
            self.pingserver.serve_forever()
            self.pingserver.serve_close()

        self.rpcserver.register_function(self.quit_server, "quit")
        self.server_logger.info(
                    "Vistrails XML RPC Server is listening on http://%s:%s"% \
                        (self.temp_configuration.check('rpcServer'),
                         self.temp_configuration.check('rpcPort')))
        self.rpcserver.serve_forever()
        self.rpcserver.server_close()
        return 0

    def quit_server(self):
        result = "Vistrails XML RPC Server is quitting."
        self.stop_other_instances()
        self.server_logger.info(result)
        self.rpcserver.stop = True
        return result

# The initialization must be explicitly signalled. Otherwise, any
# modules importing vis_application will try to initialize the entire
# app.
def start_server(optionsDict=None, args=[]):
    """Initializes the application singleton."""
    global VistrailsServer
    if VistrailsServer:
        print "Server already started."
        return
    VistrailsServer = VistrailsServerSingleton()
    vistrails.gui.theme.initializeCurrentTheme()
    vistrails.core.application.set_vistrails_application(VistrailsServer)
    if VistrailsServer.init(optionsDict, args):
        return 0
    else:
        return 1

VistrailsServer = None

def stop_server():
    """Stop and finalize the application singleton."""
    VistrailsServer.save_configuration()
    VistrailsServer.destroy()
    VistrailsServer.deleteLater()<|MERGE_RESOLUTION|>--- conflicted
+++ resolved
@@ -934,16 +934,6 @@
                 self.server_logger.info("returning %s" % result)
                 return result
             except xmlrpclib.ProtocolError, err:
-<<<<<<< HEAD
-                    err_msg = ("A protocol error occurred\n"
-                               "URL: %s\n"
-                               "HTTP/HTTPS headers: %s\n"
-                               "Error code: %d\n"
-                               "Error message: %s\n") % (err.url, err.headers,
-                                                         err.errcode, err.errmsg)
-                    self.server_logger.error(err_msg)
-                    return (unicode(err), 0)
-=======
                 err_msg = ("A protocol error occurred\n"
                            "URL: %s\n"
                            "HTTP/HTTPS headers: %s\n"
@@ -951,8 +941,7 @@
                            "Error message: %s\n") % (err.url, err.headers,
                                                      err.errcode, err.errmsg)
                 self.server_logger.error(err_msg)
-                return (str(err), 0)
->>>>>>> 756f8e14
+                return (unicode(err), 0)
             except Exception, e:
                 self.server_logger.error(unicode(e))
                 return (unicode(e), 0)
