###############################################################################
##
## Copyright (C) 2011-2014, NYU-Poly.
## Copyright (C) 2006-2011, University of Utah. 
## All rights reserved.
## Contact: contact@vistrails.org
##
## This file is part of VisTrails.
##
## "Redistribution and use in source and binary forms, with or without 
## modification, are permitted provided that the following conditions are met:
##
##  - Redistributions of source code must retain the above copyright notice, 
##    this list of conditions and the following disclaimer.
##  - Redistributions in binary form must reproduce the above copyright 
##    notice, this list of conditions and the following disclaimer in the 
##    documentation and/or other materials provided with the distribution.
##  - Neither the name of the University of Utah nor the names of its 
##    contributors may be used to endorse or promote products derived from 
##    this software without specific prior written permission.
##
## THIS SOFTWARE IS PROVIDED BY THE COPYRIGHT HOLDERS AND CONTRIBUTORS "AS IS" 
## AND ANY EXPRESS OR IMPLIED WARRANTIES, INCLUDING, BUT NOT LIMITED TO, 
## THE IMPLIED WARRANTIES OF MERCHANTABILITY AND FITNESS FOR A PARTICULAR 
## PURPOSE ARE DISCLAIMED. IN NO EVENT SHALL THE COPYRIGHT HOLDER OR 
## CONTRIBUTORS BE LIABLE FOR ANY DIRECT, INDIRECT, INCIDENTAL, SPECIAL, 
## EXEMPLARY, OR CONSEQUENTIAL DAMAGES (INCLUDING, BUT NOT LIMITED TO, 
## PROCUREMENT OF SUBSTITUTE GOODS OR SERVICES; LOSS OF USE, DATA, OR PROFITS; 
## OR BUSINESS INTERRUPTION) HOWEVER CAUSED AND ON ANY THEORY OF LIABILITY, 
## WHETHER IN CONTRACT, STRICT LIABILITY, OR TORT (INCLUDING NEGLIGENCE OR 
## OTHERWISE) ARISING IN ANY WAY OUT OF THE USE OF THIS SOFTWARE, EVEN IF 
## ADVISED OF THE POSSIBILITY OF SUCH DAMAGE."
##
###############################################################################
""" This file specifies the configuration widget for Constant
modules. Please notice that this is different from the module configuration
widget described in module_configure.py. We present a Color constant to be
used as a template for creating a configuration widget for other custom
constants.

"""

from PyQt4 import QtCore, QtGui
from vistrails.core.utils import any, expression, versions_increasing
from vistrails.core import system
from vistrails.gui.theme import CurrentTheme

import os

############################################################################

def setPlaceholderTextCompat(self, value):
    """ Qt pre 4.7.0 does not have setPlaceholderText
    """
    if versions_increasing(QtCore.QT_VERSION_STR, '4.7.0'):
        self.setText(value)
    else:
        self.setPlaceholderText(value)

class ConstantWidgetMixin(object):

    def __init__(self, contents=None):
        self._last_contents = contents

    def update_parent(self):
        newContents = self.contents()
        if newContents != self._last_contents:
            if self.parent() and hasattr(self.parent(), 'updateMethod'):
                self.parent().updateMethod()
            self._last_contents = newContents
            self.emit(QtCore.SIGNAL('contentsChanged'), (self, newContents))

class ConstantWidgetBase(ConstantWidgetMixin):
    def __init__(self, param):
        if param is None:
            raise ValueError("Must pass param as first argument.")
        psi = param.port_spec_item

        if not param.strValue and psi and psi.default:
            value = psi.default
        else:
            value = param.strValue
        ConstantWidgetMixin.__init__(self, value)

        if psi and psi.default:
            self.setDefault(psi.default)
        self.setContents(param.strValue)

    def setDefault(self, value):
        # default to setting the contents silenty
        self.setContents(value, True)

    def setContents(self, strValue, silent=True):
        raise NotImplementedError("Subclass must implement this method.")

    def contents(self):
        raise NotImplementedError("Subclass must implement this method.")
        
    ###########################################################################
    # event handlers

    def focusInEvent(self, event):
        """ focusInEvent(event: QEvent) -> None
        Pass the event to the parent

        """
        if self.parent():
            QtCore.QCoreApplication.sendEvent(self.parent(), event)
        for t in self.__class__.mro()[1:]:
            if issubclass(t, QtGui.QWidget):
                t.focusInEvent(self, event) 
                break

    def focusOutEvent(self, event):
        self.update_parent()
        for t in self.__class__.mro()[1:]:
            if issubclass(t, QtGui.QWidget):
                t.focusOutEvent(self, event) 
                break
        if self.parent():
            QtCore.QCoreApplication.sendEvent(self.parent(), event)

class ConstantEnumWidgetBase(ConstantWidgetBase):
    def __init__(self, param):
        psi = param.port_spec_item
        self.setValues(psi.values)

        self.setFree(psi.entry_type == "enumFree")
        self.setNonEmpty(psi.entry_type == "enumNonEmpty")

        ConstantWidgetBase.__init__(self, param)

    def setValues(self, values):
        raise NotImplementedError("Subclass must implement this method.")

    def setFree(self, is_free):
        pass

    def setNonEmpty(self, is_non_empty):
        pass

class StandardConstantWidget(QtGui.QLineEdit, ConstantWidgetBase):
    def __init__(self, param, parent=None):
        QtGui.QLineEdit.__init__(self, parent)
        ConstantWidgetBase.__init__(self, param)
        self.connect(self, QtCore.SIGNAL("returnPressed()"), 
                     self.update_parent)
        
    def setContents(self, value, silent=False):
        self.setText(expression.evaluate_expressions(value))
        if not silent:
            self.update_parent()

    def contents(self):
        contents = expression.evaluate_expressions(unicode(self.text()))
        self.setText(contents)
        return contents

    def setDefault(self, value):
        setPlaceholderTextCompat(self, value)

class StandardConstantEnumWidget(QtGui.QComboBox, ConstantEnumWidgetBase):
    def __init__(self, param, parent=None):
        QtGui.QComboBox.__init__(self, parent)
        ConstantEnumWidgetBase.__init__(self, param)
        self.connect(self,
                     QtCore.SIGNAL('currentIndexChanged(int)'),
                     self.update_parent)

    def setValues(self, values):
        self.addItems(values)

    def setFree(self, is_free):
        if is_free:
            self.setEditable(True)
            self.setInsertPolicy(QtGui.QComboBox.NoInsert)
            self.connect(self.lineEdit(),
                         QtCore.SIGNAL('returnPressed()'),
                         self.update_parent)

    def setNonEmpty(self, is_non_empty):
        if not is_non_empty:
            self.setCurrentIndex(-1)

    def contents(self):
        return self.currentText()

    def setContents(self, strValue, silent=True):
        idx = self.findText(strValue)
        if idx > -1:
            self.setCurrentIndex(idx)
            if self.isEditable():
                self.lineEdit().setText(strValue)
        elif self.isEditable():
            self.lineEdit().setText(strValue)

    def setDefault(self, value):
        idx = self.findText(value)
        if idx > -1:
            self.setCurrentIndex(idx)
            if self.isEditable():
                setPlaceholderTextCompat(self.lineEdit(), value)
        elif self.isEditable():
            setPlaceholderTextCompat(self.lineEdit(), value)

###############################################################################
# Multi-line String Widget

class MultiLineStringWidget(QtGui.QTextEdit, ConstantWidgetBase):
    def __init__(self, param, parent=None):
        QtGui.QTextEdit.__init__(self, parent)
        self.setAcceptRichText(False)
        ConstantWidgetBase.__init__(self, param)

    def setContents(self, contents):
        self.setPlainText(expression.evaluate_expressions(contents))

    def contents(self):
        contents = expression.evaluate_expressions(unicode(self.toPlainText()))
        self.setPlainText(contents)
        return contents

    def sizeHint(self):
        metrics = QtGui.QFontMetrics(self.font())
        # On Mac OS X 10.8, the scrollbar doesn't show up correctly
        # with 3 lines
        return QtCore.QSize(QtGui.QTextEdit.sizeHint(self).width(),
                            (metrics.height() + 1) * 4 + 5)

    def minimumSizeHint(self):
        return self.sizeHint()

###############################################################################
# File Constant Widgets

<<<<<<< HEAD
=======
class PathChooserToolButton(QtGui.QToolButton):
    """
    PathChooserToolButton is a toolbar button that opens a browser for
    paths.  The lineEdit is updated with the pathname that is selected.

    """
    def __init__(self, parent=None, lineEdit=None, toolTip=None):
        """
        PathChooserToolButton(parent: QWidget, 
                              lineEdit: StandardConstantWidget) ->
                 PathChooserToolButton

        """
        QtGui.QToolButton.__init__(self, parent)
        self.setIcon(QtGui.QIcon(
                self.style().standardPixmap(QtGui.QStyle.SP_DirOpenIcon)))
        self.setIconSize(QtCore.QSize(12,12))
        if toolTip is None:
            toolTip = 'Open a file chooser'
        self.setToolTip(toolTip)
        self.setAutoRaise(True)
        self.lineEdit = lineEdit
        self.connect(self,
                     QtCore.SIGNAL('clicked()'),
                     self.runDialog)

    def setPath(self, path):
        """
        setPath() -> None

        """
        if self.lineEdit and path:
            self.lineEdit.setText(path)
            self.lineEdit.update_parent()
            self.parent().update_parent()
    
    def openChooser(self):
        text = self.lineEdit.text() or system.vistrails_data_directory()
        fileName = QtGui.QFileDialog.getOpenFileName(self,
                                                     'Use Filename '
                                                     'as Value...',
                                                     text,
                                                     'All files '
                                                     '(*.*)')
        return self.setDataDirectory(fileName)

    def runDialog(self):
        path = self.openChooser()
        self.setPath(path)

    def setDataDirectory(self, path):
        if path:
            absPath = os.path.abspath(str(QtCore.QFile.encodeName(path)))
            dirName = os.path.dirname(absPath)
            system.set_vistrails_data_directory(dirName)
            return absPath
        return path

>>>>>>> 288a956a
class PathChooserWidget(QtGui.QWidget, ConstantWidgetMixin):
    """
    PathChooserWidget is a widget containing a line edit and a button that
    opens a browser for paths. The lineEdit is updated with the pathname that is
    selected.

    """    
    def __init__(self, param, parent=None):
        """__init__(param: core.vistrail.module_param.ModuleParam,
        parent: QWidget)
        Initializes the line edit with contents

        """
        QtGui.QWidget.__init__(self, parent)
        ConstantWidgetMixin.__init__(self, param.strValue)
        layout = QtGui.QHBoxLayout()
        self.line_edit = StandardConstantWidget(param, self)
        self.browse_button = self.create_browse_button()
        layout.setMargin(0)
        layout.setSpacing(5)
        layout.addWidget(self.line_edit)
        layout.addWidget(self.browse_button)
        self.setLayout(layout)

    def create_browse_button(self, cls=None):
        from vistrails.gui.common_widgets import QPathChooserToolButton
        if cls is None:
            cls = QPathChooserToolButton
        button = cls(self, self.line_edit, 
                     defaultPath=system.vistrails_data_directory())
        button.pathChanged.connect(self.update_parent)
        return button

    def updateMethod(self):
        if self.parent() and hasattr(self.parent(), 'updateMethod'):
            self.parent().updateMethod()

    def contents(self):
        """contents() -> str
        Return the contents of the line_edit

        """
        return self.line_edit.contents()
    
    def setContents(self, strValue, silent=True):
        """setContents(strValue: str) -> None
        Updates the contents of the line_edit 
        """
        self.line_edit.setContents(strValue, silent)
        if not silent:
            self.update_parent()
 
        
    def focusInEvent(self, event):
        """ focusInEvent(event: QEvent) -> None
        Pass the event to the parent

        """
        if self.parent():
            QtCore.QCoreApplication.sendEvent(self.parent(), event)
        QtGui.QWidget.focusInEvent(self, event)   
        
    def focusOutEvent(self, event):
        self.update_parent()
        QtGui.QWidget.focusOutEvent(self, event)
        if self.parent():
            QtCore.QCoreApplication.sendEvent(self.parent(), event)

<<<<<<< HEAD
class FileChooserWidget(PathChooserWidget):
    def create_browse_button(self):
        from vistrails.gui.common_widgets import QFileChooserToolButton
        return PathChooserWidget.create_browse_button(self, 
                                                      QFileChooserToolButton)

class DirectoryChooserWidget(PathChooserWidget):
    def create_browse_button(self):
        from vistrails.gui.common_widgets import QDirectoryChooserToolButton
        return PathChooserWidget.create_browse_button(self, 
                                                QDirectoryChooserToolButton)
=======
class FileChooserToolButton(PathChooserToolButton):
    def __init__(self, parent=None, lineEdit=None):
        PathChooserToolButton.__init__(self, parent, lineEdit, 
                                       "Open a file chooser")
        
    def openChooser(self):
        text = self.lineEdit.text() or system.vistrails_data_directory()
        path = QtGui.QFileDialog.getOpenFileName(self,
                                                 'Use Filename '
                                                 'as Value...',
                                                 text,
                                                 'All files '
                                                 '(*.*)')
        return self.setDataDirectory(path)

class FileChooserWidget(PathChooserWidget):
    def create_browse_button(self):
        return FileChooserToolButton(self, self.line_edit)


class DirectoryChooserToolButton(PathChooserToolButton):
    def __init__(self, parent=None, lineEdit=None):
        PathChooserToolButton.__init__(self, parent, lineEdit, 
                                       "Open a directory chooser")

    def openChooser(self):
        text = self.lineEdit.text() or system.vistrails_data_directory()
        path = QtGui.QFileDialog.getExistingDirectory(self,
                                                      'Use Directory '
                                                      'as Value...',
                                                      text)
        return self.setDataDirectory(path)

class DirectoryChooserWidget(PathChooserWidget):
    def create_browse_button(self):
        return DirectoryChooserToolButton(self, self.line_edit)

class OutputPathChooserToolButton(PathChooserToolButton):
    def __init__(self, parent=None, lineEdit=None):
        PathChooserToolButton.__init__(self, parent, lineEdit,
                                       "Open a path chooser")
    
    def openChooser(self):
        text = self.lineEdit.text() or system.vistrails_data_directory()
        path = QtGui.QFileDialog.getSaveFileName(self,
                                                 'Save Path',
                                                 text,
                                                 'All files (*.*)')
        return self.setDataDirectory(path)
>>>>>>> 288a956a

class OutputPathChooserWidget(PathChooserWidget):
    def create_browse_button(self):
        from vistrails.gui.common_widgets import QOutputPathChooserToolButton
        return PathChooserWidget.create_browse_button(self, 
                                                QOutputPathChooserToolButton)

###############################################################################
# Constant Boolean widget

class BooleanWidget(QtGui.QCheckBox, ConstantWidgetBase):

    _values = ['True', 'False']
    _states = [QtCore.Qt.Checked, QtCore.Qt.Unchecked]

    def __init__(self, param, parent=None):
        """__init__(param: core.vistrail.module_param.ModuleParam,
                    parent: QWidget)
        Initializes the line edit with contents
        """
        QtGui.QCheckBox.__init__(self, parent)
        ConstantWidgetBase.__init__(self, param)
        self.connect(self, QtCore.SIGNAL('stateChanged(int)'),
                     self.change_state)
        
    def contents(self):
        return self._values[self._states.index(self.checkState())]

    def setContents(self, strValue, silent=True):
        if strValue not in self._values:
            return
        self.setCheckState(self._states[self._values.index(strValue)])
        if not silent:
            self.update_parent()


    def change_state(self, state):
        self.update_parent()

###############################################################################
# Constant Color widgets

# FIXME ColorChooserButton remains because the parameter exploration
# code uses it, really should be removed at some point
class ColorChooserButton(QtGui.QPushButton):
    def __init__(self, parent=None):
        QtGui.QPushButton.__init__(self, parent)
        # self.setFrameStyle(QtGui.QFrame.Box | QtGui.QFrame.Plain)
        # self.setAttribute(QtCore.Qt.WA_PaintOnScreen)
        self.setFlat(True)
        self.setAutoFillBackground(True)
        self.setColor(QtGui.QColor(255,255,255))
        self.setFixedSize(30,22)
        if system.systemType == 'Darwin':
            #the mac's nice look messes up with the colors
            self.setAttribute(QtCore.Qt.WA_MacMetalStyle, False)
        self.clicked.connect(self.openChooser)

    def setColor(self, qcolor, silent=True):
        self.qcolor = qcolor
        self.setStyleSheet("border: 1px solid black; "
                           "background-color: rgb(%d, %d, %d);" %
                           (qcolor.red(), qcolor.green(), qcolor.blue()))
        self.update()
        if not silent:
            self.emit(QtCore.SIGNAL("color_selected"))

    def sizeHint(self):
        return QtCore.QSize(24,24)

    def openChooser(self):
        """
        openChooser() -> None

        """
        color = QtGui.QColorDialog.getColor(self.qcolor, self.parent())
        if color.isValid():
            self.setColor(color, silent=False)
        else:
            self.setColor(self.qcolor)

class QColorWidget(QtGui.QToolButton):
    def __init__(self, parent=None):
        QtGui.QToolButton.__init__(self, parent)
        self.setToolButtonStyle(QtCore.Qt.ToolButtonIconOnly)
        self.setIconSize(QtCore.QSize(26,18))        
        self.color_str = '1.0,1.0,1.0'

    def colorFromString(self, color_str):
        color = color_str.split(',')
        return QtGui.QColor(float(color[0])*255,
                            float(color[1])*255,
                            float(color[2])*255)

    def stringFromColor(self, qcolor):
        return "%s,%s,%s" % (qcolor.redF(), qcolor.greenF(), qcolor.blueF())

    def buildIcon(self, qcolor, qsize):
        pixmap = QtGui.QPixmap(qsize)
        pixmap.fill(qcolor)
        return QtGui.QIcon(pixmap)

    def setColorString(self, color_str, silent=True):
        if color_str != '':
            self.color_str = color_str
            qcolor = self.colorFromString(color_str)
            self.setIcon(self.buildIcon(qcolor, self.iconSize()))
            if not silent:
                self.update_parent()

    def setColor(self, qcolor, silent=True):
        self.setIcon(self.buildIcon(qcolor, self.iconSize()))
        self.color_str = self.stringFromColor(qcolor)
        if not silent:
            self.update_parent()

    def openChooser(self):
        """
        openChooser() -> None

        """
        qcolor = self.colorFromString(self.color_str)
        color = QtGui.QColorDialog.getColor(qcolor, self.parent())
        if color.isValid():
            self.setColor(color, silent=False)
        else:
            self.setColor(qcolor)

class ColorWidget(QColorWidget, ConstantWidgetBase):
    def __init__(self, param, parent=None):
        QColorWidget.__init__(self, parent)
        ConstantWidgetBase.__init__(self, param)
        self.connect(self, QtCore.SIGNAL("clicked()"), self.openChooser)

    def contents(self):
        return self.color_str

    def setContents(self, strValue, silent=True):
        self.setColorString(strValue, silent)

class ColorEnumWidget(QColorWidget, ConstantEnumWidgetBase):
    def __init__(self, param, parent=None):
        QColorWidget.__init__(self, parent)
        self.setPopupMode(QtGui.QToolButton.MenuButtonPopup)
        ConstantEnumWidgetBase.__init__(self, param)
    
    def setFree(self, is_free):
        if is_free:
            self.connect(self, QtCore.SIGNAL("clicked()"), self.openChooser)

    def wasTriggered(self, action):
        self.setColorString(action.data())
        self.update_parent()

    def setValues(self, values):
        menu = QtGui.QMenu()
        self.action_group = QtGui.QActionGroup(menu)
        self.action_group.setExclusive(True)
        self.connect(self.action_group, QtCore.SIGNAL('triggered(QAction*)'),
                     self.wasTriggered)
        size = menu.style().pixelMetric(QtGui.QStyle.PM_SmallIconSize)
        for i, color_str in enumerate(values):
            qcolor = self.colorFromString(color_str)
            icon = self.buildIcon(qcolor, QtCore.QSize(size, size))
            action = menu.addAction(icon, "")
            action.setIconVisibleInMenu(True)
            action.setData(color_str)
            action.setCheckable(True)
            self.action_group.addAction(action)
        self.setMenu(menu)

    def contents(self):
        return self.color_str

    def setContents(self, strValue, silent=True):
        self.setColorString(strValue)
        for action in self.action_group.actions():
            if action.data() == strValue:
                action.setChecked(True)<|MERGE_RESOLUTION|>--- conflicted
+++ resolved
@@ -233,67 +233,6 @@
 ###############################################################################
 # File Constant Widgets
 
-<<<<<<< HEAD
-=======
-class PathChooserToolButton(QtGui.QToolButton):
-    """
-    PathChooserToolButton is a toolbar button that opens a browser for
-    paths.  The lineEdit is updated with the pathname that is selected.
-
-    """
-    def __init__(self, parent=None, lineEdit=None, toolTip=None):
-        """
-        PathChooserToolButton(parent: QWidget, 
-                              lineEdit: StandardConstantWidget) ->
-                 PathChooserToolButton
-
-        """
-        QtGui.QToolButton.__init__(self, parent)
-        self.setIcon(QtGui.QIcon(
-                self.style().standardPixmap(QtGui.QStyle.SP_DirOpenIcon)))
-        self.setIconSize(QtCore.QSize(12,12))
-        if toolTip is None:
-            toolTip = 'Open a file chooser'
-        self.setToolTip(toolTip)
-        self.setAutoRaise(True)
-        self.lineEdit = lineEdit
-        self.connect(self,
-                     QtCore.SIGNAL('clicked()'),
-                     self.runDialog)
-
-    def setPath(self, path):
-        """
-        setPath() -> None
-
-        """
-        if self.lineEdit and path:
-            self.lineEdit.setText(path)
-            self.lineEdit.update_parent()
-            self.parent().update_parent()
-    
-    def openChooser(self):
-        text = self.lineEdit.text() or system.vistrails_data_directory()
-        fileName = QtGui.QFileDialog.getOpenFileName(self,
-                                                     'Use Filename '
-                                                     'as Value...',
-                                                     text,
-                                                     'All files '
-                                                     '(*.*)')
-        return self.setDataDirectory(fileName)
-
-    def runDialog(self):
-        path = self.openChooser()
-        self.setPath(path)
-
-    def setDataDirectory(self, path):
-        if path:
-            absPath = os.path.abspath(str(QtCore.QFile.encodeName(path)))
-            dirName = os.path.dirname(absPath)
-            system.set_vistrails_data_directory(dirName)
-            return absPath
-        return path
-
->>>>>>> 288a956a
 class PathChooserWidget(QtGui.QWidget, ConstantWidgetMixin):
     """
     PathChooserWidget is a widget containing a line edit and a button that
@@ -362,7 +301,6 @@
         if self.parent():
             QtCore.QCoreApplication.sendEvent(self.parent(), event)
 
-<<<<<<< HEAD
 class FileChooserWidget(PathChooserWidget):
     def create_browse_button(self):
         from vistrails.gui.common_widgets import QFileChooserToolButton
@@ -374,57 +312,6 @@
         from vistrails.gui.common_widgets import QDirectoryChooserToolButton
         return PathChooserWidget.create_browse_button(self, 
                                                 QDirectoryChooserToolButton)
-=======
-class FileChooserToolButton(PathChooserToolButton):
-    def __init__(self, parent=None, lineEdit=None):
-        PathChooserToolButton.__init__(self, parent, lineEdit, 
-                                       "Open a file chooser")
-        
-    def openChooser(self):
-        text = self.lineEdit.text() or system.vistrails_data_directory()
-        path = QtGui.QFileDialog.getOpenFileName(self,
-                                                 'Use Filename '
-                                                 'as Value...',
-                                                 text,
-                                                 'All files '
-                                                 '(*.*)')
-        return self.setDataDirectory(path)
-
-class FileChooserWidget(PathChooserWidget):
-    def create_browse_button(self):
-        return FileChooserToolButton(self, self.line_edit)
-
-
-class DirectoryChooserToolButton(PathChooserToolButton):
-    def __init__(self, parent=None, lineEdit=None):
-        PathChooserToolButton.__init__(self, parent, lineEdit, 
-                                       "Open a directory chooser")
-
-    def openChooser(self):
-        text = self.lineEdit.text() or system.vistrails_data_directory()
-        path = QtGui.QFileDialog.getExistingDirectory(self,
-                                                      'Use Directory '
-                                                      'as Value...',
-                                                      text)
-        return self.setDataDirectory(path)
-
-class DirectoryChooserWidget(PathChooserWidget):
-    def create_browse_button(self):
-        return DirectoryChooserToolButton(self, self.line_edit)
-
-class OutputPathChooserToolButton(PathChooserToolButton):
-    def __init__(self, parent=None, lineEdit=None):
-        PathChooserToolButton.__init__(self, parent, lineEdit,
-                                       "Open a path chooser")
-    
-    def openChooser(self):
-        text = self.lineEdit.text() or system.vistrails_data_directory()
-        path = QtGui.QFileDialog.getSaveFileName(self,
-                                                 'Save Path',
-                                                 text,
-                                                 'All files (*.*)')
-        return self.setDataDirectory(path)
->>>>>>> 288a956a
 
 class OutputPathChooserWidget(PathChooserWidget):
     def create_browse_button(self):
