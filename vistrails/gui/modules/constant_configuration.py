--- conflicted
+++ resolved
@@ -249,12 +249,7 @@
         layout = QtGui.QHBoxLayout()
         self.line_edit = StandardConstantWidget(param, self)
         self.browse_button = self.create_browse_button()
-<<<<<<< HEAD
-        self.browse_button.pathChanged.connect(self.update_parent)
-        layout.setMargin(5)
-=======
         layout.setMargin(0)
->>>>>>> 66d77ca0
         layout.setSpacing(5)
         layout.addWidget(self.line_edit)
         layout.addWidget(self.browse_button)
