###############################################################################
##
## Copyright (C) 2006-2011, University of Utah. 
## All rights reserved.
## Contact: contact@vistrails.org
##
## This file is part of VisTrails.
##
## "Redistribution and use in source and binary forms, with or without 
## modification, are permitted provided that the following conditions are met:
##
##  - Redistributions of source code must retain the above copyright notice, 
##    this list of conditions and the following disclaimer.
##  - Redistributions in binary form must reproduce the above copyright 
##    notice, this list of conditions and the following disclaimer in the 
##    documentation and/or other materials provided with the distribution.
##  - Neither the name of the University of Utah nor the names of its 
##    contributors may be used to endorse or promote products derived from 
##    this software without specific prior written permission.
##
## THIS SOFTWARE IS PROVIDED BY THE COPYRIGHT HOLDERS AND CONTRIBUTORS "AS IS" 
## AND ANY EXPRESS OR IMPLIED WARRANTIES, INCLUDING, BUT NOT LIMITED TO, 
## THE IMPLIED WARRANTIES OF MERCHANTABILITY AND FITNESS FOR A PARTICULAR 
## PURPOSE ARE DISCLAIMED. IN NO EVENT SHALL THE COPYRIGHT HOLDER OR 
## CONTRIBUTORS BE LIABLE FOR ANY DIRECT, INDIRECT, INCIDENTAL, SPECIAL, 
## EXEMPLARY, OR CONSEQUENTIAL DAMAGES (INCLUDING, BUT NOT LIMITED TO, 
## PROCUREMENT OF SUBSTITUTE GOODS OR SERVICES; LOSS OF USE, DATA, OR PROFITS; 
## OR BUSINESS INTERRUPTION) HOWEVER CAUSED AND ON ANY THEORY OF LIABILITY, 
## WHETHER IN CONTRACT, STRICT LIABILITY, OR TORT (INCLUDING NEGLIGENCE OR 
## OTHERWISE) ARISING IN ANY WAY OUT OF THE USE OF THIS SOFTWARE, EVEN IF 
## ADVISED OF THE POSSIBILITY OF SUCH DAMAGE."
##
###############################################################################
""" This is the main application of vistrail, it will calls for
initializations to the theme, packages and the builder...

"""


from PyQt4 import QtGui, QtCore, QtNetwork
from core import command_line
from core import debug
from core import system
from core import keychain
from core.db.locator import FileLocator, DBLocator
from core.utils import InstanceObject
from core.utils.uxml import enter_named_element
from gui import qt
import core.configuration
import core.interpreter.default
import core.interpreter.cached
import core.requirements
import core.startup
import db.services.io
from db import VistrailsDBException
import gui.theme
import os.path
import getpass
import sys
import copy

################################################################################
class VistrailsApplicationInterface(object):
    def __init__(self):
        self._initialized = False
    
    def setupOptions(self):
        """ setupOptions() -> None
        Check and store all command-line arguments
        
        """
        add = command_line.CommandLineParser.add_option
        add("-S", "--startup", action="store", type="str", default=None,
            dest="dotVistrails",
            help="Set startup file (default is ~/.vistrails/startup.py)")
        add("-?", action="help",
            help="show this help message and exit")
        add("-v", "--version", action="callback",
            callback=lambda option, opt, value, parser: self.printVersion(),
            help="print version information and quit")
        add("-V", "--verbose", action="store", type="int", default=None,
            dest="verbose", help="set verboseness level (0--2, "
            "default=0, higher means more verbose)")
        add("-n", "--nosplash", action="store_false",
            default = None,
            help="don't display splash on startup")
        add("-c", "--cache", action="store", type="int", default=None,
            dest="cache", help="enable/disable caching")
        add("-m", "--movies", action="store", type="int", default=None,
            dest="movies", help="set automatic movie creation on spreadsheet "
            "(0 or 1, default=1. Set this to zero to work around vtk bug with "
            "offscreen renderer and opengl texture3d mappers)")
        add("-s", "--multiheads", action="store_true",
            default = None,
            help="display the builder and spreadsheet on different screens "
            "(if available)")
        add("-x", "--maximized", action="store_true",
            default = None,
            help="Maximize VisTrails windows at startup")
        add("-b", "--noninteractive", action="store_true",
            default = None,
            help="run in non-interactive mode")
        add("-e", "--dumpcells", action="store", dest="dumpcells",
            default = None,
            help="when running in non-interactive mode, directory to dump "
            "spreadsheet cells before exiting")
        add("-p", "--pdf", action="store_true",
            default = None,
            help="dump files in pdf format (only valid in console mode)")
        add("-l", "--nologger", action="store_true",
            default = None,
            help="disable the logging")
        add("-d", "--debugsignals", action="store_true",
            default = None,
            help="debug Qt Signals")
        add("-a", "--parameters", action="store", dest="parameters",
            help="workflow parameter settings (non-interactive mode only)")
        add("-t", "--host", action="store", dest="host",
            help="hostname or ip address of database server")
        add("-r", "--port", action="store", type="int", default=3306,
            dest="port", help="database port")
        add("-f", "--db", action="store", dest="db",
            help="database name")
        add("-u", "--user", action="store", dest="user",
            help="database username")
        add("-i", "--showspreadsheetonly", action="store_true",
            default = None,
            help="only the spreadsheet will be shown. This implies -w was given.\
The builder window can be accessed by a spreadsheet menu option.")
        add("-w", "--executeworkflows", action="store_true",
            default = None,
            help="The workflows will be executed")
        add("-I", "--workflowinfo", action="store",
            default = None,
            help=("Save workflow graph and spec in specified directory "
                  "(only valid in console mode)."))
        add("-E", "--reviewmode", action="store_true",
            default = None,
            help="Show the spreadsheet in the reviewing mode")
        add("-q", "--quickstart", action="store",
            help="Start VisTrails using the specified static registry")
        add("-D", "--detachHistoryView", action="store_true",
            help="Detach the history view from the builder windows")
        add("-G", "--workflowgraph", action="store",
            default = None,
            help=("Save workflow graph in specified directory without running "
                  "the workflow (only valid in console mode)."))
        add("-U", "--evolutiongraph", action="store",
            default = None,
            help=("Save evolution graph in specified directory without running "
                  "any workflow (only valid in console mode)."))
        command_line.CommandLineParser.parse_options()

    def printVersion(self):
        """ printVersion() -> None
        Print version of Vistrail and exit
        
        """
        print system.about_string()
        sys.exit(0)
        
    def read_dotvistrails_option(self):
        """ read_dotvistrails_option() -> None
        Check if the user sets a new dotvistrails folder and updates 
        self.temp_configuration with the new value. 
        
        """
        get = command_line.CommandLineParser().get_option
        if get('dotVistrails')!=None:
            self.temp_configuration.dotVistrails = get('dotVistrails')
            
    def readOptions(self):
        """ readOptions() -> None
        Read arguments from the command line
        
        """
        get = command_line.CommandLineParser().get_option
        if get('nosplash')!=None:
            self.temp_configuration.showSplash = bool(get('nosplash'))
        if get('debugsignals')!=None:
            self.temp_configuration.debugSignals = bool(get('debugsignals'))
        if get('dotVistrails')!=None:
            self.temp_configuration.dotVistrails = get('dotVistrails')
        #in theory this should never happen because core.configuration.default()
        #should have done this already
        #if not self.configuration.check('dotVistrails'):
        #    self.configuration.dotVistrails = system.default_dot_vistrails()
        #    self.temp_configuration.dotVistrails = system.default_dot_vistrails()
        if get('multiheads')!=None:
            self.temp_configuration.multiHeads = bool(get('multiheads'))
        if get('maximized')!=None:
            self.temp_configuration.maximizeWindows = bool(get('maximized'))
        if get('movies')!=None:
            self.temp_configuration.showMovies = bool(get('movies'))
        if get('cache')!=None:
            self.temp_configuration.useCache = bool(get('cache'))
        if get('verbose')!=None:
            self.temp_configuration.verbosenessLevel = get('verbose')
        if get('noninteractive')!=None:
            self.temp_configuration.interactiveMode = \
                                                  not bool(get('noninteractive'))
            if get('workflowinfo') != None:
                self.temp_configuration.workflowInfo = str(get('workflowinfo'))
            if get('dumpcells') != None:
                self.temp_configuration.spreadsheetDumpCells = get('dumpcells')
            if get('pdf') != None:
                self.temp_configuration.spreadsheetDumpPDF = get('pdf')
            if get('workflowgraph') != None:
                self.temp_configuration.workflowGraph = str(get('workflowgraph'))
            if get('evolutiongraph') != None:
                self.temp_configuration.evolutionGraph = str(get('evolutiongraph'))
        if get('executeworkflows') != None:
            self.temp_configuration.executeWorkflows = \
                                            bool(get('executeworkflows'))
        if get('showspreadsheetonly') != None:
            self.temp_configuration.showSpreadsheetOnly = \
                                            bool(get('showspreadsheetonly'))
            # asking to show only the spreadsheet will force the workflows to
            # be executed
            if get('reviewmode') != None:
                self.temp_configuration.reviewMode = bool(get('reviewmode'))

            if self.temp_configuration.showSpreadsheetOnly and not self.temp_configuration.reviewMode:
                self.temp_configuration.executeWorkflows = True
            
        self.temp_db_options = InstanceObject(host=get('host'),
                                                 port=get('port'),
                                                 db=get('db'),
                                                 user=get('user'),
                                                 parameters=get('parameters')
                                                 )
        if get('nologger')!=None:
            self.temp_configuration.nologger = bool(get('nologger'))
        if get('quickstart') != None:
            self.temp_configuration.staticRegistry = str(get('quickstart'))
        if get('detachHistoryView')!= None:
            self.temp_configuration.detachHistoryView = bool(get('detachHistoryView'))
        self.input = command_line.CommandLineParser().positional_arguments()
    
    def init(self, optionsDict=None):
        """ VistrailsApplicationSingleton(optionDict: dict)
                                          -> VistrailsApplicationSingleton
        Create the application with a dict of settings
        
        """
        gui.theme.initializeCurrentTheme()
        self.connect(self, QtCore.SIGNAL("aboutToQuit()"), self.finishSession)
        
        # This is the persistent configuration
        # Setup configuration to default
        self.configuration = core.configuration.default()
        
        self.keyChain = keychain.KeyChain()
        self.setupOptions()
        
        # self.temp_configuration is the configuration that will be updated 
        # with the command line and custom options dictionary. 
        # We have to do this because we don't want to make these settings 
        # persistent. This is the actual VisTrails current configuration
        self.temp_configuration = copy.copy(self.configuration)
        
        core.interpreter.default.connect_to_configuration(self.temp_configuration)
        
        # now we want to open vistrails and point to a specific version
        # we will store the version in temp options as it doesn't
        # need to be persistent. We will do the same to database
        # information passed in the command line
        self.temp_db_options = InstanceObject(host=None,
                                           port=None,
                                           db=None,
                                           user=None,
                                           vt_id=None,
                                           parameters=None
                                           ) 
        
        # Read only new .vistrails folder option if passed in the command line
        # or in the optionsDict because this may affect the configuration file 
        # VistrailsStartup will load. This updates self.temp_configuration
        self.read_dotvistrails_option()
        
        if optionsDict and 'dotVistrails' in optionsDict.keys():
            self.temp_configuration.dotVistrails = optionsDict['dotVistrails']
                
        # During this initialization, VistrailsStartup will load the
        # configuration from disk and update both configurations
        self.vistrailsStartup = core.startup.VistrailsStartup(self.configuration,
                                                    self.temp_configuration)
        
        # the problem here is that if the user pointed to a new .vistrails
        # folder, the persistent configuration will always point to the 
        # default ~/.vistrails. So we will copy whatever it's on 
        # temp_configuration to the persistent one. In case the configuration
        # that is on disk is different, it will overwrite this one
        self.configuration.dotVistrails = self.temp_configuration.dotVistrails
        
        # Starting in version 1.2.1 logging is enabled by default.
        # Users have to explicitly disable it through the command-line
        self.configuration.nologger = False
        self.temp_configuration.nologger = False
        
        if optionsDict:
            for (k, v) in optionsDict.iteritems():
                setattr(self.temp_configuration, k, v)
                
        # Command line options override temp_configuration
        self.readOptions()
        
        if self.temp_configuration.check('staticRegistry'):
            reg = self.temp_configuration.staticRegistry
        else:
            reg = None
        self.vistrailsStartup.set_registry(reg)
        
    def get_python_environment(self):
        """get_python_environment(): returns an environment that
includes local definitions from startup.py. Should only be called
after self.init()"""
        return self._python_environment

    def destroy(self):
        """ destroy() -> None
        Finalize all packages to, such as, get rid of temp files
        
        """
        if hasattr(self, 'vistrailsStartup'):
            self.vistrailsStartup.destroy()

    def __del__(self):
        """ __del__() -> None
        Make sure to finalize in the destructor
        
        """
        self.destroy()
    
    def _parse_vtinfo(self, info, use_filename=True):
        name = None
        version = None
        if use_filename and os.path.isfile(info):
            name = info
        else:
            data = info.split(":")
            if len(data) >= 2:
                if use_filename:
                    if os.path.isfile(str(data[0])):
                        name = str(data[0])
                    else:
                        # maybe we are running on Windows and a full path
                        # was passed as the filename so it has a : separating
                        # the driver letter
                        if system.systemType in ["Windows", "Microsoft"]:
                            if os.path.isfile(":".join(data[:2])):
                                name = ":".join(data[:2])
                                data.pop(0)
                                data[0] = name
                elif not use_filename:
                    name = str(data[0])
                # will try to convert version to int
                # if it fails, it's a tag name
                try:
                    #maybe a tag name contains ':' in its name
                    #so we need to bring it back together
                    rest = ":".join(data[1:])
                    version = int(rest)
                except ValueError:
                    version = str(rest)
            elif len(data) == 1:
                if use_filename and os.path.isfile(str(data[0])):
                    name = str(data[0])
                elif not use_filename:
                    name = str(data[0])
        return (name, version)
    
    def process_interactive_input(self):
        usedb = False
        if self.temp_db_options.host:
            usedb = True
        if self.input:
            locator = None
            #check if versions are embedded in the filename
            for filename in self.input:
                f_name, version = self._parse_vtinfo(filename, not usedb)
                if f_name is None:
                    msg = "Could not find file %s" % filename
                    debug.critical(msg)
                elif not usedb:
                    locator = FileLocator(os.path.abspath(f_name))
                    #_vnode and _vtag will be set when a .vtl file is open and
                    # it can be either a FileLocator or a DBLocator
                    
                elif usedb:
                    locator = DBLocator(host=self.temp_db_options.host,
                                        port=self.temp_db_options.port,
                                        database=self.temp_db_options.db,
                                        user='',
                                        passwd='',
                                        obj_id=f_name,
                                        obj_type=None,
                                        connection_id=None)
                if locator:
                    if hasattr(locator, '_vnode'):
                        version = locator._vnode
                    if hasattr(locator,'_vtag'):
                        # if a tag is set, it should be used instead of the
                        # version number
                        if locator._vtag != '':
                            version = locator._vtag
                    execute = self.temp_configuration.executeWorkflows
                    mashuptrail = None
                    mashupversion = None
                    if hasattr(locator, '_mshptrail'):
                        mashuptrail = locator._mshptrail
                    if hasattr(locator, '_mshpversion'):
                        mashupversion = locator._mshpversion
                    if not self.temp_configuration.showSpreadsheetOnly:
                        self.showBuilderWindow()
                    self.builderWindow.open_vistrail_without_prompt(locator,
                                                    version, execute,
                                                    mashuptrail=mashuptrail, 
                                                    mashupVersion=mashupversion)
                if self.temp_configuration.reviewMode:
                    self.builderWindow.interactiveExportCurrentPipeline()
                
    def finishSession(self):
        core.interpreter.cached.CachedInterpreter.cleanup()
        
    def save_configuration(self):
        """ save_configuration() -> None
        Save the current vistrail configuration to the startup.xml file.
        This is required to capture changes to the configuration that we 
        make programmatically during the session, ie., browsed directories or
        window sizes.

        """
        dom = self.vistrailsStartup.startup_dom()
        doc = dom.documentElement
        configuration_element = enter_named_element(doc, 'configuration')
        doc.removeChild(configuration_element)
        self.configuration.write_to_dom(dom, doc)
        self.vistrailsStartup.write_startup_dom(dom)
        dom.unlink()
        
class VistrailsApplicationSingleton(VistrailsApplicationInterface,
                                    QtGui.QApplication):
    """
    VistrailsApplicationSingleton is the singleton of the application,
    there will be only one instance of the application during VisTrails
    
    """
    
    def __call__(self):
        """ __call__() -> VistrailsApplicationSingleton
        Return self for calling method
        
        """
        if not self._initialized and not self._is_running:
            self.init()
        return self

    def __init__(self):
        QtGui.QApplication.__init__(self, sys.argv)
        VistrailsApplicationInterface.__init__(self)
        if QtCore.QT_VERSION < 0x40200: # 0x40200 = 4.2.0
            raise core.requirements.MissingRequirement("Qt version >= 4.2")
        self._is_running = False
        self.terminating = False
        self.setAttribute(QtCore.Qt.AA_DontShowIconsInMenus)
        # code for single instance of the application
        # based on the C++ solution availabe at
        # http://wiki.qtcentre.org/index.php?title=SingleApplication
        if QtCore.QT_VERSION >= 0x60400:
            self.timeout = 10000
            self._unique_key = "vistrails-single-instance-check-%s"%getpass.getuser()
            self.shared_memory = QtCore.QSharedMemory(self._unique_key)
            self.local_server = None
            if self.shared_memory.attach():
                self._is_running = True
            else:
                self._is_running = False
                if not self.shared_memory.create(1):
                    debug.critical("Unable to create single instance "
                                   "of vistrails application")
                    return
                self.local_server = QtNetwork.QLocalServer(self)
                self.connect(self.local_server, QtCore.SIGNAL("newConnection()"),
                             self.message_received)
                if self.local_server.listen(self._unique_key):
                    debug.log("Listening on %s"%self.local_server.fullServerName())
                else:
                    debug.warning("Server is not listening. This means it will not accept \
parameters from other instances")
                                  
        qt.allowQObjects()

    def init(self, optionsDict=None):
        """ VistrailsApplicationSingleton(optionDict: dict)
                                          -> VistrailsApplicationSingleton
        Create the application with a dict of settings
        
        """
        VistrailsApplicationInterface.init(self,optionsDict)

        interactive = self.temp_configuration.check('interactiveMode')
        if interactive:
            self.setIcon()
            self.createWindows()
            self.processEvents()
            
        self.vistrailsStartup.init()
        # ugly workaround for configuration initialization order issue
        # If we go through the configuration too late,
        # The window does not get maximized. If we do it too early,
        # there are no created windows during spreadsheet initialization.
        if interactive:
            if  self.temp_configuration.check('maximizeWindows'):
                self.builderWindow.showMaximized()
            if self.temp_configuration.check('dbDefault'):
                self.builderWindow.setDBDefault(True)
        self._python_environment = self.vistrailsStartup.get_python_environment()
        self._initialized = True
        
        if interactive:
            self.interactiveMode()
        else:
            r = self.noninteractiveMode()
            return r
        return True

    def showBuilderWindow(self):
        # in some systems (Linux and Tiger) we need to make both calls
        # so builderWindow is activated
        self.setActiveWindow(self.builderWindow)
        self.builderWindow.activateWindow()
        self.builderWindow.show()
        self.builderWindow.raise_()
    
    def interactiveMode(self):
        """ interactiveMode() -> None
        Instantiate the GUI for interactive mode
        
        """     
        if self.temp_configuration.check('showSplash'):
            self.splashScreen.finish(self.builderWindow)
        # self.builderWindow.modulePalette.updateFromModuleRegistry()
        # self.builderWindow.modulePalette.connect_registry_signals()
        self.builderWindow.link_registry()
        
        self.process_interactive_input()
        if not self.temp_configuration.showSpreadsheetOnly:
<<<<<<< HEAD
            # in some systems (Linux and Tiger) we need to make both calls
            # so builderWindow is activated
            if not self.builderWindow.use_uvcdat_window:
                self.setActiveWindow(self.builderWindow)
                self.builderWindow.activateWindow()
                self.builderWindow.show()
                self.builderWindow.raise_()
            else:
                self.builderWindow.hide()
=======
            self.showBuilderWindow()
>>>>>>> 00761ab3
        else:
            self.builderWindow.hide()
        self.builderWindow.create_first_vistrail()

    def noninteractiveMode(self):
        """ noninteractiveMode() -> None
        Run the console in non-interactive mode
        
        """
        usedb = False
        if self.temp_db_options.host:
            usedb = True
            passwd = ''
        if usedb and self.temp_db_options.user:
            if self.temp_db_options.user:
                db_config = dict((x, self.temp_db_options.__dict__[x])
                                 for x in ['host', 'port', 
                                           'db', 'user'])
                try:
                    db.services.io.test_db_connection(db_config)
                except VistrailsDBException:
                    passwd = \
                        getpass.getpass("Connecting to %s:%s. Password for user '%s':" % (
                                        self.temp_db_options.host,
                                        self.temp_db_options.db,
                                        self.temp_db_options.user))
                    db_config['passwd'] = passwd
                    try:
                        db.services.io.test_db_connection(db_config)
                    except VistrailsDBException:
                        debug.critical("Cannot login to database")
                        return False
    
        if self.input:
            w_list = []
            vt_list = []
            for filename in self.input:
                f_name, version = self._parse_vtinfo(filename, not usedb)
                if not usedb:
                    locator = FileLocator(os.path.abspath(f_name))
                else:
                    locator = DBLocator(host=self.temp_db_options.host,
                                        port=self.temp_db_options.port,
                                        database=self.temp_db_options.db,
                                        user=self.temp_db_options.user,
                                        passwd=passwd,
                                        obj_id=f_name,
                                        obj_type=None,
                                        connection_id=None)
                    if not locator.is_valid():
                        #here there is a problem: as we allow execution from 
                        #command line with VisTrails already running, we need
                        #to update from the gui
                        if hasattr(self, 'builderWindow'):
                            ok = locator.update_from_gui(self.builderWindow)
                        else:
                            ok = locator.update_from_console()
                        if not ok:
                            debug.critical("Cannot login to database")
                if f_name and version:
                    w_list.append((locator, version))
                vt_list.append(locator)
            import core.console_mode
            if self.temp_db_options.parameters == None:
                self.temp_db_options.parameters = ''
            
            if self.temp_configuration.check('workflowGraph'):
                workflow_graph = self.temp_configuration.workflowGraph
                results = core.console_mode.get_wf_graph(w_list, workflow_graph,
                                     self.temp_configuration.spreadsheetDumpPDF)
                failed = True
                for r in results:
                    failed = False
                    if r[0] == False:
                        debug.critical("*** Error in get_wf_graph: %s" % r[1])
                        failed = True
                return not failed
            
            if self.temp_configuration.check('evolutionGraph'):
                evolution_graph = self.temp_configuration.evolutionGraph
                results = core.console_mode.get_vt_graph(vt_list, evolution_graph,
                                     self.temp_configuration.spreadsheetDumpPDF)
                
                failed = True
                for r in results:
                    failed = False
                    if r[0] == False:
                        debug.critical("*** Error in get_vt_graph: %s" % r[1])
                        failed = True
                return not failed
                
            if self.temp_configuration.check('workflowInfo'):
                workflow_info = self.temp_configuration.workflowInfo
            else:
                workflow_info = None
            extra_info = None
            if self.temp_configuration.check('spreadsheetDumpCells'):
                extra_info = \
                {'pathDumpCells': self.temp_configuration.spreadsheetDumpCells}
            if self.temp_configuration.check('spreadsheetDumpPDF'):
                if extra_info is None:
                    extra_info = {}
                extra_info['pdf'] = self.temp_configuration.spreadsheetDumpPDF
            errs = core.console_mode.run(w_list,
                                      self.temp_db_options.parameters,
                                      workflow_info, update_vistrail=True,
                                      extra_info=extra_info)
            if len(errs) > 0:
                for err in errs:
                    debug.critical("*** Error in %s:%s:%s -- %s" % err)
                return False
            return True
        else:
            debug.warning("no input vistrails provided")
            return True

    def setIcon(self):
        """ setIcon() -> None
        Setup Vistrail Icon
        """
        self.setWindowIcon(gui.theme.CurrentTheme.APPLICATION_ICON)
        
    def setupSplashScreen(self):
        """ setupSplashScreen() -> None
        Create the splash-screen at startup
        
        """
        if self.temp_configuration.check('showSplash'):
            splashPath = (system.vistrails_root_directory() +
                          "/gui/resources/images/vistrails_splash.png")
            pixmap = QtGui.QPixmap(splashPath)
            self.splashScreen = QtGui.QSplashScreen(pixmap, QtCore.Qt.WindowStaysOnTopHint)
            self.splashScreen.setFont(gui.theme.CurrentTheme.SPLASH_SCREEN_FONT)
            debug.DebugPrint.getInstance().register_splash(self)
            self.splashScreen.show()
            
    def splashMessage(self, msg):
        if hasattr(self, "splashScreen"):
            self.splashScreen.showMessage(msg,
                        QtCore.Qt.AlignBottom|QtCore.Qt.AlignLeft,
                        QtCore.Qt.white)
            self.processEvents()

    def createWindows(self):
        """ createWindows() -> None
        Create and configure all GUI widgets including the builder
        
        """
        self.setupSplashScreen()
        if system.systemType in ['Darwin']:
            self.installEventFilter(self)

        # This is so that we don't import too many things before we
        # have to. Otherwise, requirements are checked too late.
        # from gui.builder_window import QBuilderWindow
        from gui.vistrails_window import QVistrailsWindow

        # self.builderWindow = QBuilderWindow()
        self.builderWindow = QVistrailsWindow()
        if not self.temp_configuration.showSpreadsheetOnly:
            # self.builderWindow.show()
            # self.setActiveWindow(self.builderWindow)
            pass

    def finishSession(self):
        self.terminating = True
        if QtCore.QT_VERSION >= 0x60400:
            self.shared_memory.detach()
            if self.local_server:
                self.local_server.close()
        if system.systemType in ['Darwin']:
            self.removeEventFilter(self)
        VistrailsApplicationInterface.finishSession(self)
   
    def eventFilter(self, o, event):
        """eventFilter(obj,event)-> boolean
        This will filter all create events and will set on the WA_MacMetalStyle
        attribute of a QWidget. It will also filter the FileOpen events on a Mac
        
        """
        metalstyle = self.temp_configuration.check('useMacBrushedMetalStyle')
        if metalstyle:
            if QtCore.QT_VERSION < 0x40500:    
                create_event = QtCore.QEvent.Create
                mac_attribute = QtCore.Qt.WA_MacMetalStyle
            else:
                create_event = 15
                mac_attribute = QtCore.Qt.WA_MacBrushedMetal
            if(event.type() == create_event and 
               issubclass(type(o),QtGui.QWidget) and
               type(o) != QtGui.QSplashScreen and 
               not (o.windowFlags() & QtCore.Qt.Popup)):
                    o.setAttribute(mac_attribute)
        if event.type() == QtCore.QEvent.FileOpen:
            self.input = [str(event.file())]
            self.process_interactive_input()
        return QtGui.QApplication.eventFilter(self,o,event)
    
    def is_running(self):
        return self._is_running

    def message_received(self):
        if QtCore.QT_VERSION >= 0x60400:
            local_socket = self.local_server.nextPendingConnection()
            if not local_socket.waitForReadyRead(self.timeout):
                debug.critical("Read error: %s" %
                               local_socket.errorString().toLatin1())
                return
            byte_array = local_socket.readAll()
            self.temp_db_options = None
            self.temp_configuration.workflowGraph = None
            self.temp_configuration.workflowInfo = None
            self.temp_configuration.evolutionGraph = None
            self.temp_configuration.spreadsheetDumpPDF = False
            self.temp_configuration.spreadsheetDumpCells = None
            self.temp_configuration.executeWorkflows = False
            self.temp_configuration.interactiveMode = True
            
            self.parse_input_args_from_other_instance(str(byte_array))
            self.shared_memory.lock()
            local_socket.write("1")
            self.shared_memory.unlock()
            if not local_socket.waitForBytesWritten(self.timeout):
                debug.debug("Writing failed: %s" %
                            local_socket.errorString().toLatin1())
                return
            local_socket.disconnectFromServer()
    
    def send_message(self, message):
        if QtCore.QT_VERSION >= 0x60400:
            if not self._is_running:
                return False
            local_socket = QtNetwork.QLocalSocket(self)
            local_socket.connectToServer(self._unique_key)
            if not local_socket.waitForConnected(self.timeout):
                debug.critical("Connection failed: %s" %
                               local_socket.errorString().toLatin1())
                return False
            self.shared_memory.lock()
            local_socket.write(message)
            self.shared_memory.unlock()
            if not local_socket.waitForBytesWritten(self.timeout):
                debug.critical("Writing failed: %s" %
                               local_socket.errorString().toLatin1())
                return False
            if not local_socket.waitForReadyRead(self.timeout):
                debug.critical("Read error: %s" %
                               local_socket.errorString().toLatin1())
                return
            byte_array = local_socket.readAll()
            debug.log("Other instance processed input (%s)"%str(byte_array))
            local_socket.disconnectFromServer()
            return True
    
    def parse_input_args_from_other_instance(self, msg):
        import re
        options_re = re.compile(r"(\[('([^'])*', ?)*'([^']*)'\])|(\[\s?\])")
        if options_re.match(msg):
            #it's safe to eval as a list
            args = eval(msg)
            if type(args) == type([]):
                #print "args from another instance %s"%args
                command_line.CommandLineParser.init_options(args)
                self.readOptions()
                interactive = self.temp_configuration.check('interactiveMode')
                if interactive:
                    self.process_interactive_input()
                    if not self.temp_configuration.showSpreadsheetOnly:
                        # in some systems (Linux and Tiger) we need to make both calls
                        # so builderWindow is activated
                        self.builderWindow.raise_()
                        self.builderWindow.activateWindow()
                else:
                    self.noninteractiveMode()
            else:
                debug.critical("Invalid string: %s" % msg)
        else:
            debug.critical("Invalid input: %s" % msg)
        
# The initialization must be explicitly signalled. Otherwise, any
# modules importing vis_application will try to initialize the entire
# app.
def start_application(optionsDict=None):
    """Initializes the application singleton."""
    global VistrailsApplication
    if VistrailsApplication:
        debug.critical("Application already started.")
        return
    VistrailsApplication = VistrailsApplicationSingleton()
    if VistrailsApplication.is_running():
        debug.critical("Found another instance of VisTrails running")
        msg = str(sys.argv[1:])
        debug.critical("Will send parameters to main instance %s" % msg)
        res = VistrailsApplication.send_message(msg)
        if res:
            sys.exit(0)
        else:
            sys.exit(1)
    try:
        core.requirements.check_all_vistrails_requirements()
    except core.requirements.MissingRequirement, e:
        msg = ("VisTrails requires %s to properly run.\n" %
               e.requirement)
        debug.critical("Missing requirement", msg)
        sys.exit(1)
    x = VistrailsApplication.init(optionsDict)
    if x == True:
        return 0
    else:
        return 1

VistrailsApplication = None

def stop_application():
    """Stop and finalize the application singleton."""
    global VistrailsApplication
    VistrailsApplication.finishSession()
    VistrailsApplication.save_configuration()
    VistrailsApplication.destroy()
    VistrailsApplication.deleteLater()
<|MERGE_RESOLUTION|>--- conflicted
+++ resolved
@@ -546,21 +546,10 @@
         
         self.process_interactive_input()
         if not self.temp_configuration.showSpreadsheetOnly:
-<<<<<<< HEAD
-            # in some systems (Linux and Tiger) we need to make both calls
-            # so builderWindow is activated
             if not self.builderWindow.use_uvcdat_window:
-                self.setActiveWindow(self.builderWindow)
-                self.builderWindow.activateWindow()
-                self.builderWindow.show()
-                self.builderWindow.raise_()
+                self.showBuilderWindow()
             else:
                 self.builderWindow.hide()
-=======
-            self.showBuilderWindow()
->>>>>>> 00761ab3
-        else:
-            self.builderWindow.hide()
         self.builderWindow.create_first_vistrail()
 
     def noninteractiveMode(self):
