--- conflicted
+++ resolved
@@ -184,17 +184,12 @@
         """
         vistrails.gui.theme.initializeCurrentTheme()
         VistrailsApplicationInterface.init(self, optionsDict)
-<<<<<<< HEAD
         
         if self.temp_configuration.check('jobRun') or \
            self.temp_configuration.check('jobList'):
             self.temp_configuration.interactiveMode = False
 
-        #singleInstance configuration
-=======
-
         # singleInstance configuration
->>>>>>> 2321d260
         singleInstance = self.temp_configuration.check('singleInstance')
         if singleInstance:
             finished = self.run_single_instance()
@@ -696,47 +691,6 @@
                             local_socket.errorString())
                 return
             local_socket.disconnectFromServer()
-<<<<<<< HEAD
-    
-    def send_message(self, message):
-        if QtCore.QT_VERSION >= 0x40400:
-            if not self._is_running:
-                return False
-            local_socket = QtNetwork.QLocalSocket(self)
-            local_socket.connectToServer(self._unique_key)
-            if not local_socket.waitForConnected(self.timeout):
-                msg = ("VisTrails found a socket to another instance of the "
-                       "application but was unable to communicate with it. If "
-                       "you don't have any other instance running, please "
-                       "delete the socket:\n%s" % self._unique_key)
-                debug.critical(
-                        "Connection failed: %s\n"
-                        "\n"
-                        "%s" % (local_socket.errorString(), msg))
-                QtGui.QMessageBox.critical(None,
-                                           "VisTrails single-instance mode",
-                                           msg)
-                return False
-            self.shared_memory.lock()
-            local_socket.write(message)
-            self.shared_memory.unlock()
-            if not local_socket.waitForBytesWritten(self.timeout):
-                debug.critical("Writing failed: %s" %
-                               local_socket.errorString())
-                return False
-            if not local_socket.waitForReadyRead(self.timeout):
-                debug.critical("Read error: %s" %
-                               local_socket.errorString())
-                return False
-            byte_array = local_socket.readAll()
-            result = str(byte_array)
-            print "Other instance processed input: %s" % result
-            if not result.startswith('Command Completed'):
-                debug.critical(result)
-            else:
-                local_socket.disconnectFromServer()
-                return True
-=======
 
     def send_message(self, local_socket, message):
         self.shared_memory.lock()
@@ -752,11 +706,10 @@
             return False
         byte_array = local_socket.readAll()
         result = str(byte_array)
-        debug.log("Other instance processed input (%s)"%result)
-        if result != 'Command Completed':
+        print "Other instance processed input (%s)" % result
+        if not result.startswith('Command Completed'):
             debug.critical(result)
         else:
->>>>>>> 2321d260
             local_socket.disconnectFromServer()
             return True
         local_socket.disconnectFromServer()
