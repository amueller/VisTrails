###############################################################################
##
## Copyright (C) 2011-2013, NYU-Poly.
## Copyright (C) 2006-2011, University of Utah. 
## All rights reserved.
## Contact: contact@vistrails.org
##
## This file is part of VisTrails.
##
## "Redistribution and use in source and binary forms, with or without 
## modification, are permitted provided that the following conditions are met:
##
##  - Redistributions of source code must retain the above copyright notice, 
##    this list of conditions and the following disclaimer.
##  - Redistributions in binary form must reproduce the above copyright 
##    notice, this list of conditions and the following disclaimer in the 
##    documentation and/or other materials provided with the distribution.
##  - Neither the name of the University of Utah nor the names of its 
##    contributors may be used to endorse or promote products derived from 
##    this software without specific prior written permission.
##
## THIS SOFTWARE IS PROVIDED BY THE COPYRIGHT HOLDERS AND CONTRIBUTORS "AS IS" 
## AND ANY EXPRESS OR IMPLIED WARRANTIES, INCLUDING, BUT NOT LIMITED TO, 
## THE IMPLIED WARRANTIES OF MERCHANTABILITY AND FITNESS FOR A PARTICULAR 
## PURPOSE ARE DISCLAIMED. IN NO EVENT SHALL THE COPYRIGHT HOLDER OR 
## CONTRIBUTORS BE LIABLE FOR ANY DIRECT, INDIRECT, INCIDENTAL, SPECIAL, 
## EXEMPLARY, OR CONSEQUENTIAL DAMAGES (INCLUDING, BUT NOT LIMITED TO, 
## PROCUREMENT OF SUBSTITUTE GOODS OR SERVICES; LOSS OF USE, DATA, OR PROFITS; 
## OR BUSINESS INTERRUPTION) HOWEVER CAUSED AND ON ANY THEORY OF LIABILITY, 
## WHETHER IN CONTRACT, STRICT LIABILITY, OR TORT (INCLUDING NEGLIGENCE OR 
## OTHERWISE) ARISING IN ANY WAY OUT OF THE USE OF THIS SOFTWARE, EVEN IF 
## ADVISED OF THE POSSIBILITY OF SUCH DAMAGE."
##
###############################################################################
""" This is the main application of vistrail, it will calls for
initializations to the theme, packages and the builder...

"""
from PyQt4 import QtGui, QtCore, QtNetwork
from vistrails.core.application import VistrailsApplicationInterface, \
    get_vistrails_application, set_vistrails_application
from vistrails.core import command_line
from vistrails.core import debug
from vistrails.core import system
from vistrails.core.application import APP_SUCCESS, APP_FAIL, APP_DONE
from vistrails.core.db.locator import FileLocator, DBLocator, BaseLocator
from vistrails.core.interpreter.job import JobMonitor
import vistrails.core.requirements
from vistrails.db import VistrailsDBException
import vistrails.db.services.io
from vistrails.gui import qt
import vistrails.gui.theme
import os.path
import getpass
import re
import sys
import StringIO

################################################################################

class VistrailsApplicationSingleton(VistrailsApplicationInterface,
                                    QtGui.QApplication):
    """
    VistrailsApplicationSingleton is the singleton of the application,
    there will be only one instance of the application during VisTrails
    
    """
    
    def __call__(self):
        """ __call__() -> VistrailsApplicationSingleton
        Return self for calling method
        
        """
        if not self._initialized and not self._is_running:
            self.init()
        return self

    def __init__(self):
        QtGui.QApplication.__init__(self, sys.argv)
        VistrailsApplicationInterface.__init__(self)

        if system.systemType in ['Darwin']:
            self.installEventFilter(self)
        self.builderWindow = None
        # local notifications
        self.window_notifications = {}
        self.view_notifications = {}

        if QtCore.QT_VERSION < 0x40200: # 0x40200 = 4.2.0
            raise vistrails.core.requirements.MissingRequirement("Qt version >= 4.2")
        self._is_running = False
        self.shared_memory = None
        self.local_server = None
        self.setAttribute(QtCore.Qt.AA_DontShowIconsInMenus)
        qt.allowQObjects()

    def run_single_instance(self):
        # code for single instance of the application
        # based on the C++ solution available at
        # http://wiki.qtcentre.org/index.php?title=SingleApplication
        if QtCore.QT_VERSION >= 0x40400:
            self.timeout = 600000
            self._unique_key = os.path.join(system.home_directory(),
                       "vistrails-single-instance-check-%s"%getpass.getuser())
            self.shared_memory = QtCore.QSharedMemory(self._unique_key)
            self.local_server = None
            if self.shared_memory.attach():
                self._is_running = True

                local_socket = QtNetwork.QLocalSocket(self)
                local_socket.connectToServer(self._unique_key)
                if not local_socket.waitForConnected(self.timeout):
                    debug.critical(
                            "Connection failed: %s\n"
                            "Removing socket" % (local_socket.errorString()))
                    try:
                        os.remove(self._unique_key)
                    except OSError, e:
                        debug.critical("Couldn't remove socket: %s (%s)" % (
                                       self._unique_key, e))

                else:
                    if self.found_another_instance_running(local_socket):
                        return APP_DONE # success, we should shut down
                    else:
                        return APP_FAIL  # error, we should shut down

            if not self.shared_memory.create(1):
                debug.critical("Unable to create single instance "
                               "of vistrails application")
                return
            self.local_server = QtNetwork.QLocalServer(self)
            self.connect(self.local_server, QtCore.SIGNAL("newConnection()"),
                         self.message_received)
            if self.local_server.listen(self._unique_key):
                debug.log("Listening on %s"%self.local_server.fullServerName())
            else:
                # This usually happens when vistrails have crashed
                # Delete the key and try again
                self.shared_memory.detach()
                self.local_server.close()
                if os.path.exists(self._unique_key):
                    os.remove(self._unique_key)

                self.shared_memory = QtCore.QSharedMemory(self._unique_key)
                self.local_server = None

                if not self.shared_memory.create(1):
                    debug.critical("Unable to create single instance "
                                   "of vistrails application")
                    return
                self.local_server = QtNetwork.QLocalServer(self)
                self.connect(self.local_server, QtCore.SIGNAL("newConnection()"),
                             self.message_received)
                if self.local_server.listen(self._unique_key):
                    debug.log("Listening on %s"%self.local_server.fullServerName())
                else:
                    debug.warning(
                            "Server is not listening. This means it "
                            "will not accept parameters from other "
                            "instances")

        return None

    def found_another_instance_running(self, local_socket):
        debug.critical("Found another instance of VisTrails running")
        msg = bytes(sys.argv[1:])
        debug.critical("Will send parameters to main instance %s" % msg)
        res = self.send_message(local_socket, msg)
        if res is True:
            debug.critical("Main instance succeeded")
            return True
        elif res is False:
            return False
        else:
            debug.critical("Main instance reports: %s" % res)
            return False

    def init(self, optionsDict=None):
        """ VistrailsApplicationSingleton(optionDict: dict)
                                          -> VistrailsApplicationSingleton
        Create the application with a dict of settings
        
        """
        vistrails.gui.theme.initializeCurrentTheme()
        VistrailsApplicationInterface.init(self, optionsDict)
        
        if self.temp_configuration.check('jobRun') or \
           self.temp_configuration.check('jobList'):
            self.temp_configuration.interactiveMode = False

        # singleInstance configuration
        singleInstance = self.temp_configuration.check('singleInstance')
        if singleInstance:
            finished = self.run_single_instance()
            if finished is not None:
                return finished

<<<<<<< HEAD
                else:
                    return APP_FAIL  # error, we should shut down
        interactive = not self.temp_configuration.check('batch')
=======
        interactive = self.temp_configuration.check('interactiveMode')
>>>>>>> 3ea2373b
        if interactive:
            self.setIcon()
            self.createWindows()
            self.processEvents()
            
        # self.vistrailsStartup.init()
        self.package_manager.initialize_packages()

        # ugly workaround for configuration initialization order issue
        # If we go through the configuration too late,
        # The window does not get maximized. If we do it too early,
        # there are no created windows during spreadsheet initialization.
        if interactive:
            if  self.temp_configuration.check('maximizeWindows'):
                self.builderWindow.showMaximized()
            if self.temp_configuration.check('dbDefault'):
                self.builderWindow.setDBDefault(True)
        # self._python_environment = self.vistrailsStartup.get_python_environment()

        self._initialized = True

        # default handler installation
        if system.systemType == 'Linux':
            if not (self.temp_configuration.check('handlerDontAsk') or
                    self.configuration.check('handlerDontAsk')):
                if not linux_default_application_set():
                    self.ask_update_default_application()

        if self.temp_configuration.check('jobList'):
            job = JobMonitor.getInstance()
            for i, j in job._running_workflows.iteritems():
                print "JOB: ", i, j.vistrail, j.version, j.start, \
                      "FINISHED" if j.completed() else "RUNNING"
        elif self.temp_configuration.check('jobRun'):
            return self.runJob(self.temp_configuration.jobRun)
        elif interactive:
            self.interactiveMode()
        else:
            r = self.noninteractiveMode()
            return APP_SUCCESS if r is True else APP_FAIL
        return APP_SUCCESS

    def ask_update_default_application(self, dont_ask_checkbox=True):
        dialog = QtGui.QDialog()
        dialog.setWindowTitle(u"Install .vt .vtl handler")
        layout = QtGui.QVBoxLayout()
        dialog.setLayout(layout)
        layout.addWidget(QtGui.QLabel(u"Install VisTrails as default handler "
                                      u"to open .vt and .vtl files?"))
        if dont_ask_checkbox:
            dont_ask = QtGui.QCheckBox(u"Don't ask on startup")
            dont_ask_setting = self.configuration.check('handlerDontAsk')
            dont_ask.setChecked(dont_ask_setting)
            layout.addWidget(dont_ask)
        buttons = QtGui.QDialogButtonBox(
                QtGui.QDialogButtonBox.Yes | QtGui.QDialogButtonBox.No)
        layout.addWidget(buttons)
        QtCore.QObject.connect(buttons, QtCore.SIGNAL('accepted()'),
                     dialog, QtCore.SLOT('accept()'))
        QtCore.QObject.connect(buttons, QtCore.SIGNAL('rejected()'),
                     dialog, QtCore.SLOT('reject()'))

        res = dialog.exec_()
        if dont_ask_checkbox:
            if dont_ask.isChecked() != dont_ask_setting:
                self.configuration.handlerDontAsk = dont_ask.isChecked()
                self.configuration.handlerDontAsk = dont_ask.isChecked()
        if res != QtGui.QDialog.Accepted:
            return False
        if system.systemType == 'Linux':
            if not linux_update_default_application():
                QtGui.QMessageBox.warning(
                        None,
                        u"Install .vt .vtl handler",
                        u"Couldn't set VisTrails as default handler "
                        u"to open .vt and .vtl files")
                return False
        else:
            QtGui.QMessageBox.warning(
                    None,
                    u"Install .vt .vtl handler",
                    u"Can't install a default handler on this platform")
            return False
        return True

    def is_running_gui(self):
        return True

    def get_current_controller(self):
        return self.builderWindow.get_current_controller()
    get_controller = get_current_controller

    def get_vistrail(self):
        if self.get_controller():
            return self.get_controller().vistrail
        return None

    def ensure_vistrail(self, locator):
        view = self.builderWindow.ensureVistrail(locator)
        if view is not None:
            return view.controller
        return None

    def add_vistrail(self, *objs):
        return self.builderWindow.add_vistrail(*objs)

    def remove_vistrail(self, locator=None):
        return self.builderWindow.remove_vistrail(locator)

    def select_version(self, version):
        return self.builderWindow.select_version(version)

    def update_locator(self, old_locator, new_locator):
        pass

    def create_notification(self, notification_id, window=None, view=None):
        if view is not None:
            if view not in self.view_notifications:
                self.view_notifications[view] = {}
            notifications = self.view_notifications[view]
        elif window is not None:
            if window not in self.window_notifications:
                self.window_notifications[window] = {}
            notifications = self.window_notifications[window]
        else:
            notifications = self.notifications
        if notification_id not in notifications:
            notifications[notification_id] = set()
        # else:
        #     print "already added notification", notification_id

    def register_notification(self, notification_id, method, window=None,
                              view=None):
        if view is not None:
            if view not in self.view_notifications:
                self.view_notifications[view] = {}
            notifications = self.view_notifications[view]
            #print '>>> LOCAL adding notification', notification_id, view, method
            #print id(notifications), notifications
            #for n, o in notifications.iteritems():
            #    print "    ", n , "(%s)"%len(o)
            #    for m in o:
            #        print "        ", m
        elif window is not None:
            if window not in self.window_notifications:
                self.window_notifications[window] = {}
            notifications = self.window_notifications[window]
        else:
            notifications = self.notifications     
            #print '>>> GLOBAL adding notification', notification_id, method  
            #print id(notifications), notifications
        if notification_id not in notifications:
            self.create_notification(notification_id, window, view)
        notifications[notification_id].add(method)

    def unregister_notification(self, notification_id, method, window=None,
                                view=None):
        if view is not None:
            if view in self.view_notifications:
                notifications = self.view_notifications[view]
            else:
                notifications = {}
                #print '>>> LOCAL remove notification', notification_id, view
            
            #print id(notifications), notifications
#            for n, o in notifications.iteritems():
#                print "    ", n , "(%s)"%len(o)
#                for m in o:
#                    print "        ", m
        elif window is not None:
            if window in self.window_notifications:
                notifications = self.window_notifications[window]
            else:
                notifications = {}
        else:
            notifications = self.notifications    
            #print '>>> GLOBAL remove notification', notification_id, method   
            #print id(notifications), notifications           
        if notification_id in notifications:
            notifications[notification_id].remove(method)

    def send_notification(self, notification_id, *args):
        # do global notifications
        if notification_id in self.notifications:
            for m in self.notifications[notification_id]:
                try:
                    m(*args)
                except Exception:
                    import traceback
                    traceback.print_exc()
        notifications = {}

        current_window = self.builderWindow

        # do window notifications
        if current_window in self.window_notifications:
            notifications = self.window_notifications[current_window]

            if notification_id in notifications:
                for m in notifications[notification_id]:
                    try:
                        m(*args)
                    except Exception:
                        import traceback
                        traceback.print_exc()

        if current_window is not None:
            current_view = current_window.current_view
        else:
            current_view = None
        # do local notifications
        if current_view in self.view_notifications:
            notifications = self.view_notifications[current_view]

            if notification_id in notifications:
                for m in notifications[notification_id]:
                    try:
                        m(*args)
                    except Exception:
                        import traceback
                        traceback.print_exc()

    def showBuilderWindow(self):
        # in some systems (Linux and Tiger) we need to make both calls
        # so builderWindow is activated
        self.setActiveWindow(self.builderWindow)
        self.builderWindow.activateWindow()
        self.builderWindow.show()
        self.builderWindow.raise_()
    
    def interactiveMode(self):
        """ interactiveMode() -> None
        Instantiate the GUI for interactive mode
        
        """
        if self.temp_configuration.check('showSplash'):
            self.splashScreen.finish(self.builderWindow)
            debug.DebugPrint.getInstance().register_splash(None)
            self.splashScreen = None
        # self.builderWindow.modulePalette.updateFromModuleRegistry()
        # self.builderWindow.modulePalette.connect_registry_signals()
        self.builderWindow.link_registry()
        
        self.builderWindow.check_running_jobs()
        self.process_interactive_input()
        if self.temp_configuration.showWindow:
            self.showBuilderWindow()
        else:
            self.builderWindow.hide()
        self.builderWindow.create_first_vistrail()

    def noninteractiveMode(self):
        """ noninteractiveMode() -> None
        Run the console in non-interactive mode
        
        """
        usedb = False
        if self.temp_db_options.host:
            usedb = True
            passwd = ''
        if usedb and self.temp_db_options.user:
            if self.temp_db_options.user:
                db_config = dict((x, self.temp_db_options.__dict__[x])
                                 for x in ['host', 'port', 
                                           'db', 'user'])
                try:
                    vistrails.db.services.io.test_db_connection(db_config)
                except VistrailsDBException:
                    passwd = \
                        getpass.getpass("Connecting to %s:%s. Password for user '%s':" % (
                                        self.temp_db_options.host,
                                        self.temp_db_options.db,
                                        self.temp_db_options.user))
                    db_config['passwd'] = passwd
                    try:
                        vistrails.db.services.io.test_db_connection(db_config)
                    except VistrailsDBException:
                        debug.critical("Cannot login to database")
                        return False
    
        if self.input:
            w_list = []
            vt_list = []
            for filename in self.input:
                f_name, version = self._parse_vtinfo(filename, not usedb)
                if not f_name:
                    debug.critical("File not found: %s" % filename)
                    return False
                if not usedb:
                    locator = FileLocator(os.path.abspath(f_name))
                else:
                    locator = DBLocator(host=self.temp_db_options.host,
                                        port=self.temp_db_options.port,
                                        database=self.temp_db_options.db,
                                        user=self.temp_db_options.user,
                                        passwd=passwd,
                                        obj_id=f_name,
                                        obj_type=None,
                                        connection_id=None)
                    if not locator.is_valid():
                        #here there is a problem: as we allow execution from 
                        #command line with VisTrails already running, we need
                        #to update from the gui
                        if hasattr(self, 'builderWindow'):
                            ok = locator.update_from_gui(self.builderWindow)
                        else:
                            ok = locator.update_from_console()
                        if not ok:
                            debug.critical("Cannot login to database")
                w_list.append((locator, version))
                vt_list.append(locator)
            import vistrails.core.console_mode
            if self.temp_db_options.parameters == None:
                self.temp_db_options.parameters = ''
            
            errs = []
            if self.temp_configuration.check('workflowGraph'):
                workflow_graph = self.temp_configuration.workflowGraph
                results = vistrails.core.console_mode.get_wf_graph(w_list, workflow_graph,
                                     self.temp_configuration.spreadsheetDumpPDF)
                for r in results:
                    if r[0] == False:
                        errs.append("Error generating workflow graph: %s" % \
                                    r[1])
                        debug.critical("*** Error in get_wf_graph: %s" % r[1])
            
            if self.temp_configuration.check('evolutionGraph'):
                evolution_graph = self.temp_configuration.evolutionGraph
                results = vistrails.core.console_mode.get_vt_graph(vt_list, evolution_graph,
                                     self.temp_configuration.spreadsheetDumpPDF)
                for r in results:
                    if r[0] == False:
                        errs.append("Error generating vistrail graph: %s" % \
                                    r[1])
                        debug.critical("*** Error in get_vt_graph: %s" % r[1])
                
            if self.temp_configuration.check('outputDirectory'):
                output_dir = self.temp_configuration.outputDirectory
            else:
                output_dir = None

            extra_info = None
            if self.temp_configuration.check('outputDirectory'):
                extra_info = \
                {'pathDumpCells': self.temp_configuration.outputDirectory}
            if self.temp_configuration.check('spreadsheetDumpPDF'):
                if extra_info is None:
                    extra_info = {}
                extra_info['pdf'] = self.temp_configuration.spreadsheetDumpPDF

            if self.temp_configuration.check('parameterExploration'):
                errs.extend(
                    vistrails.core.console_mode.run_parameter_explorations(
                        w_list, extra_info=extra_info))
            else:
                errs.extend(vistrails.core.console_mode.run(w_list,
                                      self.temp_db_options.parameters,
                                      output_dir, update_vistrail=True,
                                      extra_info=extra_info))
            if len(errs) > 0:
                for err in errs:
                    debug.critical("*** Error in %s:%s:%s -- %s" % err)
                return [False, ["*** Error in %s:%s:%s -- %s" % err for err in errs]]
            return True
        else:
            debug.warning("no input vistrails provided")
            return True

    def setIcon(self):
        """ setIcon() -> None
        Setup Vistrail Icon
        """
        self.setWindowIcon(vistrails.gui.theme.CurrentTheme.APPLICATION_ICON)
        
    def setupSplashScreen(self):
        """ setupSplashScreen() -> None
        Create the splash-screen at startup
        
        """
        if self.temp_configuration.check('showSplash'):
            splashPath = (system.vistrails_root_directory() +
                          "/gui/resources/images/vistrails_splash.png")
            pixmap = QtGui.QPixmap(splashPath)
            self.splashScreen = QtGui.QSplashScreen(pixmap, QtCore.Qt.WindowStaysOnTopHint)
            self.splashScreen.setFont(vistrails.gui.theme.CurrentTheme.SPLASH_SCREEN_FONT)
            debug.DebugPrint.getInstance().register_splash(self)
            self.splashScreen.show()
            
    def splashMessage(self, msg):
        if hasattr(self, "splashScreen"):
            self.splashScreen.showMessage(msg,
                        QtCore.Qt.AlignBottom|QtCore.Qt.AlignLeft,
                        QtCore.Qt.white)
            self.processEvents()

    def createWindows(self):
        """ createWindows() -> None
        Create and configure all GUI widgets including the builder
        
        """
        self.setupSplashScreen()

        # This is so that we don't import too many things before we
        # have to. Otherwise, requirements are checked too late.
        # from gui.builder_window import QBuilderWindow
        from vistrails.gui.vistrails_window import QVistrailsWindow

        # self.builderWindow = QBuilderWindow()
        self.builderWindow = QVistrailsWindow()
        if self.temp_configuration.showWindow:
            # self.builderWindow.show()
            # self.setActiveWindow(self.builderWindow)
            pass

    def finishSession(self):
        if QtCore.QT_VERSION >= 0x40400 and self.shared_memory is not None:
            self.shared_memory.detach()
            if self.local_server:
                self.local_server.close()
        if system.systemType in ['Darwin']:
            self.removeEventFilter(self)
        VistrailsApplicationInterface.finishSession(self)
   
    def eventFilter(self, o, event):
        """eventFilter(obj,event)-> boolean
        This will filter all create events and will set on the WA_MacMetalStyle
        attribute of a QWidget. It will also filter the FileOpen events on a Mac
        
        """
        metalstyle = self.temp_configuration.check('useMacBrushedMetalStyle')
        if metalstyle:
            if QtCore.QT_VERSION < 0x40500:    
                create_event = QtCore.QEvent.Create
                mac_attribute = QtCore.Qt.WA_MacMetalStyle
            else:
                create_event = 15
                mac_attribute = QtCore.Qt.WA_MacBrushedMetal
            if (event.type() == create_event and
                    isinstance(o, QtGui.QWidget) and
                    not isinstance(o, QtGui.QSplashScreen) and
                    not (o.windowFlags() & QtCore.Qt.Popup)):
                o.setAttribute(mac_attribute)
        if event.type() == QtCore.QEvent.FileOpen:
            self.input = [str(event.file())]
            self.process_interactive_input()
        return QtGui.QApplication.eventFilter(self,o,event)
    
    def is_running(self):
        return self._is_running

    def message_received(self):
        if QtCore.QT_VERSION >= 0x40400:
            local_socket = self.local_server.nextPendingConnection()
            if not local_socket.waitForReadyRead(self.timeout):
                debug.critical("Read error: %s" %
                               local_socket.errorString())
                return
            byte_array = local_socket.readAll()
            self.temp_db_options = None
            self.temp_configuration.workflowGraph = None
            self.temp_configuration.evolutionGraph = None
            self.temp_configuration.outputDirectory = None
            self.temp_configuration.spreadsheetDumpPDF = False
            self.temp_configuration.execute = False
            self.temp_configuration.batch = False
            
            try:
                # redirect stdout
                old_stdout = sys.stdout
                sys.stdout = StringIO.StringIO()
                result = self.parse_input_args_from_other_instance(str(byte_array))
                output = sys.stdout.getvalue()
                sys.stdout.close()
                sys.stdout = old_stdout
            except Exception, e:
                import traceback
                debug.critical("Unknown error: %s" % str(e))
                result = traceback.format_exc()
            if None == result:
                result = True
            if True == result:
                result = "Command Completed"
            elif False == result:
                result = "Command Failed"
            elif type(result) == list:
                result = '\n'.join(result[1])
            if result == "Command Completed" and output:
                result += '\n' + output
            self.shared_memory.lock()
            local_socket.write(bytes(result))
            self.shared_memory.unlock()
            if not local_socket.waitForBytesWritten(self.timeout):
                debug.critical("Writing failed: %s" %
                            local_socket.errorString())
                return
            local_socket.disconnectFromServer()

    def send_message(self, local_socket, message):
        self.shared_memory.lock()
        local_socket.write(message)
        self.shared_memory.unlock()
        if not local_socket.waitForBytesWritten(self.timeout):
            debug.critical("Writing failed: %s" %
                           local_socket.errorString())
            return False
        if not local_socket.waitForReadyRead(self.timeout):
            debug.critical("Read error: %s" %
                           local_socket.errorString())
            return False
        byte_array = local_socket.readAll()
        result = str(byte_array)
        print "Other instance processed input (%s)" % result
        if not result.startswith('Command Completed'):
            debug.critical(result)
        else:
            local_socket.disconnectFromServer()
            return True
        local_socket.disconnectFromServer()
        return False

    def parse_input_args_from_other_instance(self, msg):
        options_re = re.compile(r"^(\[('([^'])*', ?)*'([^']*)'\])|(\[\s?\])$")
        if options_re.match(msg):
            #it's safe to eval as a list
            args = eval(msg)
            if isinstance(args, list):
                #print "args from another instance %s"%args
                try:
                    command_line.CommandLineParser.init_options(args)
                except SystemExit:
                    debug.critical("Invalid options: %s" % ' '.join(args))
                    return False
                self.readOptions()
                if self.temp_configuration.check('jobList'):
                    job = JobMonitor.getInstance()
                    return '\n'.join(
                        ["JOB: %s %s %s %s %s" %(i,
                                                 j.vistrail,
                                                 j.version,
                                                 j.start,
                              "FINISHED" if j.completed() else "RUNNING")
                         for i, j in job._running_workflows.iteritems()])
                if self.temp_configuration.check('jobRun'):
                    # skip waiting for completion
                    autoRun = self.configuration.check('autoRun')
                    self.configuration.autoRun = True
                    result = self.runJob(self.temp_configuration.jobRun)
                    self.configuration.autoRun = autoRun
                    return result == APP_SUCCESS
                interactive = self.temp_configuration.check('batch')
                if interactive:
                    result = self.process_interactive_input()
                    if self.temp_configuration.showWindow:
                        # in some systems (Linux and Tiger) we need to make both calls
                        # so builderWindow is activated
                        self.builderWindow.raise_()
                        self.builderWindow.activateWindow()
                    return result
                else:
                    return self.noninteractiveMode()
            else:
                debug.critical("Invalid string: %s" % msg)
        else:
            debug.critical("Invalid input: %s" % msg)
        return False

    def runJob(self, job_id):
        jobMonitor = JobMonitor.getInstance()
        workflow = jobMonitor.getWorkflow(job_id)
        if not workflow:
            print "No job with that id exists"
            return APP_FAIL
        locator = BaseLocator.from_url(workflow.vistrail)
        jobMonitor.startWorkflow(workflow)
        import vistrails.core.console_mode
        error = vistrails.core.console_mode.run([(locator, workflow.version)],
                                                update_vistrail=True)
        return APP_SUCCESS


def linux_default_application_set():
    """linux_default_application_set() -> True|False|None
    For Linux - checks if a handler is set for .vt and .vtl files.
    """
    command = ['xdg-mime', 'query', 'filetype',
               os.path.join(system.vistrails_examples_directory(),
                            'terminator.vt')]
    try:
        output = []
        result = system.execute_cmdline(command, output)
        if result != 0:
            # something is wrong, abort
            debug.warning("Error checking mimetypes: %s" % output[0])
            return None
    except OSError, e:
        debug.warning("Error checking mimetypes: %s" % e.message)
        return None
    if 'application/x-vistrails' == output[0].strip():
        return True
    return False

def linux_update_default_application():
    """ update_default_application() -> None
    For Linux - checks if we should install vistrails as the default
    application for .vt and .vtl files.
    If replace is False, don't replace an existing handler.

    Returns True if installation succeeded.
    """
    root = system.vistrails_root_directory()
    home = os.path.expanduser('~')

    # install mime type
    command = ['xdg-mime', 'install', 
               os.path.join(system.vistrails_root_directory(),
                            'gui/resources/vistrails-mime.xml')]
    output = []
    try:
        result = system.execute_cmdline(command, output)
    except OSError, e:
        result = None
    if result != 0:
        debug.warning("Error running xdg-mime")
        return False

    command = ['update-mime-database', home + '/.local/share/mime']
    output = []
    try:
        result = system.execute_cmdline(command, output)
    except OSError, e:
        result = None
    if result != 0:
        debug.warning("Error running update-mime-database")
        return False

    # install icon
    command = ['xdg-icon-resource', 'install',
               '--context', 'mimetypes',
               '--size', '48',
               os.path.join(system.vistrails_root_directory(),
                            'gui/resources/images/vistrails_icon_small.png'),
               'application-x-vistrails']
    output = []
    try:
        result = system.execute_cmdline(command, output)
    except OSError, e:
        result = None
    if result != 0:
        debug.warning("Error running xdg-icon-resource")
        return True # the handler is set anyway

    # install desktop file
    dirs = [home + '/.local', home + '/.local/share',
            home + '/.local/share/applications']

    for d in dirs:
        if not os.path.isdir(d):
            os.mkdir(d)
    desktop = """[Desktop Entry]
Name=VisTrails
Exec=python {root}/run.py %f
Icon={root}/gui/resources/images/vistrails_icon_small.png
Type=Application
MimeType=application/x-vistrails
""".format(root=root)
    f = open(os.path.join(dirs[2], 'vistrails.desktop'), 'w')
    f.write(desktop)
    f.close()

    command = ['update-desktop-database', dirs[2]]
    output = []
    try:
        result = system.execute_cmdline(command, output)
    except OSError, e:
        result = None
    if result != 0:
        debug.warning("Error running update-desktop-database")
    return True

# The initialization must be explicitly signalled. Otherwise, any
# modules importing vis_application will try to initialize the entire
# app.
def start_application(optionsDict=None):
    """Initializes the application singleton."""
    VistrailsApplication = get_vistrails_application()
    if VistrailsApplication:
        debug.critical("Application already started.")
        return
    VistrailsApplication = VistrailsApplicationSingleton()
    set_vistrails_application(VistrailsApplication)
    x = VistrailsApplication.init(optionsDict)
    return x

def stop_application():
    """Stop and finalize the application singleton."""
    JobMonitor.getInstance().save_to_file()
    VistrailsApplication = get_vistrails_application()
    VistrailsApplication.finishSession()
    VistrailsApplication.save_configuration()
    VistrailsApplication.destroy()
    VistrailsApplication.deleteLater()
<|MERGE_RESOLUTION|>--- conflicted
+++ resolved
@@ -196,13 +196,7 @@
             if finished is not None:
                 return finished
 
-<<<<<<< HEAD
-                else:
-                    return APP_FAIL  # error, we should shut down
         interactive = not self.temp_configuration.check('batch')
-=======
-        interactive = self.temp_configuration.check('interactiveMode')
->>>>>>> 3ea2373b
         if interactive:
             self.setIcon()
             self.createWindows()
