--- conflicted
+++ resolved
@@ -43,12 +43,8 @@
 from vistrails.core import debug
 from vistrails.core import system
 from vistrails.core.application import APP_SUCCESS, APP_FAIL, APP_DONE
-<<<<<<< HEAD
-from vistrails.core.db.locator import FileLocator, DBLocator
-=======
 from vistrails.core.db.locator import FileLocator, DBLocator, BaseLocator
 from vistrails.core.interpreter.job import JobMonitor
->>>>>>> 27d7aa48
 import vistrails.core.requirements
 from vistrails.db import VistrailsDBException
 import vistrails.db.services.io
@@ -164,39 +160,13 @@
                             "will not accept parameters from other "
                             "instances")
 
-<<<<<<< HEAD
-                    self.shared_memory = QtCore.QSharedMemory(self._unique_key)
-                    self.local_server = None
-                    if self.shared_memory.attach():
-                        self._is_running = True
-                    else:
-                        self._is_running = False
-                        if not self.shared_memory.create(1):
-                            debug.critical("Unable to create single instance "
-                                           "of vistrails application")
-                            return
-                        self.local_server = QtNetwork.QLocalServer(self)
-                        self.connect(self.local_server, QtCore.SIGNAL("newConnection()"),
-                                     self.message_received)
-                        if self.local_server.listen(self._unique_key):
-                            debug.log("Listening on %s"%self.local_server.fullServerName())
-                        else:
-                            debug.warning("Server is not listening. This \
-                            means it will not accept parameters from other \
-                            instances")
-=======
         return None
->>>>>>> 27d7aa48
 
     def found_another_instance_running(self, local_socket):
         debug.critical("Found another instance of VisTrails running")
         msg = bytes(sys.argv[1:])
         debug.critical("Will send parameters to main instance %s" % msg)
-<<<<<<< HEAD
-        res = self.send_message(msg)
-=======
         res = self.send_message(local_socket, msg)
->>>>>>> 27d7aa48
         if res is True:
             debug.critical("Main instance succeeded")
             return True
@@ -213,11 +183,6 @@
         
         """
         vistrails.gui.theme.initializeCurrentTheme()
-<<<<<<< HEAD
-        # DAK this is handled by finalize_vistrails in core.application now
-        # self.connect(self, QtCore.SIGNAL("aboutToQuit()"), self.finishSession)
-=======
->>>>>>> 27d7aa48
         VistrailsApplicationInterface.init(self, optionsDict)
         
         if self.temp_configuration.check('jobRun') or \
@@ -227,20 +192,10 @@
         # singleInstance configuration
         singleInstance = self.temp_configuration.check('singleInstance')
         if singleInstance:
-<<<<<<< HEAD
-            self.run_single_instance()
-            if self._is_running:
-                if self.found_another_instance_running():
-                    return APP_DONE # success, we should shut down 
-
-                else:
-                    return APP_FAIL  # error, we should shut down
-=======
             finished = self.run_single_instance()
             if finished is not None:
                 return finished
 
->>>>>>> 27d7aa48
         interactive = self.temp_configuration.check('interactiveMode')
         if interactive:
             self.setIcon()
@@ -267,9 +222,6 @@
                 if not linux_default_application_set():
                     self.ask_update_default_application()
 
-<<<<<<< HEAD
-        if interactive:
-=======
         if self.temp_configuration.check('jobList'):
             job = JobMonitor.getInstance()
             for i, j in job._running_workflows.iteritems():
@@ -278,7 +230,6 @@
         elif self.temp_configuration.check('jobRun'):
             return self.runJob(self.temp_configuration.jobRun)
         elif interactive:
->>>>>>> 27d7aa48
             self.interactiveMode()
         else:
             r = self.noninteractiveMode()
@@ -711,9 +662,6 @@
             self.temp_configuration.interactiveMode = True
             
             try:
-<<<<<<< HEAD
-                result = self.parse_input_args_from_other_instance(str(byte_array))
-=======
                 # redirect stdout
                 old_stdout = sys.stdout
                 sys.stdout = StringIO.StringIO()
@@ -721,7 +669,6 @@
                 output = sys.stdout.getvalue()
                 sys.stdout.close()
                 sys.stdout = old_stdout
->>>>>>> 27d7aa48
             except Exception, e:
                 import traceback
                 debug.critical("Unknown error: %s" % str(e))
@@ -744,40 +691,6 @@
                             local_socket.errorString())
                 return
             local_socket.disconnectFromServer()
-<<<<<<< HEAD
-    
-    def send_message(self, message):
-        if QtCore.QT_VERSION >= 0x40400:
-            if not self._is_running:
-                return False
-            local_socket = QtNetwork.QLocalSocket(self)
-            local_socket.connectToServer(self._unique_key)
-            if not local_socket.waitForConnected(self.timeout):
-                debug.critical("Connection failed: %s" %
-                               local_socket.errorString())
-                return False
-            self.shared_memory.lock()
-            local_socket.write(message)
-            self.shared_memory.unlock()
-            if not local_socket.waitForBytesWritten(self.timeout):
-                debug.critical("Writing failed: %s" %
-                               local_socket.errorString())
-                return False
-            if not local_socket.waitForReadyRead(self.timeout):
-                debug.critical("Read error: %s" %
-                               local_socket.errorString())
-                return False
-            byte_array = local_socket.readAll()
-            result = str(byte_array)
-            debug.log("Other instance processed input (%s)"%result)
-            if result != 'Command Completed':
-                debug.critical(result)
-            else:
-                local_socket.disconnectFromServer()
-                return True
-            local_socket.disconnectFromServer()
-            return result
-=======
 
     def send_message(self, local_socket, message):
         self.shared_memory.lock()
@@ -801,7 +714,6 @@
             return True
         local_socket.disconnectFromServer()
         return False
->>>>>>> 27d7aa48
 
     def parse_input_args_from_other_instance(self, msg):
         options_re = re.compile(r"^(\[('([^'])*', ?)*'([^']*)'\])|(\[\s?\])$")
@@ -849,8 +761,6 @@
             debug.critical("Invalid input: %s" % msg)
         return False
 
-<<<<<<< HEAD
-=======
     def runJob(self, job_id):
         jobMonitor = JobMonitor.getInstance()
         workflow = jobMonitor.getWorkflow(job_id)
@@ -865,7 +775,6 @@
         return APP_SUCCESS
 
 
->>>>>>> 27d7aa48
 def linux_default_application_set():
     """linux_default_application_set() -> True|False|None
     For Linux - checks if a handler is set for .vt and .vtl files.
