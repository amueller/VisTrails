###############################################################################
##
## Copyright (C) 2011-2014, NYU-Poly.
## Copyright (C) 2006-2011, University of Utah. 
## All rights reserved.
## Contact: contact@vistrails.org
##
## This file is part of VisTrails.
##
## "Redistribution and use in source and binary forms, with or without 
## modification, are permitted provided that the following conditions are met:
##
##  - Redistributions of source code must retain the above copyright notice, 
##    this list of conditions and the following disclaimer.
##  - Redistributions in binary form must reproduce the above copyright 
##    notice, this list of conditions and the following disclaimer in the 
##    documentation and/or other materials provided with the distribution.
##  - Neither the name of the University of Utah nor the names of its 
##    contributors may be used to endorse or promote products derived from 
##    this software without specific prior written permission.
##
## THIS SOFTWARE IS PROVIDED BY THE COPYRIGHT HOLDERS AND CONTRIBUTORS "AS IS" 
## AND ANY EXPRESS OR IMPLIED WARRANTIES, INCLUDING, BUT NOT LIMITED TO, 
## THE IMPLIED WARRANTIES OF MERCHANTABILITY AND FITNESS FOR A PARTICULAR 
## PURPOSE ARE DISCLAIMED. IN NO EVENT SHALL THE COPYRIGHT HOLDER OR 
## CONTRIBUTORS BE LIABLE FOR ANY DIRECT, INDIRECT, INCIDENTAL, SPECIAL, 
## EXEMPLARY, OR CONSEQUENTIAL DAMAGES (INCLUDING, BUT NOT LIMITED TO, 
## PROCUREMENT OF SUBSTITUTE GOODS OR SERVICES; LOSS OF USE, DATA, OR PROFITS; 
## OR BUSINESS INTERRUPTION) HOWEVER CAUSED AND ON ANY THEORY OF LIABILITY, 
## WHETHER IN CONTRACT, STRICT LIABILITY, OR TORT (INCLUDING NEGLIGENCE OR 
## OTHERWISE) ARISING IN ANY WAY OUT OF THE USE OF THIS SOFTWARE, EVEN IF 
## ADVISED OF THE POSSIBILITY OF SUCH DAMAGE."
##
###############################################################################

import copy
import math
import os

from PyQt4 import QtCore, QtGui

import vistrails.core.analogy
from vistrails.core.configuration import get_vistrails_configuration
from vistrails.core.data_structures.graph import Graph
from vistrails.core import debug
import vistrails.core.db.action
from vistrails.core.interpreter.default import get_default_interpreter
from vistrails.core.interpreter.job import Workflow as JobWorkflow
from vistrails.core.layout.version_tree_layout import VistrailsTreeLayoutLW
from vistrails.core.log.opm_graph import OpmGraph
from vistrails.core.log.prov_document import ProvDocument
from vistrails.core.modules.abstraction import identifier as abstraction_pkg
from vistrails.core.modules.module_registry import get_module_registry
from vistrails.core.param_explore import ActionBasedParameterExploration
from vistrails.core.query.version import TrueSearch
from vistrails.core.query.visual import VisualQuery
from vistrails.core.utils import DummyView, VistrailsInternalError, InvalidPipeline
import vistrails.core.system
from vistrails.core.vistrail.controller import VistrailController as BaseController
from vistrails.core.vistrail.pipeline import Pipeline
from vistrails.core.vistrail.vistrail import Vistrail, TagExists
from vistrails.gui.pipeline_view import QPipelineView
from vistrails.gui.theme import CurrentTheme
import vistrails.gui.utils
from vistrails.gui.utils import show_warning, show_question, YES_BUTTON, NO_BUTTON
from vistrails.gui.version_prop import QVersionProp


################################################################################

class ExecutionProgressDialog(QtGui.QProgressDialog):
    def __init__(self, parent=None):
        QtGui.QProgressDialog.__init__(self, 'Executing Workflow',
                                       '&Cancel',
                                       0, 100,
                                       parent, QtCore.Qt.Dialog)
        self.setWindowTitle('Executing')
        self.setWindowModality(QtCore.Qt.WindowModal)
        self._last_set_value = 0
        self._progress_canceled = False
        # if suspended is true we should not wait for a job to complete
        self.suspended = False

    def setValue(self, value):
        self._last_set_value = value
        super(ExecutionProgressDialog, self).setValue(value)

    def goOn(self):
        self.reset()
        self.show()
        super(ExecutionProgressDialog, self).setValue(self._last_set_value)


class VistrailController(QtCore.QObject, BaseController):
    """
    VistrailController is the class handling all action control in
    VisTrails. It updates pipeline, vistrail and emit signals to
    update the view

    Signals emitted:

    vistrailChanged(): emitted when the version tree needs to be
    recreated (for example, a node was added/deleted or the layout
    changed).

    versionWasChanged(): emitted when the current version (the one
    being displayed by the pipeline view) has changed.

    searchChanged(): emitted when the search statement from the
    version view has changed.

    stateChanged(): stateChanged is called when a vistrail goes from
    unsaved to saved or vice-versa.
    
    notesChanged(): notesChanged is called when the version notes have
    been updated

    """

    def __init__(self, vistrail=None, locator=None, abstractions=None,
                 thumbnails=None, mashups=None, pipeline_view=None, 
                 id_scope=None, set_log_on_vt=True, auto_save=True, name=''):
        """ VistrailController(vistrail: Vistrail, 
                               locator: BaseLocator,
                               abstractions: [<filename strings>],
                               thumbnails: [<filename strings>],
                               mashups: [<filename strings>],
                               pipeline_view: QPipelineView
                               id_scope: IdScope,
                               set_log_on_vt: bool,
                               auto_save: bool, 
                               name: str) -> VistrailController
        Create a controller for a vistrail.

        """

        QtCore.QObject.__init__(self)

        if pipeline_view is None:
            self.current_pipeline_view = QPipelineView()
        else:
            self.current_pipeline_view = pipeline_view

        self.vistrail_view = None
        self.reset_pipeline_view = False
        self.reset_version_view = True
        self.quiet = False
        self.progress = None
        
        self.analogy = {}
        # if self._auto_save is True, an auto_saving timer will save a temporary
        # file every 2 minutes
        self._auto_save = auto_save
        self.timer = None
        if self._auto_save:
            self.setup_timer()
        
        self._previous_graph_layout = None

        def width_f(text):
            return CurrentTheme.VERSION_FONT_METRIC.width(text)
        self._current_graph_layout = \
            VistrailsTreeLayoutLW(width_f, 
                                  CurrentTheme.VERSION_FONT_METRIC.height(), 
                                  CurrentTheme.VERSION_LABEL_MARGIN[0], 
                                  CurrentTheme.VERSION_LABEL_MARGIN[1])
        self.animate_layout = False
        #this was moved to BaseController
        #self.num_versions_always_shown = 1
        BaseController.__init__(self, vistrail, locator, abstractions, 
                                thumbnails, mashups, id_scope, set_log_on_vt, 
                                auto_save)

    def _get_current_pipeline_scene(self):
        return self.current_pipeline_view.scene()
    current_pipeline_scene = property(_get_current_pipeline_scene)

    # just need to switch current_pipeline_view to update controller to
    # new version and pipeline...
    def _get_current_version(self):
        if self.current_pipeline_view is None:
            return -1
        return self.current_pipeline_view.scene().current_version
    def _set_current_version(self, version):
        # print "set_current_version:", version, id(self.current_pipeline_view)
        if self.current_pipeline_view is not None:
            self.current_pipeline_view.scene().current_version = version
    current_version = property(_get_current_version, _set_current_version)

    def _get_current_pipeline(self):
        if self.current_pipeline_view is None:
            return None
        return self.current_pipeline_view.scene().current_pipeline
    def _set_current_pipeline(self, pipeline):
        if self.current_pipeline_view is not None:
            self.current_pipeline_view.scene().current_pipeline = pipeline
    current_pipeline = property(_get_current_pipeline, _set_current_pipeline)

    def set_pipeline_view(self, pipeline_view):
        if self.current_pipeline_view is not None:
            self.disconnect(self, QtCore.SIGNAL('versionWasChanged'),
                            self.current_pipeline_view.version_changed)
        self.current_pipeline_view = pipeline_view
        self.connect(self, QtCore.SIGNAL('versionWasChanged'),
                     self.current_pipeline_view.version_changed)
    
    def setup_timer(self):
        self.timer = QtCore.QTimer(self)
        self.connect(self.timer, QtCore.SIGNAL("timeout()"), self.write_temporary)
        self.timer.start(1000 * 60 * 2) # Save every two minutes
        
    def stop_timer(self):
        if self.timer:
            self.disconnect(self.timer, QtCore.SIGNAL("timeout()"), self.write_temporary)
            self.timer.stop()
            
    ##########################################################################
    # Signal vistrail relayout / redraw

    def replace_unnamed_node_in_version_tree(self, old_version, new_version):
        """method analogous to invalidate_version_tree but when only
        a single unnamed node and links need to be updated. Much faster."""
        self.reset_version_view = False
        try:
            self.emit(QtCore.SIGNAL('invalidateSingleNodeInVersionTree'),
                                    old_version, new_version)
        finally:
            self.reset_version_view = True

    def invalidate_version_tree(self, reset_version_view=True, animate_layout=False):
        """ invalidate_version_tree(reset_version_tree: bool, animate_layout: bool) -> None
        
        """
        self.reset_version_view = reset_version_view
        self.animate_layout = animate_layout
        #FIXME: in the future, rename the signal
        try:
            self.emit(QtCore.SIGNAL('vistrailChanged()'))
        finally:
            self.reset_version_view = True

    def has_move_actions(self):
        return self.current_pipeline_scene.hasMoveActions()

    def flush_move_actions(self):
        return self.current_pipeline_scene.flushMoveActions()

    ##########################################################################
    # Pipeline View Methods

    def updatePipelineScene(self):
        self.current_pipeline_scene.setupScene(self.current_pipeline)

    ##########################################################################
    # Autosave

    def enable_autosave(self):
        self._auto_save = True

    def disable_autosave(self):
        self._auto_save = False

    def get_locator(self):
        from vistrails.gui.application import get_vistrails_application
        if (self._auto_save and 
            get_vistrails_application().configuration.check('autoSave')):
            if self.locator is None:
                raise ValueError("locator is None")
            return self.locator
        else:
            return None

    def cleanup(self):
        locator = self.get_locator()
        if locator:
            locator.clean_temporaries()
        if self._auto_save or self.timer:
            self.stop_timer()
        # close associated mashup apps
        version_prop = QVersionProp.instance()
        for app in version_prop.versionMashups.apps.values():
            if app and app.view == self.vistrail_view:
                app.close()


    ##########################################################################
    # Actions, etc
    
    def perform_action(self, action, quiet=None):
        """ performAction(action: Action, quiet=None) -> timestep

        performs given action on current pipeline.

        quiet and self.quiet control invalidation of version
        tree. If quiet is set to any value, it overrides the field
        value self.quiet.

        If the value is True, then no invalidation happens (gui is not
        updated.)
        
        """
        if action is not None:
            BaseController.perform_action(self,action)

            if quiet is None:
                if not self.quiet:
                    self.invalidate_version_tree(False)
            else:
                if not quiet:
                    self.invalidate_version_tree(False)
            return action.db_id
        return None

    def add_new_action(self, action, description=None):
        """add_new_action(action) -> None

        Call this function to add a new action to the vistrail being
        controlled by the vistrailcontroller.

        FIXME: In the future, this function should watch the vistrail
        and get notified of the change.

        """
        if action is not None:
            BaseController.add_new_action(self, action, description)
            self.emit(QtCore.SIGNAL("new_action"), action)
            self.recompute_terse_graph()

    ##########################################################################

    def add_module(self, x, y, identifier, name, namespace='', 
                   internal_version=-1):
        return BaseController.add_module(self, identifier, name, namespace, x, y,
                                         internal_version)

    def create_abstraction_with_prompt(self, module_ids, connection_ids, 
                                       name=""):
        name = self.get_abstraction_name(name)
        if name is None:
            return
        return self.create_abstraction(module_ids, connection_ids, name)

    def update_notes(self, notes):
        """
        Parameters
        ----------

        - notes : 'string'
        
        """
        self.flush_delayed_actions()
        
        if self.vistrail.set_notes(self.current_version, str(notes)):
            self.emit(QtCore.SIGNAL('notesChanged()'))

    ##########################################################################
    # Workflow Execution
    
    def execute_workflow_list(self, vistrails):
        old_quiet = self.quiet
        self.quiet = True
        self.current_pipeline_scene.reset_module_colors()
        self.current_pipeline_scene.update()
        (results, changed) = BaseController.execute_workflow_list(self, 
                                                                  vistrails)        
        self.quiet = old_quiet
        if changed:
            self.invalidate_version_tree(False)
        return (results, changed)

    def execute_current_workflow(self, custom_aliases=None, custom_params=None,
                                 extra_info=None, reason='Pipeline Execution',
                                 sinks=None):
        """ execute_current_workflow() -> None
        Execute the current workflow (if exists)
        
        """
        self.flush_delayed_actions()
        if self.current_pipeline:
            locator = self.get_locator()
            if locator:
                locator.clean_temporaries()
                locator.save_temporary(self.vistrail)
            try:
                return self.execute_workflow_list([(self.locator,
                                             self.current_version,
                                             self.current_pipeline,
                                             self.current_pipeline_scene,
                                             custom_aliases,
                                             custom_params,
                                             reason,
                                             sinks,
                                             extra_info)])
            except Exception, e:
                debug.unexpected_exception(e)
                raise
        return ([], False)


    def execute_user_workflow(self, reason='Pipeline Execution', sinks=None):
        """ execute_user_workflow() -> None
        Execute the current workflow (if exists) and monitors it if it contains jobs
        
        """
        # reset job view
        from vistrails.gui.job_monitor import QJobView
        jobView = QJobView.instance()
        if jobView.updating_now:
            debug.critical("Execution Aborted: Job Monitor is updating. "
                           "Please wait a few seconds and try again.")
            return
        jobView.updating_now = True

        if not jobView.jobMonitor.currentWorkflow():
            version_id = self.current_version
            url = self.locator.to_url()
            # check if a job for this workflow exists
            current_workflow = None
            for job in jobView.jobMonitor._running_workflows.itervalues():
                try:
                    job_version = int(job.version)
                except ValueError:
                    job_version = self.vistrail.get_version_number(job.version)
                if version_id == job_version and url == job.vistrail:
                    current_workflow = job
                    jobView.jobMonitor.startWorkflow(job)
            if not current_workflow:
                current_workflow = JobWorkflow(url, version_id)
                jobView.jobMonitor.startWorkflow(current_workflow)
        try:
            self.progress = ExecutionProgressDialog(self.vistrail_view)
            self.progress.show()

            result =  self.execute_current_workflow(reason=reason, sinks=sinks)

            self.progress.setValue(100)
        finally:
            self.progress.hide()
            self.progress.deleteLater()
            self.progress = None
            jobView.jobMonitor.finishWorkflow()
            jobView.updating_now = False

        return result

    def enable_missing_package(self, identifier, deps):
        configuration = get_vistrails_configuration()
        if getattr(configuration, 'enablePackagesSilently', False):
            return True

        msg = "VisTrails needs to enable package '%s'." % identifier
        if len(deps) > 0:
            msg += (" This will also enable the dependencies: %s." 
                    " Do you want to enable these packages?" % (
                    ", ".join(deps),))
        else:
            msg += " Do you want to enable this package?"
        res = show_question('Enable package?',
                            msg,
                            [YES_BUTTON, NO_BUTTON], 
                            YES_BUTTON)
        if res == NO_BUTTON:
            return False
        return True

    def install_missing_package(self, identifier):
        res = show_question('Install package?',
                            "This pipeline contains a module"
                            " in package '%s', which"
                            " is not installed. Do you want to"
                            " install and enable that package?" % \
                                identifier, [YES_BUTTON, NO_BUTTON],
                            YES_BUTTON)
        return res == YES_BUTTON

    def change_selected_version(self, new_version, report_all_errors=True,
                                do_validate=True, from_root=False):
        """change_selected_version(new_version: int,
                                   report_all_errors: boolean,
                                   do_validate: boolean,
                                   from_root: boolean)

        Change the current vistrail version into new_version and emit a
        notification signal.

        NB: in most situations, the following post-condition holds:

        >>> controller.change_selected_version(v)
        >>> assert v == controller.current_version

        In some occasions, however, the controller will not be able to
        switch to the desired version. One example where this can
        happen is when the selected version has obsolete modules (that
        is, the currently installed package for those modules has
        module upgrades). In these cases, change_selected_version will
        return a new version which corresponds to a workflow that was
        created by the upgrading mechanism that packages can provide.
        
        """

        try:
            self.do_version_switch(new_version, report_all_errors,
                                   do_validate, from_root)
        except InvalidPipeline, e:
            from vistrails.gui.application import get_vistrails_application


#             def process_err(err):
#                 if isinstance(err, Package.InitializationFailed):
#                     QtGui.QMessageBox.critical(
#                         get_vistrails_application().builderWindow,
#                         'Package load failed',
#                         'Package "%s" failed during initialization. '
#                         'Please contact the developer of that package '
#                         'and report a bug.' % err.package.name)
#                 elif isinstance(err, MissingPackage):
#                     QtGui.QMessageBox.critical(
#                         get_vistrails_application().builderWindow,
#                         'Unavailable package',
#                         'Cannot find package "%s" in\n'
#                         'list of available packages. \n'
#                         'Please install it first.' % err._identifier)
#                 elif issubclass(err.__class__, MissingPort):
#                     msg = ('Cannot find %s port "%s" for module "%s" '
#                            'in loaded package "%s". A different package '
#                            'version might be necessary.') % \
#                            (err._port_type, err._port_name, 
#                             err._module_name, err._package_name)
#                     QtGui.QMessageBox.critical(
#                         get_vistrails_application().builderWindow, 'Missing port',
#                         msg)
#                 else:
#                     QtGui.QMessageBox.critical(
#                         get_vistrails_application().builderWindow,
#                         'Invalid Pipeline', str(err))

            # VisTrails will not raise upgrade exceptions unless
            # configured to do so. To get the upgrade requests,
            # configuration option upgradeModules must be set to True.

            exception_set = e.get_exception_set()
            if len(exception_set) > 0:
#                msg_box = QtGui.QMessageBox(get_vistrails_application().builderWindow)
#                msg_box.setIcon(QtGui.QMessageBox.Warning)
#                msg_box.setText("The current workflow could not be validated.")
#                msg_box.setInformativeText("Errors occurred when trying to "
#                                           "construct this workflow.")
#                msg_box.setStandardButtons(QtGui.QMessageBox.Ok)
#                msg_box.setDefaultButton(QtGui.QMessageBox.Ok)
#                msg_box.setDetailedText(debug.format_exception(e))
#                msg_box.exec_()
                # text = "The current workflow could not be validated."
                # debug.critical(text, e)
                debug.critical("Error changing version", e)

#                 print 'got to exception set'
#                 # Process all errors as usual
#                 if report_all_errors:
#                     for exc in exception_set:
#                         print 'processing', exc
#                         process_err(exc)
#                 else:
#                     process_err(exception_set.__iter__().next())

        except Exception, e:
            import traceback
            debug.critical('Unexpected Exception',
                           traceback.format_exc())
        
        # FIXME: this code breaks undo/redo, and seems to be ok with normal
        # pipeline manipulations so I am leaving it commented out for now

        # if not self._current_terse_graph or \
        #         new_version not in self._current_terse_graph.vertices:
        #     self.recompute_terse_graph()

        self.emit(QtCore.SIGNAL('versionWasChanged'), self.current_version)

    def set_search(self, search, text=''):
        """ set_search(search: SearchStmt, text: str) -> None
        Change the currrent version tree search statement
        
        """
        if self.search != search or self.search_str != text:
            self.search = search
            self.search_str = text
            if self.search:
                self.search.run(self.vistrail, '')
                self.invalidate_version_tree(True)
            if self.refine:
                # need to recompute the graph because the refined items might
                # have changed since last time
                self.recompute_terse_graph()
                self.invalidate_version_tree(True)
            else:
                self.invalidate_version_tree(False)
            
            self.emit(QtCore.SIGNAL('searchChanged'))

    def set_refine(self, refine):
        """ set_refine(refine: bool) -> None
        Set the refine state to True or False
        
        """
        if self.refine!=refine:
            self.refine = refine
            # need to recompute the graph because the refined items might
            # have changed since last time
            self.recompute_terse_graph()
            self.invalidate_version_tree(True)

    def set_full_tree(self, full):
        """ set_full_tree(full: bool) -> None        
        Set if Vistrails should show a complete version tree or just a
        terse tree
        
        """
        if full != self.full_tree:
            self.full_tree = full
            self.invalidate_version_tree(True)

    def recompute_terse_graph(self):
        BaseController.recompute_terse_graph(self)
        self._previous_graph_layout = copy.deepcopy(self._current_graph_layout)
        self._current_graph_layout.layout_from(self.vistrail,
                                               self._current_terse_graph)

    def refine_graph(self, step=1.0):
        """ refine_graph(step: float in [0,1]) -> (Graph, Graph)        
        Refine the graph of the current vistrail based the search
        status of the controller. It also return the full graph as a
        reference
        
        """
        if self._current_full_graph is None:
            self.recompute_terse_graph()

        if not self.animate_layout:
            return (self._current_terse_graph, self._current_full_graph,
                    self._current_graph_layout)

        graph_layout = copy.deepcopy(self._current_graph_layout)
        terse_graph = copy.deepcopy(self._current_terse_graph)
        am = self.vistrail.actionMap
        step = 1.0/(1.0+math.exp(-(step*12-6))) # use a logistic sigmoid function
        
        # Adding nodes to tree
        for (c_id, c_node) in self._current_graph_layout.nodes.iteritems():
            if self._previous_graph_layout.nodes.has_key(c_id):
                p_node = self._previous_graph_layout.nodes[c_id]
            else: 
                p_id = c_id
                # Find closest child of contained in both graphs
                while not self._previous_graph_layout.nodes.has_key(p_id):
                    # Should always have exactly one child
                    p_id = [to for (to, _) in \
                                self._current_full_graph.adjacency_list[p_id]
                            if (to in am) and \
                                not self.vistrail.is_pruned(to)][0]
                p_node = self._previous_graph_layout.nodes[p_id]

            # Interpolate position
            x = p_node.p.x - c_node.p.x
            y = p_node.p.y - c_node.p.y
            graph_layout.move_node(c_id, x*(1.0-step), y*(1.0-step))
            
        # Removing nodes from tree
        for (p_id, p_node) in self._previous_graph_layout.nodes.iteritems():
            if not self._current_graph_layout.nodes.has_key(p_id):
                # Find closest parent contained in both graphs
                shared_parent = p_id
                while (shared_parent > 0 and 
                       shared_parent not in self._current_graph_layout.nodes):
                    shared_parent = \
                        self._current_full_graph.parent(shared_parent)

                # Find closest child contained in both graphs
                c_id = p_id
                while not self._current_graph_layout.nodes.has_key(c_id):
                    # Should always have exactly one child
                    c_id = [to for (to, _) in \
                                self._current_full_graph.adjacency_list[c_id]
                            if (to in am) and \
                                not self.vistrail.is_pruned(to)][0]
                    
                # Don't show edge that skips the disappearing nodes
                if terse_graph.has_edge(shared_parent, c_id):
                    terse_graph.delete_edge(shared_parent, c_id)

                # Add the disappearing node to the graph and layout
                c_node = copy.deepcopy(self._current_graph_layout.nodes[c_id])
                c_node.id = p_id
                graph_layout.add_node(p_id, c_node)
                terse_graph.add_vertex(p_id)
                p_parent = self._current_full_graph.parent(p_id)
                if not terse_graph.has_edge(p_id, p_parent):
                    terse_graph.add_edge(p_parent, p_id)
                p_child = p_id
                while p_child not in self._current_graph_layout.nodes:
                    # Should always have exactly one child
                    p_child = [to for (to, _) in \
                                   self._current_full_graph.adjacency_list[p_child]
                               if (to in am) and \
                                   not self.vistrail.is_pruned(to)][0]
                if not terse_graph.has_edge(p_id, p_child):
                    terse_graph.add_edge(p_id, p_child)

                # Interpolate position
                x = p_node.p.x - c_node.p.x
                y = p_node.p.y - c_node.p.y
                graph_layout.move_node(p_id, x*(1.0-step), y*(1.0-step))

        return (terse_graph, self._current_full_graph,
                graph_layout)

    ##########################################################################
    # undo/redo navigation

    def _change_version_short_hop(self, new_version):
        """_change_version_short_hop is used internally to
        change versions when we're moving exactly one action up or down.
        This allows a few optimizations that improve interactivity."""
        
        if self.current_version <> new_version:
            # Instead of recomputing the terse graph, simply update it

            # There are two variables in play:
            # a) whether or not the destination node is currently on the
            # terse tree (it will certainly be after the move)
            # b) whether or not the current node will be visible (it
            # certainly is now, since it's the current one)

            dest_node_in_terse_tree = new_version in self._current_terse_graph.vertices
            
            current = self.current_version
            tree = self.vistrail.tree.getVersionTree()
            # same logic as recompute_terse_graph except for current
            children_count = len([x for (x, _) in tree.adjacency_list[current]
                                  if (x in self.vistrail.actionMap and
                                      not self.vistrail.is_pruned(x))])
            current_node_will_be_visible = \
                (self.full_tree or
                 self.vistrail.has_tag(self.current_version) or
                 children_count <> 1)

            self.change_selected_version(new_version)
            # case 1:
            if not dest_node_in_terse_tree and \
                    not current_node_will_be_visible and not current == 0:
                # we're going from one boring node to another,
                # so just rename the node on the terse graph
                self._current_terse_graph.rename_vertex(current, new_version)
                self.replace_unnamed_node_in_version_tree(current, new_version)
            else:
                # bail, for now
                self.recompute_terse_graph()
                self.invalidate_version_tree(False)
        

    def show_parent_version(self):
        """ show_parent_version() -> None
        Go back one from the current version and display it

        """
        # NOTE cscheid: Slight change in the logic under refined views:
        # before r1185, undo would back up more than one action in the
        # presence of non-matching refined nodes. That seems wrong. Undo
        # should always move one step only.         

        prev = None
        try:
            prev = self._current_full_graph.parent(self.current_version)
        except Graph.VertexHasNoParentError:
            prev = 0

        self._change_version_short_hop(prev)

    def show_child_version(self, which_child):
        """ show_child_version(which_child: int) -> None
        Go forward one version and display it. This is used in redo.

        ONLY CALL THIS FUNCTION IF which_child IS A CHILD OF self.current_version

        """
        self._change_version_short_hop(which_child)
        

    def prune_versions(self, versions):
        """ prune_versions(versions: list of version numbers) -> None
        Prune all versions in 'versions' out of the view
        
        """
        # We need to go up-stream to the highest invisible node
        current = self._current_terse_graph
        if not current:
            (current, full, layout) = self.refine_graph()
        else:
            full = self._current_full_graph
        changed = False
        new_current_version = None
        for v in versions:
            if v!=0: # not root
                highest = v
                while True:
                    p = full.parent(highest)
                    if p==-1:
                        break
                    if p in current.vertices:
                        break
                    highest = p
                if highest!=0:
                    changed = True
                    if highest == self.current_version:
                        new_current_version = full.parent(highest)
                self.vistrail.pruneVersion(highest)
        if changed:
            self.set_changed(True)
        if new_current_version is not None:
            self.change_selected_version(new_current_version)
        self.recompute_terse_graph()
        self.invalidate_version_tree(False)

    def hide_versions_below(self, v=None):
        """ hide_versions_below(v: int) -> None
        Hide all versions including and below v
        
        """
        if v is None:
            v = self.current_version
        full = self.vistrail.getVersionGraph()
        x = [v]

        am = self.vistrail.actionMap

        changed = False

        while 1:
            try:
                current=x.pop()
            except IndexError:
                break

            children = [to for (to, _) in full.adjacency_list[current]
                        if (to in am) and \
                            not self.vistrail.is_pruned(to)]
            self.vistrail.hideVersion(current)
            changed = True

            for child in children:
                x.append(child)

        if changed:
            self.set_changed(True)
        self.recompute_terse_graph()
        self.invalidate_version_tree(False, False) 

    def show_all_versions(self):
        """ show_all_versions() -> None
        Unprune (graft?) all pruned versions

        """
        full = self.vistrail.getVersionGraph()
        am = self.vistrail.actionMap
        for a in am.iterkeys():
            self.vistrail.showVersion(a)
        self.set_changed(True)
        self.recompute_terse_graph()
        self.invalidate_version_tree(False, False)

    def expand_versions(self, v1, v2):
        """ expand_versions(v1: int, v2: int) -> None
        Expand all versions between v1 and v2
        
        """
        full = self.vistrail.getVersionGraph()
        changed = False
        p = full.parent(v2)
        while p>v1:
            self.vistrail.expandVersion(p)
            changed = True
            p = full.parent(p)
        if changed:
            self.set_changed(True)
        self.recompute_terse_graph()
        self.invalidate_version_tree(False, True)

    def collapse_versions(self, v):
        """ collapse_versions(v: int) -> None
        Collapse all versions including and under version v until the next tag or branch
        
        """
        full = self.vistrail.getVersionGraph()
        x = [v]

        am = self.vistrail.actionMap
        tm = self.vistrail.get_tagMap()

        changed = False

        while 1:
            try:
                current=x.pop()
            except IndexError:
                break

            children = [to for (to, _) in full.adjacency_list[current]
                        if (to in am) and not self.vistrail.is_pruned(to)]
            if len(children) > 1:
                break;
            self.vistrail.collapseVersion(current)
            changed = True

            for child in children:
                if (not child in tm and  # has no Tag
                    child != self.current_version): # not selected
                    x.append(child)

        if changed:
            self.set_changed(True)
        self.recompute_terse_graph()
        self.invalidate_version_tree(False, True) 

    def expand_or_collapse_all_versions_below(self, v=None, expand=True):
        """ expand_or_collapse_all_versions_below(v: int) -> None
        Expand/Collapse all versions including and under version v
        
        """
        if v is None:
            v = self.current_version

        full = self.vistrail.getVersionGraph()
        x = [v]
        
        am = self.vistrail.actionMap

        changed = False

        while 1:
            try:
                current=x.pop()
            except IndexError:
                break

            children = [to for (to, _) in full.adjacency_list[current]
                        if (to in am) and not self.vistrail.is_pruned(to)]
            if expand:
                self.vistrail.expandVersion(current)
            else:
                self.vistrail.collapseVersion(current)
            changed = True

            for child in children:
                x.append(child)

        if changed:
            self.set_changed(True)
        self.recompute_terse_graph()
        self.invalidate_version_tree(False, True) 

    def expand_all_versions_below(self, v=None):
        self.expand_or_collapse_all_versions_below(v, True)

    def collapse_all_versions_below(self, v=None):
        self.expand_or_collapse_all_versions_below(v, False)

    def collapse_all_versions(self):
        """ collapse_all_versions() -> None
        Collapse all expanded versions

        """
        am = self.vistrail.actionMap
        for a in am.iterkeys():
            self.vistrail.collapseVersion(a)
        self.set_changed(True)
        self.recompute_terse_graph()
        self.invalidate_version_tree(False, True)

    def set_num_versions_always_shown(self, num):
        """ set_num_versions_always_shown(num: int) -> None

        """
        if num <> self.num_versions_always_shown:
            self.num_versions_always_shown = num
            self.set_changed(True)
            self.recompute_terse_graph()
            self.invalidate_version_tree(False)

    def setSavedQueries(self, queries):
        """ setSavedQueries(queries: list of (str, str, str)) -> None
        Set the saved queries of a vistail
        
        """
        self.vistrail.setSavedQueries(queries)
        self.set_changed(True)
        
    def update_current_tag(self,tag):
        """ update_current_tag(tag: str) -> Bool
        Update the current vistrail tag and return success predicate
        
        """
        self.flush_delayed_actions()
        try:
            if self.vistrail.hasTag(self.current_version):
                self.vistrail.changeTag(tag, self.current_version)
            else:
                self.vistrail.addTag(tag, self.current_version)
        except TagExists:
            show_warning('Name Exists',
                         "There is already another version named '%s'.\n"
                         "Please enter a different one." % tag)
            return False
        self.set_changed(True)
        self.recompute_terse_graph()
        self.invalidate_version_tree(False)
        return True

    def perform_param_changes(self, actions):
        """perform_param_changes(actions) -> None

        Performs a series of parameter change actions to the current version.

        FIXME: this function seems to be called from a single place in
        the spreadsheet cell code. Do we need it?
        """
        if len(actions) == 0:
            return
        for action in actions:
            for operation in action.operations:
                if operation.vtType == 'add' or operation.vtType == 'change':
                    if operation.new_obj_id < 0:
                        data = operation.data
                        new_id = self.vistrail.idScope.getNewId(data.vtType)
                        data.real_id = new_id
                        operation.new_obj_id = new_id
            self.add_new_action(action)
            self.perform_action(action, quiet=True)
        self.set_changed(True)
        self.invalidate_version_tree(False)

    def get_pipeline_name(self, version=None):
        if version == None:
            version = self.current_version
        return self.vistrail.get_pipeline_name(version)

    ###########################################################################
    # Clipboard, copy/paste

    def get_selected_item_ids(self):
        return self.current_pipeline_scene.get_selected_item_ids()

    def copy_modules_and_connections(self, module_ids, connection_ids):
        """copy_modules_and_connections(module_ids: [long],
                                     connection_ids: [long]) -> str
        Serializes a list of modules and connections
        """
        self.flush_delayed_actions()

        def process_group(group):
            # reset pipeline id for db
            group.pipeline.id = None
            # recurse
            for module in group.pipeline.module_list:
                if module.is_group():
                    process_group(module)

        pipeline = Pipeline()
        sum_x = 0.0
        sum_y = 0.0
        for module_id in module_ids:
            module = self.current_pipeline.modules[module_id]
            sum_x += module.location.x
            sum_y += module.location.y
            if module.is_group():
                process_group(module)

        center_x = sum_x / len(module_ids)
        center_y = sum_y / len(module_ids)
        for module_id in module_ids:
            module = self.current_pipeline.modules[module_id]
            module = module.do_copy()
            module.location.x -= center_x
            module.location.y -= center_y
            pipeline.add_module(module)
        for connection_id in connection_ids:
            connection = self.current_pipeline.connections[connection_id]
            pipeline.add_connection(connection)
        return vistrails.core.db.io.serialize(pipeline)
        
    def paste_modules_and_connections(self, str, center):
        """ paste_modules_and_connections(str,
                                          center: (float, float)) -> [id list]
        Paste a list of modules and connections into the current pipeline.

        Returns the list of module ids of added modules

        """
        def remove_duplicate_aliases(pip):
            aliases = self.current_pipeline.aliases.keys()
            for a in aliases:
                if a in pip.aliases:
                    (type, oId, parentType, parentId, mid) = pip.aliases[a]
                    pip.remove_alias_by_name(a)
                    _mod = pip.modules[mid]
                    _fun = _mod.function_idx[parentId]
                    _par = _fun.parameter_idx[oId]
                    _par.alias = ''
                                    
        self.flush_delayed_actions()
        pipeline = vistrails.core.db.io.unserialize(str, Pipeline)
        remove_duplicate_aliases(pipeline)

        modules = []
        connections = []
        if pipeline:
            def process_group(group):
                # reset pipeline id for db
                group.pipeline.id = None
                # recurse
                for module in group.pipeline.module_list:
                    if module.is_group():
                        process_group(module)

            for module in pipeline.module_list:
                module.location.x += center[0]
                module.location.y += center[1]
                if module.is_group():
                    process_group(module)

            id_remap = {}
            action = vistrails.core.db.action.create_paste_action(pipeline, 
                                                        self.vistrail.idScope,
                                                        id_remap)

            modules = [op.objectId
                       for op in action.operations
                       if (op.what == 'module' or 
                           op.what == 'abstraction' or
                           op.what == 'group')]
            connections = [op.objectId
                           for op in action.operations
                           if op.what == 'connection']
                
            self.add_new_action(action)
            self.vistrail.change_description("Paste", action.id)
            self.perform_action(action)
            self.validate(self.current_pipeline, False)
        return modules

    def get_abstraction_name(self, name="", check_exists=True):
        name = self.do_abstraction_prompt(name)
        if name is None:
            return None
        while name == "" or (check_exists and self.abstraction_exists(name)):
            name = self.do_abstraction_prompt(name, name != "")
            if name is None:
                return None
        return name

    def do_abstraction_prompt(self, name="", exists=False):
        if exists:
            prompt = "'%s' already exists.  Enter a new subworkflow name" % \
                name
        else:
            prompt = 'Enter subworkflow name'
            
        (text, ok) = QtGui.QInputDialog.getText(None, 
                                                'Set SubWorkflow Name',
                                                prompt,
                                                QtGui.QLineEdit.Normal,
                                                name)
        if ok and text:
            return str(text).strip().rstrip()
        if not ok:
            return None
        return ""

    def import_abstractions(self, abstraction_ids):
        for abstraction_id in abstraction_ids:
            abstraction = self.current_pipeline.modules[abstraction_id]
            new_name = self.get_abstraction_name(abstraction.name)
            if new_name:
                self.import_abstraction(new_name,
                                        abstraction.package,
                                        abstraction.name, 
                                        abstraction.namespace,
                                        abstraction.internal_version)
        
    def do_export_prompt(self, title, prompt):
        (text, ok) = QtGui.QInputDialog.getText(None,
                                                title,
                                                prompt,
                                                QtGui.QLineEdit.Normal,
                                                '')
        if ok and not text:
            return str(text).strip().rstrip()
        return ''
            
    def do_save_dir_prompt(self):
        dialog = QtGui.QFileDialog.getExistingDirectory
        dir_name = dialog(None, "Save Subworkflows...",
                          vistrails.core.system.vistrails_file_directory())
        if dir_name:
            return None
        dir_name = os.path.abspath(str(dir_name))
        setattr(get_vistrails_configuration(), 'fileDir', dir_name)
        vistrails.core.system.set_vistrails_file_directory(dir_name)
        return dir_name
    
    def export_abstractions(self, abstraction_ids):
        save_dir = self.do_save_dir_prompt()
        if not save_dir:
            return 

        def read_init(dir_name):
            import imp
            found_attrs = {}
            found_lists = {}
            attrs = ['identifier', 'name', 'version']
            lists = ['_subworkflows', '_dependencies']
            try:
                (file, pathname, description) = \
                    imp.find_module(os.path.basename(dir_name), 
                                    [os.path.dirname(dir_name)])
                module = imp.load_module(os.path.basename(dir_name), file,
                                         pathname, description)
                for attr in attrs:
                    if hasattr(module, attr):
                        found_attrs[attr] = getattr(module, attr)
                for attr in lists:
                    if hasattr(module, attr):
                        found_lists[attr] = getattr(module, attr)
            except Exception, e:
                debug.critical("Exception: %s" % e)
                pass
            return (found_attrs, found_lists)

        def write_init(save_dir, found_attrs, found_lists, attrs, lists):
            init_file = os.path.join(save_dir, '__init__.py')
            if os.path.exists(init_file):
                f = open(init_file, 'a')
            else:
                f = open(init_file, 'w')
            for attr, val in attrs.iteritems():
                if attr not in found_attrs:
                    print >>f, "%s = '%s'" % (attr, val)
            for attr, val_list in lists.iteritems():
                if attr not in found_lists:
                    print >>f, "%s = %s" % (attr, str(val_list))
                else:
                    diff_list = []
                    for val in val_list:
                        if val not in found_lists[attr]:
                            diff_list.append(val)
                    print >>f, '%s.extend(%s)' % (attr, str(diff_list))
            f.close()

        if os.path.exists(os.path.join(save_dir, '__init__.py')):
            (found_attrs, found_lists) = read_init(save_dir)
        else:
            found_attrs = {}
            found_lists = {}

        if 'name' in found_attrs:
            pkg_name = found_attrs['name']
        else:
            pkg_name = self.do_export_prompt("Target Package Name",
                                             "Enter target package name")
            if not pkg_name:
                return

        if 'identifier' in found_attrs:
            pkg_identifier = found_attrs['identifier']
        else:
            pkg_identifier = self.do_export_prompt("Target Package Identifier",
                                                   "Enter target package "
                                                   "identifier (e.g. "
                                                   "org.place.user.package)")
            if not pkg_identifier:
                return

        abstractions = []
        for abstraction_id in abstraction_ids:
            abstraction = self.current_pipeline.modules[abstraction_id]
            if abstraction.is_abstraction() and \
                    abstraction.package == abstraction_pkg:
                abstractions.append(abstraction)
                [abstractions.extend(v) for v in self.find_abstractions(abstraction.vistrail).itervalues()]
        pkg_subworkflows = []
        pkg_dependencies = set()
        for abstraction in abstractions:
            new_name = self.get_abstraction_name(abstraction.name, False)
            if not new_name:
                break
            (subworkflow, dependencies) = \
                self.export_abstraction(new_name,
                                        pkg_identifier,
                                        save_dir,
                                        abstraction.package,
                                        abstraction.name, 
                                        abstraction.namespace,
                                        str(abstraction.internal_version))
            pkg_subworkflows.append(subworkflow)
            pkg_dependencies.update(dependencies)

        attrs = {'identifier': pkg_identifier,
                 'name': pkg_name,
                 'version': '0.0.1'}
        lists = {'_subworkflows': pkg_subworkflows,
                 '_dependencies': list(pkg_dependencies)}
        write_init(save_dir, found_attrs, found_lists, attrs, lists)

    def set_changed(self, changed):
        """ set_changed(changed: bool) -> None
        Set the current state of changed and emit signal accordingly
        
        """
        BaseController.set_changed(self, changed)
        if changed:
            # FIXME: emit different signal in the future
            self.emit(QtCore.SIGNAL('stateChanged'))

    def set_file_name(self, file_name):
        """ set_file_name(file_name: str) -> None
        Change the controller file name
        
        """
        old_name = self.file_name
        BaseController.set_file_name(self, file_name)
        if old_name!=file_name:
            self.emit(QtCore.SIGNAL('stateChanged'))

    def write_vistrail(self, locator, version=None, export=False):
        need_invalidate = BaseController.write_vistrail(self, locator,
                                                        version, export)
        if need_invalidate and not export:
            self.invalidate_version_tree(False)
            self.set_changed(False)

    def write_opm(self, locator):
        if self.log:
            if self.vistrail.db_log_filename is not None:
                log = vistrails.core.db.io.merge_logs(self.log, 
                                            self.vistrail.db_log_filename)
            else:
                log = self.log
            opm_graph = OpmGraph(log=log, 
                                 version=self.current_version,
                                 workflow=self.current_pipeline,
                                 registry=get_module_registry())
            locator.save_as(opm_graph)
            
    def write_prov(self, locator):
        if self.log:
            if self.vistrail.db_log_filename is not None:
                log = vistrails.core.db.io.merge_logs(self.log, 
                                            self.vistrail.db_log_filename)
            else:
                log = self.log
            prov_document = ProvDocument(log=log, 
                                         version=self.current_version,
                                         workflow=self.current_pipeline,
                                         registry=get_module_registry())
            locator.save_as(prov_document)

    def query_by_example(self, pipeline):
        """ query_by_example(pipeline: Pipeline) -> None
        Perform visual query on the current vistrail
        
        """
        if len(pipeline.modules)==0:
            search = TrueSearch()
        else:
            if not self._current_terse_graph:
                self.recompute_terse_graph()
            versions_to_check = \
                set(self._current_terse_graph.vertices.iterkeys())
            search = VisualQuery(pipeline, versions_to_check)

        self.set_search(search, '') # pipeline.dump_to_string())

    ##########################################################################
    # analogies

    def add_analogy(self, analogy_name, version_from, version_to):
        assert isinstance(analogy_name, str)
        assert isinstance(version_from, (int, long))
        assert isinstance(version_to, (int, long))
        if analogy_name in self.analogy:
            raise VistrailsInternalError("duplicated analogy name '%s'" %
                                         analogy_name)
        self.analogy[analogy_name] = (version_from, version_to)

    def remove_analogy(self, analogy_name):
        if analogy_name not in self.analogy:
            raise VistrailsInternalError("missing analogy '%s'" %
                                         analogy_name)
        del self.analogy[analogy_name]

    def perform_analogy(self, analogy_name, analogy_target):
        if analogy_name not in self.analogy:
            raise VistrailsInternalError("missing analogy '%s'" %
                                         analogy_name)

        # remove delayed actions since we're not necessarily using
        # current_version
        self._delayed_actions = []

        (a, b) = self.analogy[analogy_name]
        c = analogy_target
        if self.current_version != c:
            self.change_selected_version(c)

        try:
            pipeline_a = self.vistrail.getPipeline(a)
            self.validate(pipeline_a)
        except InvalidPipeline, e:
            (_, pipeline_a) = \
                self.handle_invalid_pipeline(e, a, Vistrail())
            self._delayed_actions = []
        try:
            pipeline_c = self.vistrail.getPipeline(c)
            self.validate(pipeline_c)
        except InvalidPipeline, e:
            (_, pipeline_c) = self.handle_invalid_pipeline(e, a, Vistrail())
            self._delayed_actions = []
                                                     
        action = vistrails.core.analogy.perform_analogy_on_vistrail(self.vistrail,
                                                          a, b, c, 
                                                          pipeline_a,
                                                          pipeline_c)
        self.add_new_action(action)
        self.vistrail.change_description("Analogy", action.id)
        self.vistrail.change_analogy_info("(%s -> %s)(%s)" % (a, b, c), 
                                          action.id)
        
        # make sure that the output from the analogy is as up-to-date
        # as we can make it
        self.change_selected_version(action.id, from_root=True)
        self.flush_delayed_actions()
        self.invalidate_version_tree()
        
    def executeParameterExploration(self, pe, view=None, extra_info={}, showProgress=True):
        """ execute(pe: ParameterExploration, view: QVistrailView,
            extra_info: dict, showProgress: bool) -> None
        Perform the exploration by collecting a list of actions
        corresponding to each dimension
        
        """
        reg = get_module_registry()
        spreadsheet_pkg = '%s.spreadsheet' % \
                vistrails.core.system.get_vistrails_default_pkg_prefix()
        use_spreadsheet = reg.has_module(spreadsheet_pkg, 'CellLocation') and\
                          reg.has_module(spreadsheet_pkg, 'SheetReference')

        if pe.action_id != self.current_version:
            self.change_selected_version(pe.action_id)
        actions, pre_actions, vistrail_vars = \
                        pe.collectParameterActions(self.current_pipeline)

        if self.current_pipeline and actions:
            explorer = ActionBasedParameterExploration()
            (pipelines, performedActions) = explorer.explore(
                self.current_pipeline, actions, pre_actions)
            
            dim = [max(1, len(a)) for a in actions]
            if use_spreadsheet:
                from vistrails.gui.paramexplore.virtual_cell import positionPipelines, assembleThumbnails
                from vistrails.gui.paramexplore.pe_view import QParamExploreView
                modifiedPipelines, pipelinePositions = positionPipelines(
                    'PE#%d %s' % (QParamExploreView.explorationId, self.name),
                    dim[2], dim[1], dim[0], pipelines, pe.layout, self)
                QParamExploreView.explorationId += 1
            else:
                modifiedPipelines = pipelines

            mCount = []
            for p in modifiedPipelines:
                if len(mCount)==0:
                    mCount.append(0)
                else:
                    mCount.append(len(p.modules)+mCount[len(mCount)-1])
                
            # Now execute the pipelines
            if showProgress:
                totalProgress = sum([len(p.modules) for p in modifiedPipelines])
                progress = QtGui.QProgressDialog('Performing Parameter '
                                                 'Exploration...',
                                                 '&Cancel',
                                                 0, totalProgress)
                progress.setWindowTitle('Parameter Exploration')
                progress.setWindowModality(QtCore.Qt.WindowModal)
                progress.show()

            interpreter = get_default_interpreter()
            
            images = {}
            errors = []
            for pi in xrange(len(modifiedPipelines)):
                if showProgress:
                    progress.setValue(mCount[pi])
                    QtCore.QCoreApplication.processEvents()
                    if progress.wasCanceled():
                        break
                    def moduleExecuted(objId):
                        if not progress.wasCanceled():
                            progress.setValue(progress.value()+1)
                            QtCore.QCoreApplication.processEvents()
                if use_spreadsheet:
                    name = os.path.splitext(self.name)[0] + \
                                         ("_%s_%s_%s" % pipelinePositions[pi])
                    extra_info['nameDumpCells'] = name
                    if 'pathDumpCells' in extra_info:
                        images[pipelinePositions[pi]] = \
                                   os.path.join(extra_info['pathDumpCells'], name)
                kwargs = {'locator': self.locator,
                          'current_version': self.current_version,
                          'reason': 'Parameter Exploration',
                          'actions': performedActions[pi],
                          'extra_info': extra_info
                          }
                if view:
                    kwargs['view'] = view
                if showProgress:
                    kwargs['module_executed_hook'] = [moduleExecuted]
                if self.get_vistrail_variables():
                    # remove vars used in pe
                    vars = dict([(v.uuid, v) for v in self.get_vistrail_variables()
                            if v.uuid not in vistrail_vars])
                    kwargs['vistrail_variables'] = lambda x: vars.get(x, None)
                result = interpreter.execute(modifiedPipelines[pi], **kwargs)
                for error in result.errors.itervalues():
                    if use_spreadsheet:
                        pp = pipelinePositions[pi]
                        errors.append(((pp[1], pp[0], pp[2]), error))
                    else:
                        errors.append(((0,0,0), error))

            if showProgress:
                progress.setValue(totalProgress)
            if 'pathDumpCells' in extra_info:
                filename = os.path.join(extra_info['pathDumpCells'],
                                        os.path.splitext(self.name)[0])
                assembleThumbnails(images, filename)
            return errors

################################################################################
# Testing


class TestVistrailController(vistrails.gui.utils.TestVisTrailsGUI):

    # def test_add_module(self):
    #     v = api.new_vistrail()
       
    def tearDown(self):
        vistrails.gui.utils.TestVisTrailsGUI.tearDown(self)

        d = vistrails.core.system.get_vistrails_directory('subworkflowsDir')
        filename = os.path.join(d, '__TestFloatList.xml')
        if os.path.exists(filename):
            os.remove(filename)

    def test_create_functions(self):
        controller = VistrailController(Vistrail(), None, 
                                        pipeline_view=DummyView(),
                                        auto_save=False)
        controller.change_selected_version(0L)
        module = controller.add_module(0.0,0.0, 
                        vistrails.core.system.get_vistrails_basic_pkg_id(), 
                        'ConcatenateString')
        functions = [('str1', ['foo'], -1, True),
                     ('str2', ['bar'], -1, True)]
        controller.update_functions(module, functions)

        self.assertEquals(len(controller.current_pipeline.module_list), 1)
        p_module = controller.current_pipeline.modules[module.id]
        self.assertEquals(len(p_module.functions), 2)
        self.assertEquals(p_module.functions[0].params[0].strValue, 'foo')
        self.assertEquals(p_module.functions[1].params[0].strValue, 'bar')

        # make sure updates work correctly
        # also check that we can add more than one function w/ same name
        # by passing False as should_replace
        new_functions = [('str1', ['baz'], -1, True),
                         ('str2', ['foo'], -1, False),
                         ('str3', ['bar'], -1, False)]
        controller.update_functions(p_module, new_functions)
        self.assertEquals(len(p_module.functions), 4)

    def test_abstraction_create(self):
        from vistrails.core.db.locator import XMLFileLocator
<<<<<<< HEAD
        import vistrails.core.db.io
        d = vistrails.core.system.get_vistrails_directory('subworkflowsDir')
        filename = os.path.join(d, '__TestFloatList.xml')
=======
        config = get_vistrails_configuration()
        filename = os.path.join(config.abstractionsDirectory,
                                '__TestFloatList.xml')
>>>>>>> 288a956a
        locator = XMLFileLocator(vistrails.core.system.vistrails_root_directory() +
                           '/tests/resources/test_abstraction.xml')
        v = locator.load()
        controller = VistrailController(v, locator, pipeline_view=DummyView(),
                                        auto_save=False)
        # DAK: version is different because of upgrades
        # controller.change_selected_version(9L)
        controller.select_latest_version()
        self.assertNotEqual(controller.current_pipeline, None)

        # If getting a KeyError here, run the upgrade on the vistrail and
        # update the ids
        # TODO : rewrite test so we don't have to update this unrelated code
        # each time new upgrades are introduced
        # Original ids:
        #     module_ids = [1, 2, 3]
        #     connection_ids = [1, 2, 3]
        module_ids = [15, 13, 14]
        connection_ids = [21, 18, 20]
        controller.create_abstraction(module_ids, connection_ids,
                                      '__TestFloatList')
        self.assert_(os.path.exists(filename))<|MERGE_RESOLUTION|>--- conflicted
+++ resolved
@@ -1589,15 +1589,8 @@
 
     def test_abstraction_create(self):
         from vistrails.core.db.locator import XMLFileLocator
-<<<<<<< HEAD
-        import vistrails.core.db.io
         d = vistrails.core.system.get_vistrails_directory('subworkflowsDir')
         filename = os.path.join(d, '__TestFloatList.xml')
-=======
-        config = get_vistrails_configuration()
-        filename = os.path.join(config.abstractionsDirectory,
-                                '__TestFloatList.xml')
->>>>>>> 288a956a
         locator = XMLFileLocator(vistrails.core.system.vistrails_root_directory() +
                            '/tests/resources/test_abstraction.xml')
         v = locator.load()
