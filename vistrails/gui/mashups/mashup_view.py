###############################################################################
##
## Copyright (C) 2011-2012, NYU-Poly.
## Copyright (C) 2006-2011, University of Utah. 
## All rights reserved.
## Contact: contact@vistrails.org
##
## This file is part of VisTrails.
##
## "Redistribution and use in source and binary forms, with or without 
## modification, are permitted provided that the following conditions are met:
##
##  - Redistributions of source code must retain the above copyright notice, 
##    this list of conditions and the following disclaimer.
##  - Redistributions in binary form must reproduce the above copyright 
##    notice, this list of conditions and the following disclaimer in the 
##    documentation and/or other materials provided with the distribution.
##  - Neither the name of the University of Utah nor the names of its 
##    contributors may be used to endorse or promote products derived from 
##    this software without specific prior written permission.
##
## THIS SOFTWARE IS PROVIDED BY THE COPYRIGHT HOLDERS AND CONTRIBUTORS "AS IS" 
## AND ANY EXPRESS OR IMPLIED WARRANTIES, INCLUDING, BUT NOT LIMITED TO, 
## THE IMPLIED WARRANTIES OF MERCHANTABILITY AND FITNESS FOR A PARTICULAR 
## PURPOSE ARE DISCLAIMED. IN NO EVENT SHALL THE COPYRIGHT HOLDER OR 
## CONTRIBUTORS BE LIABLE FOR ANY DIRECT, INDIRECT, INCIDENTAL, SPECIAL, 
## EXEMPLARY, OR CONSEQUENTIAL DAMAGES (INCLUDING, BUT NOT LIMITED TO, 
## PROCUREMENT OF SUBSTITUTE GOODS OR SERVICES; LOSS OF USE, DATA, OR PROFITS; 
## OR BUSINESS INTERRUPTION) HOWEVER CAUSED AND ON ANY THEORY OF LIABILITY, 
## WHETHER IN CONTRACT, STRICT LIABILITY, OR TORT (INCLUDING NEGLIGENCE OR 
## OTHERWISE) ARISING IN ANY WAY OUT OF THE USE OF THIS SOFTWARE, EVEN IF 
## ADVISED OF THE POSSIBILITY OF SUCH DAMAGE."
##
###############################################################################
from PyQt4 import QtCore, QtGui
from PyQt4.QtCore import pyqtSignal, pyqtSlot
from vistrails.core.data_structures.bijectivedict import Bidict
from vistrails.gui.base_view import BaseView
from vistrails.gui.mashups.mashups_manager import MashupsManager
from vistrails.gui.mashups.alias_list import QAliasListPanel
from vistrails.gui.utils import show_question, YES_BUTTON, NO_BUTTON, CANCEL_BUTTON

class QMashupView(QtGui.QMainWindow, BaseView):
    #signals
    #mashupChanged = pyqtSignal()
    
    def __init__(self, parent=None, f=QtCore.Qt.WindowFlags()):
        QtGui.QMainWindow.__init__(self, parent, f)
        BaseView.__init__(self)
        self.set_title("Mashup")
        
        self.controller = None
        self.mshpController = None
        self.createActions()
        #Setting up a toolbar
        self.createToolBar()
        self.tab_to_stack_idx = {}
        self.button_to_tab_idx = Bidict()
        widget = QtGui.QWidget(self)
        layout = QtGui.QVBoxLayout()
        layout.setMargin(0)
        layout.setSpacing(0)
        self.tabBar = QtGui.QTabBar(self)
        self.tabBar.setDocumentMode(True)
        self.tabBar.setTabsClosable(False)
        self.tabBar.setExpanding(False)
        self.tabBar.currentChanged.connect(self.switchTab)
        self.stack = QtGui.QStackedWidget(self)
        layout.addWidget(self.tabBar)
        layout.addWidget(self.stack)
        widget.setLayout(layout)
        self.setCentralWidget(widget)
        self.createAliasPanelTab()
        widget.setVisible(True)
        #self.createPipelineTab()
        self.setWindowTitle("Mashup Builder")
        self.vtversion = -1
        self.manager = MashupsManager.getInstance()
        
    def set_default_layout(self):
        from vistrails.gui.mashups.mashups_inspector import QMashupsInspector
        from vistrails.gui.mashups.alias_parameter_view import QAliasParameterView
        self.set_palette_layout(
            {QtCore.Qt.LeftDockWidgetArea: QMashupsInspector,
             QtCore.Qt.RightDockWidgetArea: QAliasParameterView,
             })
            
    def set_action_links(self):
        self.action_links = \
            {
            }
            
    def set_action_defaults(self):
        self.action_defaults['execute'] = [('setEnabled', False, False)]
        
    def set_controller(self, controller):
        """set_controller(controller:VistrailController) -> None
         This will set vistrail controller"""
        if controller == self.controller:
            return
#        if self.controller is not None:
#            self.disconnect(self.controller,
#                             QtCore.SIGNAL('versionWasChanged'),
#                             self.versionChanged)
        self.controller = controller
#        if self.controller:
#            self.connect(self.controller,
#                         QtCore.SIGNAL('versionWasChanged'),
#                         self.versionChanged)
        #print "      *** mashup view set vtController: ", controller
        
    def versionChanged(self, version):
        window = self.window()
        self.vtversion = version
        if self.vtversion > -1:
            window.qactions['mashup'].setEnabled(True)
        else:
            window.qactions['mashup'].setEnabled(False)
        #print "      *** mashup view versionChanged ", self.vtversion
        
    def controllerChanged(self, controller):
<<<<<<< HEAD
        from vistrails.gui.vistrails_window import _app
=======
        if controller is self.controller:
            return
        from gui.vistrails_window import _app
>>>>>>> 3813835f
        self.set_controller(controller)
        self.versionChanged(self.controller.current_version)
        if _app.get_current_tab() == self:
            self.updateView()
        
    def updateView(self):
        from vistrails.gui.vistrails_window import _app
        if self.vtversion > 0:
            if self.mshpController is not None:
                self.mshpController.versionChanged.disconnect(self.mshpVersionChanged)
                self.mshpController.stateChanged.disconnect(self.mshpStateChanged)
                if self.mshpController.vtController is not None:
                    self.disconnect(self.mshpController.vtController,
                                    QtCore.SIGNAL('vistrailChanged()'),
                                    self.mshpControllerVistrailChanged)
            self.controller.flush_delayed_actions()
            self.vtversion = self.controller.current_version
            self.mshpController = self.manager.createMashupController(self.controller,
                                                                 self.vtversion)
            #self.pipelineTab.set_controller(self.mshpController.vtController)
            #self.pipelineTab.set_to_current()
            self.mshpController.vtController.change_selected_version(self.vtversion)
            self.connect(self.mshpController.vtController,
                         QtCore.SIGNAL('vistrailChanged()'),
                         self.mshpControllerVistrailChanged)
            self.mshpController.versionChanged.connect(self.mshpVersionChanged)
            self.mshpController.stateChanged.connect(self.mshpStateChanged)
            self.aliasPanel.updateController(self.mshpController)
            self.clearPreviewTabs()
            _app.notify('mshpcontroller_changed', self.mshpController)
    
    def createActions(self):
        self.saveAction = QtGui.QAction("Tag", self,
                                        triggered=self.saveTriggered)
        self.saveAction.setToolTip("Tag current mashup")
        self.saveAction.setEnabled(False)
        self.previewAction = QtGui.QAction("Preview",  self,
                                           triggered=self.previewTriggered,
                                           checkable=False)
        self.previewAction.setToolTip("Preview current mashup")
        
    def createToolBar(self):
        self.toolbar = QtGui.QToolBar(self)
        
        self.toolbar.addAction(self.previewAction)
        self.toolbar.addSeparator()
        self.toolbar.addAction(self.saveAction)
        self.addToolBar(self.toolbar)
        
    def createAliasPanelTab(self):
        self.aliasPanel = QAliasListPanel(parent=self)
        
        idx = self.stack.addWidget(self.aliasPanel)
        self.aliasPanel.set_index(idx)
        tab_idx = self.tabBar.addTab("Aliases")
        self.aliasPanel.set_tab_idx(tab_idx)
        self.tab_to_stack_idx[tab_idx] = idx
        
    def createPreviewTab(self, version):
        
        previewTab = QMashupViewTab(self.mshpController, version)
#        self.refreshButton = QtGui.QPushButton("Refresh", self)
#        self.refreshButton.setFlat(True)
#        self.refreshButton.setEnabled(False)
#        self.refreshButton.setSizePolicy(QtGui.QSizePolicy(QtGui.QSizePolicy.Fixed,
#                                                           QtGui.QSizePolicy.Fixed))
        previewApp = self.manager.createMashupApp(self.controller,
                                                  self.mshpController.mshptrail,
                                                  version)
        previewApp.appWasClosed.connect(self.previewTabWasClosed)
        
        layout = QtGui.QVBoxLayout()
        layout.setMargin(0)
        layout.setSpacing(5)
        #layout.addWidget(self.refreshButton, QtCore.Qt.AlignLeft)
        layout.addWidget(previewApp)
        previewTab.setLayout(layout)
        idx = self.stack.addWidget(previewTab)
        previewTab.set_index(idx)
        tab_idx = self.tabBar.addTab("Preview: %s"%self.mshpController.getMashupName(version))
        previewTab.set_tab_idx(tab_idx)
        self.tab_to_stack_idx[tab_idx] = idx
        closeButton = QMashupViewCloseButton(self.tabBar)
        closeSide = self.tabBar.style().styleHint(
                                   QtGui.QStyle.SH_TabBar_CloseButtonPosition,
                                   None, self.tabBar)
        closeButton.clicked.connect(self.closePreviewTab)
        self.tabBar.setTabButton(tab_idx, closeSide, closeButton)
        self.button_to_tab_idx[closeButton] = tab_idx
        self.tabBar.setCurrentIndex(tab_idx)
        
    @pyqtSlot()
    def closePreviewTab(self):
        closeButton = self.sender()
        tab_idx = self.button_to_tab_idx[closeButton]
        self.tabBar.removeTab(tab_idx)
        stack_idx = self.tab_to_stack_idx[tab_idx]
        if stack_idx >= 0:
            self.stack.removeWidget(self.stack.widget(stack_idx))
        del self.button_to_tab_idx[closeButton]
        self.updateIndexes(tab_idx, stack_idx)
    
    def previewTabWasClosed(self, previewApp):
        previewTab = previewApp.parent()
        tab_idx = previewTab.get_tab_idx()
        stack_idx = self.tab_to_stack_idx[tab_idx]
        if previewTab == self.stack.widget(stack_idx):
            #this means the quit button was pressed 
            closeButton = self.button_to_tab_idx.inverse[tab_idx]
            self.tabBar.removeTab(tab_idx)
            self.stack.removeWidget(self.stack.widget(stack_idx))
            del self.button_to_tab_idx[closeButton]
            self.updateIndexes(tab_idx, stack_idx)
        
    def updateIndexes(self, rm_tab_idx, rm_stack_idx):
        for (b,tab_idx) in self.button_to_tab_idx.iteritems():
            if tab_idx > rm_tab_idx:
                self.button_to_tab_idx[b] -= 1
        for idx in range(self.stack.count()):
            if idx >= rm_stack_idx:
                view = self.stack.widget(idx)
                view.set_index(idx)
                view.set_tab_idx(view.tab_idx-1)
                
    def clearPreviewTabs(self):
        tab_idx = self.tabBar.count()-1
        while self.tabBar.count() > 1:
            idx = self.tab_to_stack_idx[tab_idx]
            if type(self.stack.widget(idx)) == QMashupViewTab:
                self.tabBar.removeTab(tab_idx)
                if idx >= 0:
                    self.stack.removeWidget(self.stack.widget(idx))
            tab_idx -= 1
        
    @pyqtSlot(int)    
    def switchTab(self, index):
        try:
            self.stack.setCurrentIndex(self.tab_to_stack_idx[index])
        except KeyError:
            pass
            
    def previewTriggered(self):
        self.createPreviewTab(self.mshpController.currentVersion)
                
    def saveTriggered(self):
        (pid, pname) = self.mshpController.findFirstTaggedParent(self.mshpController.currentVersion)
        if pid >= 1:
            res = show_question("VisTrails::Mashups", 
                """You've decided to keep a modified version of '%s'.
Would you like to update it (this will move the tag to the current version)?
Click on No to create a new tag.""" %pname,
                [CANCEL_BUTTON, YES_BUTTON, NO_BUTTON], 0)
            if res == YES_BUTTON:
                #move tag
                self.mshpController.moveTag(pid, 
                                            self.mshpController.currentVersion,
                                            pname)
            elif res == NO_BUTTON:
                # show createNewtag dialog
                tag_exists = True
                ok = True
                while ok and tag_exists:
                    (text, ok) = QtGui.QInputDialog.getText(self, "VisTrails::Mashups",
                                                            "Enter a new tag:",
                                                            text="")
                    if ok and not text.isEmpty():
                        tag = str(text)
                        if self.mshpController.updateCurrentTag(tag):
                            tag_exists = False
        
    def mshpControllerVistrailChanged(self):
        #print "*** vistrailChanged mashup view ", self.mshpController.vtController.current_version
        pipeline = self.mshpController.vtController.current_pipeline
        self.mshpController.updateAliasesFromPipeline(pipeline)
        
    def mshpVersionChanged(self, versionId):
        from vistrails.gui.vistrails_window import _app
        #print "*** mshpVersionChanged ", versionId
        self.aliasPanel.updateVersion(versionId)
        if not self.mshpController.versionHasTag(versionId):
            self.saveAction.setEnabled(True)
        else:
            self.saveAction.setEnabled(False)
        _app.notify('mshpversion_changed', versionId)
            
    def mshpStateChanged(self):
        for idx in range(self.stack.count()):
            view = self.stack.widget(idx)
            if type(view) == QMashupViewTab:
                tab_idx = view.tab_idx
                self.tabBar.setTabText(tab_idx,
                  "Preview: %s"%self.mshpController.getMashupName(view.version))
                
    def aliasChanged(self, param):
        #print "mashupView aliasChanged", param
        self.mshpController.updateAliasFromParam(param)
        
###############################################################################

class QMashupViewTab(QtGui.QWidget, BaseView):
    def __init__(self, mshpController, version, parent=None):
        QtGui.QWidget.__init__(self, parent)
        BaseView.__init__(self)
        self.mshpController = mshpController
        self.version = version
    
    def set_default_layout(self):
        from vistrails.gui.mashups.mashups_inspector import QMashupsInspector
        from vistrails.gui.mashups.alias_parameter_view import QAliasParameterView
        self.set_palette_layout(
            {QtCore.Qt.LeftDockWidgetArea: QMashupsInspector,
             QtCore.Qt.RightDockWidgetArea: QAliasParameterView,
             })
    
    def set_action_links(self):
        self.action_links = \
            {
            }
            
    def set_action_defaults(self):
        self.action_defaults = \
            {#'execute' : [('setEnabled', False, False)],
             }
        
###############################################################################

class QMashupViewCloseButton(QtGui.QAbstractButton):
    def __init__(self, parent):
        QtGui.QAbstractButton.__init__(self)
        self.setFocusPolicy(QtCore.Qt.NoFocus)
        self.setCursor(QtCore.Qt.ArrowCursor)
        self.setToolTip("Close Tab")
        self.resize(self.sizeHint())
        
    def sizeHint(self):
        self.ensurePolished()
        width = self.style().pixelMetric(QtGui.QStyle.PM_TabCloseIndicatorWidth, 
                                         None, self)
        height = self.style().pixelMetric(QtGui.QStyle.PM_TabCloseIndicatorHeight,
                                          None, self)
        return QtCore.QSize(width, height)
    
    def enterEvent(self, event):
        if self.isEnabled():
            self.update()
        QtGui.QAbstractButton.enterEvent(self, event)
        
    def leaveEvent(self, event):
        if self.isEnabled():
            self.update()
        QtGui.QAbstractButton.leaveEvent(self, event)
        
    def paintEvent(self, event):
        p = QtGui.QPainter(self)
        opt = QtGui.QStyleOption()
        opt.init(self)
        opt.state |= QtGui.QStyle.State_AutoRaise
        if (self.isEnabled() and self.underMouse() and 
            not self.isChecked() and not self.isDown()):
            opt.state |= QtGui.QStyle.State_Raised
        if self.isChecked():
            opt.state |= QtGui.QStyle.State_On
        if self.isDown():
            opt.state |= QtGui.QStyle.State_Sunken
        tb = self.parent()
        if isinstance(tb, QtGui.QTabBar):
            index = tb.currentIndex()
            position = self.style().styleHint(QtGui.QStyle.SH_TabBar_CloseButtonPosition,
                                              None, tb)
            if tb.tabButton(index, position) == self:
                opt.state |= QtGui.QStyle.State_Selected
        self.style().drawPrimitive(QtGui.QStyle.PE_IndicatorTabClose, opt, p, 
                                   self)
        <|MERGE_RESOLUTION|>--- conflicted
+++ resolved
@@ -119,13 +119,9 @@
         #print "      *** mashup view versionChanged ", self.vtversion
         
     def controllerChanged(self, controller):
-<<<<<<< HEAD
-        from vistrails.gui.vistrails_window import _app
-=======
         if controller is self.controller:
             return
-        from gui.vistrails_window import _app
->>>>>>> 3813835f
+        from vistrails.gui.vistrails_window import _app
         self.set_controller(controller)
         self.versionChanged(self.controller.current_version)
         if _app.get_current_tab() == self:
