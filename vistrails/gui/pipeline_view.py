###############################################################################
##
## Copyright (C) 2011-2013, NYU-Poly.
## Copyright (C) 2006-2011, University of Utah. 
## All rights reserved.
## Contact: contact@vistrails.org
##
## This file is part of VisTrails.
##
## "Redistribution and use in source and binary forms, with or without 
## modification, are permitted provided that the following conditions are met:
##
##  - Redistributions of source code must retain the above copyright notice, 
##    this list of conditions and the following disclaimer.
##  - Redistributions in binary form must reproduce the above copyright 
##    notice, this list of conditions and the following disclaimer in the 
##    documentation and/or other materials provided with the distribution.
##  - Neither the name of the University of Utah nor the names of its 
##    contributors may be used to endorse or promote products derived from 
##    this software without specific prior written permission.
##
## THIS SOFTWARE IS PROVIDED BY THE COPYRIGHT HOLDERS AND CONTRIBUTORS "AS IS" 
## AND ANY EXPRESS OR IMPLIED WARRANTIES, INCLUDING, BUT NOT LIMITED TO, 
## THE IMPLIED WARRANTIES OF MERCHANTABILITY AND FITNESS FOR A PARTICULAR 
## PURPOSE ARE DISCLAIMED. IN NO EVENT SHALL THE COPYRIGHT HOLDER OR 
## CONTRIBUTORS BE LIABLE FOR ANY DIRECT, INDIRECT, INCIDENTAL, SPECIAL, 
## EXEMPLARY, OR CONSEQUENTIAL DAMAGES (INCLUDING, BUT NOT LIMITED TO, 
## PROCUREMENT OF SUBSTITUTE GOODS OR SERVICES; LOSS OF USE, DATA, OR PROFITS; 
## OR BUSINESS INTERRUPTION) HOWEVER CAUSED AND ON ANY THEORY OF LIABILITY, 
## WHETHER IN CONTRACT, STRICT LIABILITY, OR TORT (INCLUDING NEGLIGENCE OR 
## OTHERWISE) ARISING IN ANY WAY OUT OF THE USE OF THIS SOFTWARE, EVEN IF 
## ADVISED OF THE POSSIBILITY OF SUCH DAMAGE."
##
###############################################################################
""" This is a QGraphicsView for pipeline view, it also holds different
types of graphics items that are only available in the pipeline
view. It only handles GUI-related actions, the rest of the
functionalities are implemented at somewhere else,
e.g. core.vistrails

QGraphicsConnectionItem
QGraphicsPortItem
QGraphicsConfigureItem
QGraphicsModuleItem
QPipelineScene
QPipelineView
"""
from PyQt4 import QtCore, QtGui
from vistrails.core.configuration import get_vistrails_configuration
from vistrails.core import debug
from vistrails.core.db.action import create_action
from vistrails.core.system import systemType
from vistrails.core.modules.module_registry import get_module_registry, \
    ModuleRegistryException, MissingPackage
from vistrails.core.system import get_vistrails_basic_pkg_id
from vistrails.core.vistrail.location import Location
from vistrails.core.vistrail.module import Module
from vistrails.core.vistrail.port import PortEndPoint
from vistrails.core.vistrail.port_spec import PortSpec
from vistrails.core.interpreter.base import AbortExecution
from vistrails.core.interpreter.default import get_default_interpreter
from vistrails.gui.base_view import BaseView
from vistrails.gui.controlflow_assist import QControlFlowAssistDialog
from vistrails.gui.graphics_view import (QInteractiveGraphicsScene,
                               QInteractiveGraphicsView,
                               QGraphicsItemInterface)
from vistrails.gui.module_info import QModuleInfo
from vistrails.gui.module_palette import QModuleTreeWidget
from vistrails.gui.theme import CurrentTheme
from vistrails.gui.utils import getBuilderWindow
from vistrails.gui.variable_dropbox import QDragVariableLabel

import copy
import math
import operator

import vistrails.api
import vistrails.gui.utils

##############################################################################
# 2008-06-24 cscheid
#
#   - Profiling has shown that calling setPen and setBrush takes a longer
#   time than we expected. Watch out for that in the future.

##############################################################################
# QAbstractGraphicsPortItem

class QAbstractGraphicsPortItem(QtGui.QAbstractGraphicsShapeItem):
    """
    QAbstractGraphicsPortItem represents a port shape drawing on top
    (a child) of QGraphicsModuleItem, it must be implemented by a
    specific qgraphicsitem type.
    
    """
    def __init__(self, port, x, y, ghosted=False, parent=None):
        """ QAbstractGraphicsPortItem(port: PortSpec,
                                      x: float,
                                      y: float,
                                      ghosted: bool,
                                      parent: QGraphicsItem)
                                      -> QAbstractGraphicsPortItem
        Create the shape, initialize its pen and brush accordingly
        
        """
        # local lookups are faster than global lookups..
        self._rect = CurrentTheme.PORT_RECT.translated(x,y)
        QtGui.QAbstractGraphicsShapeItem.__init__(self, parent)
        self.setZValue(1)
        self.setFlags(QtGui.QGraphicsItem.ItemIsSelectable)
        self.controller = None
        self.port = port
        self.dragging = False
        self.tmp_connection_item = None

        self.vistrail_vars = {}
        self.removeVarActions = []

        if port is not None:
            self._min_conns = port.min_conns
            self._max_conns = port.max_conns
            self.optional = port.optional
        else:
            self._min_conns = 0
            self._max_conns = -1
            self.optional = False
        self._connected = 0
        self._selected = False
        self.ghosted = ghosted
        self.invalid = False
        self.setPainterState()

        self.updateToolTip()
        self.updateActions()

    def getRect(self):
        return self._rect

    def boundingRect(self):
        return self._boundingRect

    def computeBoundingRect(self):
        halfpw = self.pen().widthF() / 2
        self._boundingRect = self.getRect().adjusted(-halfpw, -halfpw, 
                                                      halfpw, halfpw)

    def getPosition(self):
        return self.sceneBoundingRect().center()

    def setPainterState(self):
        if self._selected:
            self._pen_color = CurrentTheme.PORT_PEN_COLOR_SELECTED
        elif self.ghosted:
            self._pen_color = CurrentTheme.PORT_PEN_COLOR_GHOSTED
            # self.setPen(CurrentTheme.GHOSTED_PORT_PEN)
            self.setBrush(CurrentTheme.GHOSTED_PORT_BRUSH)
        elif self.invalid:
            self._pen_color = CurrentTheme.PORT_PEN_COLOR_INVALID
            # self.setPen(CurrentTheme.INVALID_PORT_PEN)
            self.setBrush(CurrentTheme.INVALID_PORT_BRUSH)
        elif self._max_conns >= 0 and self._connected >= self._max_conns:
            self._pen_color = CurrentTheme.PORT_PEN_COLOR_FULL
            self.setBrush(CurrentTheme.PORT_BRUSH)
        else:
            self._pen_color = CurrentTheme.PORT_PEN_COLOR_NORMAL
            # self.setPen(CurrentTheme.PORT_PEN)
            self.setBrush(CurrentTheme.PORT_BRUSH)
        if self.brush() == CurrentTheme.PORT_BRUSH:
            if self._connected > 0:
                self.setBrush(CurrentTheme.PORT_CONNECTED_BRUSH)
            elif self._connected < self._min_conns:
                self.setBrush(CurrentTheme.PORT_MANDATORY_BRUSH)
        if self._selected:
            self._pen_width = CurrentTheme.PORT_PEN_WIDTH_SELECTED
        elif self._min_conns > 0 and self._connected < self._min_conns:
            self._pen_width = CurrentTheme.PORT_PEN_WIDTH_MANDATORY
        else:
            self._pen_width = CurrentTheme.PORT_PEN_WIDTH_NORMAL
        self.setPen(CurrentTheme.PORT_PENS[(self._pen_color, 
                                            self._pen_width)])
        self.computeBoundingRect()

    def setGhosted(self, ghosted):
        """ setGhosted(ghosted: True) -> None
        Set this link to be ghosted or not
        
        """
        if self.ghosted <> ghosted:
            self.ghosted = ghosted
            self.setPainterState()

    def setInvalid(self, invalid):
        if self.invalid != invalid:
            self.invalid = invalid
            self.setPainterState()

    def setOptional(self, optional):
        if self.optional != optional:
            self.optional = optional
            self.setPainterState()

    def setSelected(self, selected):
        # QtGui.QAbstractGraphicsShapeItem.setSelected(self, selected)
        if self._selected != selected:
            self._selected = selected
            self.setPainterState()

    def disconnect(self):
        self._connected -= 1
        # print "disconnecting", self._connected, self._min_conns, self._max_conns
        if self._connected == 0 or self._connected+1 == self._min_conns or \
                (self._max_conns >= 0 and self._connected+1 == self._max_conns):
            self.setPainterState()
    
    def connect(self):
        self._connected += 1
        # print "connecting", self._connected, self._min_conns, self._max_conns
        if self._connected == 1 or self._connected == self._min_conns or \
                (self._max_conns >= 0 and self._connected == self._max_conns):
            self.setPainterState()

    def draw(self, painter, option, widget=None):
        raise NotImplementedError("Must implement draw method")

    def paint(self, painter, option, widget=None):
        painter.setPen(self.pen())
        painter.setBrush(self.brush())
        self.draw(painter, option, widget)

    def addVistrailVar(self, vistrail_var):
        self.vistrail_vars[vistrail_var.uuid] = vistrail_var
        self.updateActions()
        self.updateToolTip()
        
    def deleteVistrailVar(self, var_uuid):
        del self.vistrail_vars[var_uuid]
        self.updateActions()
        self.updateToolTip()

    def deleteAllVistrailVars(self):
        self.vistrail_vars = {}
        self.updateActions()
        self.updateToolTip()

    def updateToolTip(self):
        tooltip = ""
        if (self.port is not None and self.port.is_valid and
            hasattr(self.port, 'toolTip')):
            tooltip = self.port.toolTip()
        for vistrail_var in self.vistrail_vars.itervalues():
            tooltip += '\nConnected to vistrail var "%s"' % vistrail_var.name
        self.setToolTip(tooltip)
        
    def contextMenuEvent(self, event):
        if len(self.removeVarActions) > 0:
            menu = QtGui.QMenu()
            for (action, _) in self.removeVarActions:
                menu.addAction(action)
            menu.exec_(event.screenPos())
        event.accept()

    def updateActions(self):
        def gen_action(var_uuid):
            def remove_action():
                self.removeVar(var_uuid)
            return remove_action

        for (action, callback) in self.removeVarActions:
            action.disconnect(action, QtCore.SIGNAL("triggered()"), callback)
        self.removeVarActions = []
        if len(self.vistrail_vars) > 1:
            removeAllVarsAct = \
                QtGui.QAction("Disconnect all vistrail variables", 
                              self.scene())
            removeAllVarsAct.setStatusTip("Disconnects all vistrail"
                                          " variables from the port")
            QtCore.QObject.connect(removeAllVarsAct, 
                                   QtCore.SIGNAL("triggered()"),
                                   self.removeAllVars)
            self.removeVarActions.append((removeAllVarsAct, self.removeAllVars))
        for vistrail_var in sorted(self.vistrail_vars.itervalues(),
                                   key=lambda x: x.name):
            removeVarAction = QtGui.QAction('Disconnect vistrail var "%s"' % \
                                                vistrail_var.name, self.scene())
            removeVarAction.setStatusTip('Disconnects vistrail variable "%s"'
                                         ' from the port' % vistrail_var.name)
            callback = gen_action(vistrail_var.uuid)
            QtCore.QObject.connect(removeVarAction,
                                   QtCore.SIGNAL("triggered()"),
                                   callback)
            self.removeVarActions.append((removeVarAction, callback))

    def removeVar(self, var_uuid):
        (to_delete_modules, to_delete_conns) = \
            self.controller.get_disconnect_vistrail_vars( \
                self.parentItem().module, self.port.name, var_uuid)
        for conn in to_delete_conns:
            self.scene().remove_connection(conn.id)
        for module in to_delete_modules:
            self.scene().remove_module(module.id)
        self.deleteVistrailVar(var_uuid)
        self.controller.disconnect_vistrail_vars(to_delete_modules,
                                                 to_delete_conns)
        

    def removeAllVars(self):
        # Get all connections to vistrail variables for this port
        (to_delete_modules, to_delete_conns) = \
            self.controller.get_disconnect_vistrail_vars( \
                self.parentItem().module, self.port.name)
        for conn in to_delete_conns:
            self.scene().remove_connection(conn.id)
        for module in to_delete_modules:
            self.scene().remove_module(module.id)
        self.deleteAllVistrailVars()
        self.controller.disconnect_vistrail_vars(to_delete_modules,
                                                 to_delete_conns)

    def mousePressEvent(self, event):
        """ mousePressEvent(event: QMouseEvent) -> None
        Prepare for dragging a connection
        
        """
        if (self.controller and event.buttons() & QtCore.Qt.LeftButton
            and not self.scene().read_only_mode):
            self.dragging = True
            self.setSelected(True)
            event.accept()
        QtGui.QAbstractGraphicsShapeItem.mousePressEvent(self, event)

    def mouseReleaseEvent(self, event):
        """ mouseReleaseEvent(event: QMouseEvent) -> None
        Apply the connection
        
        """
        if self.tmp_connection_item:
            if self.tmp_connection_item.snapPortItem is not None:
                self.scene().addConnectionFromTmp(self.tmp_connection_item,
                                                  self.parentItem().module,
                                                  self.port.type == "output")
            self.tmp_connection_item.disconnect(True)
            self.scene().removeItem(self.tmp_connection_item)
            self.tmp_connection_item = None
        self.dragging = False
        self.setSelected(False)
        QtGui.QAbstractGraphicsShapeItem.mouseReleaseEvent(self, event)
        
    def mouseMoveEvent(self, event):
        """ mouseMoveEvent(event: QMouseEvent) -> None
        Change the connection
        
        """
        if self.dragging:
            if not self.tmp_connection_item:
                z_val = max(self.controller.current_pipeline.modules) + 1
                self.tmp_connection_item = QGraphicsTmpConnItem(self, z_val,
                                                                True)
                self.scene().addItem(self.tmp_connection_item)
            self.tmp_connection_item.setCurrentPos(event.scenePos())
            snapPort = None
            snapModule = self.scene().findModuleUnder(event.scenePos())
            converters = []
            if snapModule and snapModule != self.parentItem():
                if self.port.type == 'output':
                    portMatch = self.scene().findPortMatch(
                        [self], snapModule.inputPorts.values(),
                        fixed_out_pos=event.scenePos(),
                        allow_conversion=True, out_converters=converters)
                    if portMatch[1] is not None:
                        snapPort = portMatch[1]
                elif self.port.type == 'input':
                    portMatch = self.scene().findPortMatch(
                        snapModule.outputPorts.values(), [self],
                        fixed_in_pos=event.scenePos(),
                        allow_conversion=True, out_converters=converters)
                    if portMatch[0] is not None:
                        snapPort = portMatch[0]
            self.tmp_connection_item.setSnapPort(snapPort)
            if snapPort:
                tooltip = self.tmp_connection_item.snapPortItem.toolTip()
                if converters:
                    tooltip = ('<strong>conversion required</strong><br/>\n'
                               '%s' % tooltip)
                QtGui.QToolTip.showText(event.screenPos(), tooltip)
            else:
                QtGui.QToolTip.hideText()
            self.tmp_connection_item.setConverting(snapPort and converters)
        QtGui.QAbstractGraphicsShapeItem.mouseMoveEvent(self, event)
        
    def findSnappedPort(self, pos):
        """ findSnappedPort(pos: QPoint) -> Port        
        Search all ports of the module under mouse cursor (if any) to
        find the closest matched port
        
        """
        # FIXME don't hardcode input/output strings...
        snapModule = self.scene().findModuleUnder(pos)
        if snapModule and snapModule!=self.parentItem():
            if self.port.type == 'output':
                return snapModule.getDestPort(pos, self.port)
            elif self.port.type == 'input':
                return snapModule.getSourcePort(pos, self.port)
        else:
            return None
        
    def itemChange(self, change, value):
        """ itemChange(change: GraphicsItemChange, value: value) -> value
        Do not allow port to be selected

        """
        if change==QtGui.QGraphicsItem.ItemSelectedChange and value:
            return False
        return QtGui.QAbstractGraphicsShapeItem.itemChange(self, change, value)

##############################################################################
# QGraphicsPortItem

class QGraphicsPortRectItem(QAbstractGraphicsPortItem):
    def draw(self, painter, option, widget=None):
        painter.drawRect(self.getRect())

class QGraphicsPortEllipseItem(QAbstractGraphicsPortItem):
    def draw(self, painter, option, widget=None):
        painter.drawEllipse(self.getRect())

class QGraphicsPortTriangleItem(QAbstractGraphicsPortItem):
    def __init__(self, *args, **kwargs):
        if 'angle' in kwargs:
            angle = kwargs['angle']
            del kwargs['angle']
        else:
            angle = 0
            
        QAbstractGraphicsPortItem.__init__(self, *args, **kwargs)
        angle = angle % 360
        if angle not in set([0,90,180,270]):
            raise ValueError("Triangle item limited to angles 0,90,180,270.")
        rect = self.getRect()
        if angle == 0 or angle == 180:
            width = rect.width()
            height = width * math.sqrt(3)/2.0
            if height > rect.height():
                height = rect.height()
                width = height * 2.0/math.sqrt(3)
        else:
            height = rect.height()
            width = height * math.sqrt(3)/2.0
            if width > rect.width():
                width = rect.width()
                height = width * 2.0/math.sqrt(3)
        left_x = (rect.width() - width)/2.0 + rect.x()
        right_x = (rect.width() + width) / 2.0 + rect.x()
        mid_x = rect.width() / 2.0 + rect.x()
        top_y = (rect.height() - height)/2.0 + rect.y()
        bot_y = (rect.height() + height)/2.0 + rect.y()
        mid_y = rect.height() / 2.0 + rect.y()
        if angle == 0:
            self._polygon = QtGui.QPolygonF([QtCore.QPointF(left_x, bot_y),
                                             QtCore.QPointF(mid_x, top_y),
                                             QtCore.QPointF(right_x, bot_y)])
        elif angle == 90:
            self._polygon = QtGui.QPolygonF([QtCore.QPointF(left_x, bot_y),
                                             QtCore.QPointF(left_x, top_y),
                                             QtCore.QPointF(right_x, mid_y)])
        elif angle == 180:
            self._polygon = QtGui.QPolygonF([QtCore.QPointF(left_x, top_y),
                                             QtCore.QPointF(right_x, top_y),
                                             QtCore.QPointF(mid_x, bot_y)])
        elif angle == 270:
            self._polygon = QtGui.QPolygonF([QtCore.QPointF(left_x, mid_y),
                                             QtCore.QPointF(right_x, top_y),
                                             QtCore.QPointF(right_x, bot_y)])

    def draw(self, painter, option, widget=None):
        painter.drawConvexPolygon(self._polygon)

class QGraphicsPortPolygonItem(QAbstractGraphicsPortItem):
    def __init__(self, *args, **kwargs):
        if 'points' in kwargs:
            points = kwargs['points']
            del kwargs['points']
        else:
            points = None
        if points is None or len(points) < 3:
            raise ValueError("Must have at least three points")
        QAbstractGraphicsPortItem.__init__(self, *args, **kwargs)
        rect = self.getRect()
        new_points = []
        for p in points:
            if p[0] is None:
                x = rect.x() + rect.width()
            # can't do +1 (2+ is fine)
            elif p[0] != 0 and p[0] > 0 and p[0] < 1.0001:
                x = rect.x() + rect.width() * p[0]
            elif p[0] < 0:
                x = rect.x() + rect.width() + p[0]
            else:
                x = rect.x() + p[0]
            if p[1] is None:
                y = rect.y() + rect.height()
            elif p[1] != 0 and p[1] > 0 and p[1] < 1.0001:
                y = rect.y() + rect.height() * p[1]
            elif p[1] < 0:
                y = rect.y() + rect.height() + p[1]
            else:
                y = rect.y() + p[1]

            print "adding point", x, y
            if x < rect.x():
                x = rect.x()
            # can't do +1 (2+ is fine)
            elif x > (rect.x() + rect.width()):
                x = rect.x() + rect.width()
            if y < rect.y():
                y = rect.y()
            elif y > (rect.y() + rect.height()):
                y = rect.y() + rect.height()
            print "Adding point", x, y
            new_points.append(QtCore.QPointF(x,y))
        self._polygon = QtGui.QPolygonF(new_points)
    
    def draw(self, painter, option, widget=None):
        painter.drawPolygon(self._polygon)

class QGraphicsPortDiamondItem(QGraphicsPortPolygonItem):
    def __init__(self, *args, **kwargs):
        kwargs['points'] = [(0, 0.5), (0.5, 0.999999), 
                            (0.999999, 0.5), (0.5, 0)]
        QGraphicsPortPolygonItem.__init__(self, *args, **kwargs)

################################################################################
# QGraphicsConfigureItem

class QGraphicsConfigureItem(QtGui.QGraphicsPolygonItem):
    """
    QGraphicsConfigureItem is a small triangle shape drawing on top (a child)
    of QGraphicsModuleItem
    
    """
    def __init__(self, parent=None, scene=None):
        """ QGraphicsConfigureItem(parent: QGraphicsItem, scene: QGraphicsScene)
                              -> QGraphicsConfigureItem
        Create the shape, initialize its pen and brush accordingly
        
        """
        _pen = CurrentTheme.CONFIGURE_PEN
        _brush = CurrentTheme.CONFIGURE_BRUSH
        _shape = CurrentTheme.CONFIGURE_SHAPE
        QtGui.QGraphicsPolygonItem.__init__(self, _shape, parent, scene)
        self.setZValue(1)
        self.setPen(_pen)
        self.setBrush(_brush)
        self.ghosted = False
        self.controller = None
        self.moduleId = None
        self.is_breakpoint = False
        self.createActions()

    def setGhosted(self, ghosted):
        """ setGhosted(ghosted: Bool) -> None
        Set this link to be ghosted or not
        
        """
        if ghosted <> self.ghosted:
            self.ghosted = ghosted
            if ghosted:
                self.setPen(CurrentTheme.GHOSTED_CONFIGURE_PEN)
                self.setBrush(CurrentTheme.GHOSTED_CONFIGURE_BRUSH)
            else:
                self.setPen(CurrentTheme.CONFIGURE_PEN)
                self.setBrush(CurrentTheme.CONFIGURE_BRUSH)

    def setBreakpoint(self, breakpoint):
        if self.is_breakpoint != breakpoint:
            if breakpoint:
                self.setBreakpointAct.setText("Remove Breakpoint")
                self.setBreakpointAct.setStatusTip("Remove Breakpoint")
            else:
                self.setBreakpointAct.setText("Set Breakpoint")
                self.setBreakpointAct.setStatusTip("Set Breakpoint")

    def mousePressEvent(self, event):
        """ mousePressEvent(event: QMouseEvent) -> None
        Open the context menu
        
        """
        self.scene().clearSelection()
        self.parentItem().setSelected(True)
        self.contextMenuEvent(event)
        event.accept()
        self.ungrabMouse()
        
    def contextMenuEvent(self, event):
        """contextMenuEvent(event: QGraphicsSceneContextMenuEvent) -> None
        Captures context menu event.

        """
        module = self.controller.current_pipeline.modules[self.moduleId]
        menu = QtGui.QMenu()
        menu.addAction(self.configureAct)
        menu.addAction(self.annotateAct)
        menu.addAction(self.viewDocumentationAct)
        menu.addAction(self.changeModuleLabelAct)
        menu.addAction(self.setBreakpointAct)
        menu.addAction(self.setWatchedAct)
        menu.addAction(self.runModuleAct)
        menu.addAction(self.setErrorAct)
        if module.is_abstraction() and not module.is_latest_version():
            menu.addAction(self.upgradeAbstractionAct)
        menu.exec_(event.screenPos())

    def createActions(self):
        """ createActions() -> None
        Create actions related to context menu 

        """
        self.configureAct = QtGui.QAction("Edit Configuration\tCtrl+E", self.scene())
        self.configureAct.setStatusTip("Edit the Configure of the module")
        QtCore.QObject.connect(self.configureAct, 
                               QtCore.SIGNAL("triggered()"),
                               self.configure)
        self.annotateAct = QtGui.QAction("Annotate", self.scene())
        self.annotateAct.setStatusTip("Annotate the module")
        QtCore.QObject.connect(self.annotateAct,
                               QtCore.SIGNAL("triggered()"),
                               self.annotate)
        self.viewDocumentationAct = QtGui.QAction("View Documentation", self.scene())
        self.viewDocumentationAct.setStatusTip("View module documentation")
        QtCore.QObject.connect(self.viewDocumentationAct,
                               QtCore.SIGNAL("triggered()"),
                               self.viewDocumentation)
        self.changeModuleLabelAct = QtGui.QAction("Set Module Label...", self.scene())
        self.changeModuleLabelAct.setStatusTip("Set or remove module label")
        QtCore.QObject.connect(self.changeModuleLabelAct,
                               QtCore.SIGNAL("triggered()"),
                               self.changeModuleLabel)
        self.setBreakpointAct = QtGui.QAction("Set Breakpoint", self.scene())
        self.setBreakpointAct.setStatusTip("Set Breakpoint")
        QtCore.QObject.connect(self.setBreakpointAct,
                               QtCore.SIGNAL("triggered()"),
                               self.set_breakpoint)
        self.setWatchedAct = QtGui.QAction("Watch Module", self.scene())
        self.setWatchedAct.setStatusTip("Watch Module")
        QtCore.QObject.connect(self.setWatchedAct,
                               QtCore.SIGNAL("triggered()"),
                               self.set_watched)
        self.runModuleAct = QtGui.QAction("Run this module", self.scene())
        self.runModuleAct.setStatusTip("Run this module")
        QtCore.QObject.connect(self.runModuleAct,
                               QtCore.SIGNAL("triggered()"),
                               self.run_module)
        self.setErrorAct = QtGui.QAction("Show Error", self.scene())
        self.setErrorAct.setStatusTip("Show Error")
        QtCore.QObject.connect(self.setErrorAct,
                               QtCore.SIGNAL("triggered()"),
                               self.set_error)
        self.upgradeAbstractionAct = QtGui.QAction("Upgrade Module", self.scene())
        self.upgradeAbstractionAct.setStatusTip("Upgrade the subworkflow module")
        QtCore.QObject.connect(self.upgradeAbstractionAct,
                   QtCore.SIGNAL("triggered()"),
                   self.upgradeAbstraction)

    def run_module(self):
        self.scene().parent().execute(target=self.moduleId)

    def set_breakpoint(self):
        """ set_breakpoint() -> None
        Sets this module as a breakpoint for execution
        """
        if self.moduleId >= 0:
            self.scene().toggle_breakpoint(self.moduleId)
            self.setBreakpoint(not self.is_breakpoint)
        debug = get_default_interpreter().debugger
        if debug:
            debug.update()

    def set_watched(self):
        if self.moduleId >= 0:
            self.scene().toggle_watched(self.moduleId)
        debug = get_default_interpreter().debugger
        if debug:
            debug.update()

    def set_error(self):
        if self.moduleId >= 0:
            self.scene().print_error(self.moduleId)

    def configure(self):
        """ configure() -> None
        Open the modal configuration window
        """
        if self.moduleId>=0:
            self.scene().open_configure_window(self.moduleId)

    def annotate(self):
        """ anotate() -> None
        Open the annotations window
        """
        if self.moduleId>=0:
            self.scene().open_annotations_window(self.moduleId)

    def viewDocumentation(self):
        """ viewDocumentation() -> None
        Show the documentation for the module
        """
        assert self.moduleId >= 0
        self.scene().open_documentation_window(self.moduleId)

    def changeModuleLabel(self):
        """ changeModuleLabel() -> None
        Show the module label configuration widget
        """
        if self.moduleId>=0:
            self.scene().open_module_label_window(self.moduleId)

    def upgradeAbstraction(self):
        """ upgradeAbstraction() -> None
        Upgrade the abstraction to the latest version
        """
        if self.moduleId>=0:
            (connections_preserved, missing_ports) = self.controller.upgrade_abstraction_module(self.moduleId, test_only=True)
            upgrade_fail_prompt = getattr(get_vistrails_configuration(), 'upgradeModuleFailPrompt', True)
            do_upgrade = True
            if not connections_preserved and upgrade_fail_prompt:
                ports_msg = '\n'.join(["  - %s port '%s'" % (p[0].capitalize(), p[1]) for p in missing_ports])
                r = QtGui.QMessageBox.question(getBuilderWindow(), 'Modify Pipeline',
                                       'Upgrading this module will change the pipeline because the following ports no longer exist in the upgraded module:\n\n'
                                       + ports_msg +
                                       '\n\nIf you proceed, function calls or connections to these ports will no longer exist and the pipeline may not execute properly.\n\n'
                                       'Are you sure you want to proceed?',
                                       QtGui.QMessageBox.Yes | QtGui.QMessageBox.No,
                                       QtGui.QMessageBox.No)
                do_upgrade = (r==QtGui.QMessageBox.Yes)
            if do_upgrade:
                self.controller.upgrade_abstraction_module(self.moduleId)
                self.scene().setupScene(self.controller.current_pipeline)
                self.controller.invalidate_version_tree()
        
class QGraphicsTmpConnItem(QtGui.QGraphicsLineItem):
    def __init__(self, startPortItem, zValue=1, alwaysDraw=False, parent=None):
        QtGui.QGraphicsLineItem.__init__(self, parent)
        self.startPortItem = startPortItem
        self.setPen(CurrentTheme.CONNECTION_SELECTED_PEN)
        self.setZValue(zValue)
        self.snapPortItem = None
        self.alwaysDraw = alwaysDraw
        self.currentPos = None

    def updateLine(self):
        if self.startPortItem is not None:
            if self.snapPortItem is not None:
                self.prepareGeometryChange()
                self.setLine(QtCore.QLineF(self.startPortItem.getPosition(),
                                           self.snapPortItem.getPosition()))
                return
            elif self.alwaysDraw and self.currentPos is not None:
                self.prepareGeometryChange()
                self.setLine(QtCore.QLineF(self.startPortItem.getPosition(),
                                           self.currentPos))
                return
        self.disconnect()

    def setStartPort(self, port):
        self.startPortItem = port
        self.updateLine()

    def setSnapPort(self, port):
        self.snapPortItem = port
        self.updateLine()

    def setCurrentPos(self, pos):
        self.currentPos = pos
        self.updateLine()

    def disconnect(self, override=False):
        if (not self.alwaysDraw or override) and self.startPortItem:
            self.startPortItem.setSelected(False)
        if self.snapPortItem:
            self.snapPortItem.setSelected(False)

    def hide(self):
        self.disconnect(True)
        QtGui.QGraphicsLineItem.hide(self)

    def setConverting(self, converting):
        if converting:
            self.setPen(CurrentTheme.CONNECTION_SELECTED_CONVERTING_PEN)
        else:
            self.setPen(CurrentTheme.CONNECTION_SELECTED_PEN)

##############################################################################
# QGraphicsConnectionItem

class QGraphicsConnectionItem(QGraphicsItemInterface,
                              QtGui.QGraphicsPathItem):
    """
    QGraphicsConnectionItem is a connection shape connecting two port items

    """

    def __init__(self,
                 srcPortItem, dstPortItem,
                 srcModule, dstModule,
                 connection,
                 parent=None):
        """ QGraphicsConnectionItem(
                srcPortItem, dstPortItem: QAbstractGraphicsPortItem
                srcModule, dstModule: QGraphicsModuleItem
                connection: core.vistrail.connection.Connection
                parent: QGraphicsItem
                ) -> QGraphicsConnectionItem
        Create the shape, initialize its pen and brush accordingly

        """
        path = self.create_path(srcPortItem.getPosition(), 
                                dstPortItem.getPosition())
        QtGui.QGraphicsPathItem.__init__(self, path, parent)
        self.setFlags(QtGui.QGraphicsItem.ItemIsSelectable)
        # Bump it slightly higher than the highest module
        self.setZValue(max(srcModule.id,
                           dstModule.id) + 0.1)
        self.srcPortItem = srcPortItem
        self.dstPortItem = dstPortItem
        self.connectionPen = CurrentTheme.CONNECTION_PEN
        self.connectingModules = (srcModule, dstModule)
        self.ghosted = False
        self.connection = connection
        self.id = connection.id
        # Keep a flag for changing selection state during module selection
        self.useSelectionRules = True

    def setGhosted(self, ghosted):
        """ setGhosted(ghosted: True) -> None
        Set this link to be ghosted or not

        """
        self.ghosted = ghosted
        if ghosted:
            self.connectionPen = CurrentTheme.GHOSTED_CONNECTION_PEN
        else:
            self.connectionPen = CurrentTheme.CONNECTION_PEN

    def set_custom_brush(self, brush):
        self.connectionPen = QtGui.QPen(CurrentTheme.CONNECTION_PEN)
        self.connectionPen.setBrush(brush)

    def paint(self, painter, option, widget=None):
        """ paint(painter: QPainter, option: QStyleOptionGraphicsItem,
                  widget: QWidget) -> None
        Peform actual painting of the connection

        """
        if self.isSelected():
            painter.setPen(CurrentTheme.CONNECTION_SELECTED_PEN)
        else:
            painter.setPen(self.connectionPen)
        painter.drawPath(self.path())

    def setupConnection(self, startPos, endPos):
        path = self.create_path(startPos, endPos)
        self.setPath(path)

    def create_path(self, startPos, endPos):
        self.startPos = startPos
        self.endPos = endPos

        dx = abs(self.endPos.x() - self.startPos.x())
        dy = (self.startPos.y() - self.endPos.y())

        # This is reasonably ugly logic to get reasonably nice
        # curves. Here goes: we use a cubic bezier p0,p1,p2,p3, where:

        # p0 is the source port center
        # p3 is the destination port center
        # p1 is a control point displaced vertically from p0
        # p2 is a control point displaced vertically from p3

        # We want most curves to be "straight": they shouldn't bend
        # much.  However, we want "inverted" connections (connections
        # that go against the natural up-down flow) to bend a little
        # as they go out of the ports. So the logic is:

        # As dy/dx -> oo, we want the control point displacement to go
        # to max(dy/2, m) (m is described below)

        # As dy/dx -> 0, we want the control point displacement to go
        # to m 

        # As dy/dx -> -oo, we want the control point displacement to go
        # to max(-dy/2, m)

        # On points away from infinity, we want some smooth transition.
        # I'm using f(x) = 2/pi arctan (x) as the mapping, since:

        # f(-oo) = -1
        # f(0) = 0
        # f(oo) = 1

        # m is the monotonicity breakdown point: this is the minimum
        # displacement when dy/dx is low
        m = float(CurrentTheme.MODULE_LABEL_MARGIN[0]) * 3.0

        # positive_d and negative_d are the displacements when dy/dx is
        # large positive and large negative
        positive_d = max(m/3.0, dy / 2.0)
        negative_d = max(m/3.0, -dy / 4.0)

        if dx == 0.0:
            v = 0.0
        else:
            w = math.atan(dy/dx) * (2 / math.pi)
            if w < 0:
                w = -w
                v = w * negative_d + (1.0 - w) * m
            else:
                v = w * positive_d + (1.0 - w) * m

        displacement = QtCore.QPointF(0.0, v)
        self._control_1 = startPos + displacement
        # !!! MAC OS X BUG !!!
        # the difference between startPos.y and control_1.y cannot be
        # equal to the difference between control_2.y and endPos.y
        self._control_2 = self.endPos - displacement + QtCore.QPointF(0.0, 1e-11)
        # self._control_2 = endPos - displacement


        path = QtGui.QPainterPath(self.startPos)
        path.cubicTo(self._control_1, self._control_2, self.endPos)
        return path

    def itemChange(self, change, value):
        """ itemChange(change: GraphicsItemChange, value: value) -> value
        If modules are selected, only allow connections between 
        selected modules 

        """
        # Selection rules to be used only when a module isn't forcing 
        # the update
        if (change==QtGui.QGraphicsItem.ItemSelectedChange and 
            self.useSelectionRules):
            # Check for a selected module
            selectedItems = self.scene().selectedItems()
            selectedModules = False
            for item in selectedItems:
                if isinstance(item, QGraphicsModuleItem):
                    selectedModules = True
                    break
            if selectedModules:
                # Don't allow a connection between selected
                # modules to be deselected
                if (self.connectingModules[0].isSelected() and
                    self.connectingModules[1].isSelected()):
                    if not value:
                        return True
                # Don't allow a connection to be selected if
                # it is not between selected modules
                else:
                    if value:
                        return False
        self.useSelectionRules = True
        return QtGui.QGraphicsPathItem.itemChange(self, change, value)    

##############################################################################
# QGraphicsModuleItem

class QGraphicsModuleItem(QGraphicsItemInterface, QtGui.QGraphicsItem):
    """
    QGraphicsModuleItem knows how to draw a Vistrail Module into the
    pipeline view. It is usually a rectangular shape with a bold text
    in the center. It also has its input/output port shapes as its
    children. Another remark is that connections are also children of
    module shapes. Each connection belongs to its source module
    ('output port' end of the connection)
    
    """
    def __init__(self, parent=None, scene=None):
        """ QGraphicsModuleItem(parent: QGraphicsItem, scene: QGraphicsScene)
                                -> QGraphicsModuleItem
        Create the shape, initialize its pen and brush accordingly
        
        """
        QtGui.QGraphicsItem.__init__(self, parent, scene)
        self.paddedRect = QtCore.QRectF()
        if QtCore.QT_VERSION >= 0x40600:
            #Qt 4.6 specific flags
            self.setFlags(QtGui.QGraphicsItem.ItemIsSelectable |
                          QtGui.QGraphicsItem.ItemIsMovable |
                          QtGui.QGraphicsItem.ItemSendsGeometryChanges)
        else:
            self.setFlags(QtGui.QGraphicsItem.ItemIsSelectable |
                          QtGui.QGraphicsItem.ItemIsMovable)
        self.setZValue(0)
        self.labelFont = CurrentTheme.MODULE_FONT
        self.labelFontMetric = CurrentTheme.MODULE_FONT_METRIC
        self.descFont = CurrentTheme.MODULE_DESC_FONT
        self.descFontMetric = CurrentTheme.MODULE_DESC_FONT_METRIC
        self.modulePen = CurrentTheme.MODULE_PEN
        self.moduleBrush = CurrentTheme.MODULE_BRUSH
        self.labelPen = CurrentTheme.MODULE_LABEL_PEN
        self.customBrush = None
        self.statusBrush = None
        self.labelRect = QtCore.QRectF()
        self.descRect = QtCore.QRectF()
        self.abstRect = QtCore.QRectF()
        self.id = -1
        self.label = ''
        self.description = ''
        self.inputPorts = {}
        self.outputPorts = {}
        self.controller = None
        self.module = None
        self.ghosted = False
        self.invalid = False
        self._module_shape = None
        self._original_module_shape = None
        self._old_connection_ids = None
        self.errorTrace = None
        self.is_breakpoint = False
        self._needs_state_updated = True
        self.progress = 0.0
        self.progressBrush = CurrentTheme.SUCCESS_MODULE_BRUSH
        self.connectionItems = {}
        self._cur_function_names = set()
        self.handlePositionChanges = True

    def moduleHasChanged(self, core_module):
        def module_text_has_changed(m1, m2):
            m1_has = '__desc__' in m1.db_annotations_key_index
            if m1_has != ('__desc__' in m2.db_annotations_key_index):
                return True
            if (m1_has and
                # m2_has, since m1_has and previous condition
                m1.db_annotations_key_index['__desc__'].value.strip()!=
                m2.db_annotations_key_index['__desc__'].value.strip()):
                return True            
            return False

        # def module_functions_have_changed(m1, m2):
        #     f1_names = set([f.name for f in m1.functions])
        #     f2_names = set([f.name for f in m2.functions])
        #     return (len(f1_names ^ f2_names) > 0)

        if self.scenePos().x() != core_module.center.x or \
                -self.scenePos().y() != core_module.center.y:
            return True
        elif module_text_has_changed(self.module, core_module):
            return True
        # elif module_functions_have_changed(self.module, core_module):
        #     return True
        else:
            # Check for changed ports
            # _db_name because this shows up in the profile.
            cip = sorted([x.key_no_id() for x in self.inputPorts])
            cop = sorted([x.key_no_id() for x in self.outputPorts])
            d = PortEndPoint.Destination
            s = PortEndPoint.Source
            pv = core_module.portVisible
            new_ip = []
            new_op = []
            try:
                new_ip = sorted([x.key_no_id() 
                                 for x in core_module.destinationPorts()
                                 if (not x.optional or (d, x._db_name) in pv)])
                new_op = sorted([x.key_no_id() 
                                 for x in core_module.sourcePorts()
                                 if (not x.optional or (s, x._db_name) in pv)])
            except ModuleRegistryException, e:
                debug.critical("MODULE REGISTRY EXCEPTION: %s" % e)
            if cip <> new_ip or cop <> new_op:
                return True
        return False

    def moduleFunctionsHaveChanged(self, core_module):
        m1 = self.module
        m2 = core_module
        f1_names = set([f.name for f in m1.functions])
        f2_names = set([f.name for f in m2.functions])
        return (len(f1_names ^ f2_names) > 0)

    def update_function_ports(self, core_module=None):
        if core_module is None:
            core_module = self.module
            added_functions = set(f.name for f in self.module.functions)
            deleted_functions = set()
            self._cur_function_names = copy.copy(added_functions)
        else:
            before_names = self._cur_function_names
            after_names = set([f.name for f in core_module.functions])
            # print "before_names:", before_names
            # print "after_names:", after_names
            added_functions = after_names - before_names
            deleted_functions = before_names - after_names
            self._cur_function_names = copy.copy(after_names)

        # print "added_functions:", added_functions
        # print "deleted_functions:", deleted_functions
        if len(deleted_functions) > 0:
            for function_name in deleted_functions:
                try:
                    r_spec = self.module.get_port_spec(function_name, 'input')
                    f_spec = PortSpec(id=-1,
                                      name=function_name,
                                      type=PortSpec.port_type_map['input'],
                                      sigstring=r_spec.sigstring)
                    item = self.getInputPortItem(f_spec)
                    if item is not None:
                        item.disconnect()
                except:
                    # import traceback
                    # traceback.print_exc()
                    pass

        if len(added_functions) > 0:
            for function in core_module.functions:
                if function.name not in added_functions:
                    continue
                added_functions.remove(function.name)
                f_spec = PortSpec(id=-1,
                                  name=function.name,
                                  type=PortSpec.port_type_map['input'],
                                  sigstring=function.sigstring)
                item = self.getInputPortItem(f_spec)
                if item is not None:
                    item.connect()
        
        self.module = core_module

    def setProgress(self, progress):
        self.progress = progress
        
    def computeBoundingRect(self):
        """ computeBoundingRect() -> None
        Adjust the module size according to the text size
        
        """
        labelRect = self.labelFontMetric.boundingRect(self.label)
        if self.description:
            self.description = '(' + self.description + ')'
            descRect = self.descFontMetric.boundingRect(self.description)
            # adjust labelRect in case descRect is wider
            labelRect = labelRect.united(descRect)
            descRect.adjust(0, 0, 0, CurrentTheme.MODULE_PORT_MARGIN[3])
        else:
            descRect = QtCore.QRectF(0, 0, 0, 0)

        labelRect.translate(-labelRect.center().x(), -labelRect.center().y())
        self.paddedRect = QtCore.QRectF(
            labelRect.adjusted(-CurrentTheme.MODULE_LABEL_MARGIN[0],
                                -CurrentTheme.MODULE_LABEL_MARGIN[1]
                                -descRect.height()/2,
                                CurrentTheme.MODULE_LABEL_MARGIN[2],
                                CurrentTheme.MODULE_LABEL_MARGIN[3]
                                +descRect.height()/2))
        
        self.labelRect = QtCore.QRectF(
            self.paddedRect.left(),
            -(labelRect.height()+descRect.height())/2,
            self.paddedRect.width(),
            labelRect.height())
        self.descRect = QtCore.QRectF(
            self.paddedRect.left(),
            self.labelRect.bottom(),
            self.paddedRect.width(),
            descRect.height())
        self.abstRect = QtCore.QRectF(
            self.paddedRect.left(),
            -self.labelRect.top()-CurrentTheme.MODULE_PORT_MARGIN[3],
            labelRect.left()-self.paddedRect.left(),
            self.paddedRect.bottom()+self.labelRect.top())

    def boundingRect(self):
        """ boundingRect() -> QRectF
        Returns the bounding box of the module
        
        """
        try:
            r = self.paddedRect.adjusted(-2, -2, 2, 2)
        except:
            r = QtCore.QRectF()
        return r

    def setPainterState(self, is_selected=None):
        if is_selected is None:
            is_selected = self.isSelected()
        if is_selected:
            self.modulePen = CurrentTheme.MODULE_SELECTED_PEN
            self.labelPen = CurrentTheme.MODULE_LABEL_SELECTED_PEN
        elif self.is_breakpoint:
            self.modulePen = CurrentTheme.BREAKPOINT_MODULE_PEN
            self.labelPen = CurrentTheme.BREAKPOINT_MODULE_LABEL_PEN
        elif self.ghosted:
            self.modulePen = CurrentTheme.GHOSTED_MODULE_PEN
            self.labelPen = CurrentTheme.GHOSTED_MODULE_LABEL_PEN
        elif self.invalid:
            self.modulePen = CurrentTheme.INVALID_MODULE_PEN
            self.labelPen = CurrentTheme.INVALID_MODULE_LABEL_PEN
        else:
            self.labelPen = CurrentTheme.MODULE_LABEL_PEN
            if self.module is not None and self.module.is_abstraction():
                self.modulePen = CurrentTheme.ABSTRACTION_PEN
            elif self.module is not None and self.module.is_group():
                self.modulePen = CurrentTheme.GROUP_PEN
            else:
                self.modulePen = CurrentTheme.MODULE_PEN

        if self.statusBrush:
            self.moduleBrush = self.statusBrush
        elif self.customBrush:
            self.moduleBrush = self.customBrush
        elif self.is_breakpoint:
            self.moduleBrush = CurrentTheme.BREAKPOINT_MODULE_BRUSH
        elif self.ghosted:
            self.moduleBrush = CurrentTheme.GHOSTED_MODULE_BRUSH
        elif self.invalid:
            self.moduleBrush = CurrentTheme.INVALID_MODULE_BRUSH
        else:
            self.moduleBrush = CurrentTheme.MODULE_BRUSH
            
    def setGhosted(self, ghosted):
        """ setGhosted(ghosted: True) -> None
        Set this link to be ghosted or not
        
        """
        if self.ghosted != ghosted:
            self.ghosted = ghosted
            for port in self.inputPorts.itervalues():
                port.setGhosted(ghosted)
            for port in self.outputPorts.itervalues():
                port.setGhosted(ghosted)
            self._needs_state_udpated = True

#             if ghosted:
#                 self.modulePen = CurrentTheme.GHOSTED_MODULE_PEN
#                 self.moduleBrush = CurrentTheme.GHOSTED_MODULE_BRUSH
#                 self.labelPen = CurrentTheme.GHOSTED_MODULE_LABEL_PEN
#             else:
#                 self.modulePen = CurrentTheme.MODULE_PEN
#                 self.moduleBrush = CurrentTheme.MODULE_BRUSH
#                 self.labelPen = CurrentTheme.MODULE_LABEL_PEN

    def setInvalid(self, invalid):
        if self.invalid != invalid:
            self.invalid = invalid
            for port in self.inputPorts.itervalues():
                port.setInvalid(invalid)
            for port in self.outputPorts.itervalues():
                port.setInvalid(invalid)
            self._needs_state_updated = True

    def setBreakpoint(self, breakpoint):
        if self.is_breakpoint != breakpoint:
            self.is_breakpoint = breakpoint
            if breakpoint:
                self._original_module_shape = self._module_shape
                self.set_module_shape(self.create_shape_from_fringe(
                        CurrentTheme.BREAKPOINT_FRINGE))
            else:
                self._module_shape = self._original_module_shape
            self._needs_state_updated = True

#             if breakpoint:
#                 self.modulePen = CurrentTheme.BREAKPOINT_MODULE_PEN
#                 self.moduleBrush = CurrentTheme.BREAKPOINT_MODULE_BRUSH
#                 self.labelPen = CurrentTheme.BREAKPOINT_MODULE_LABEL_PEN
            
    def set_module_shape(self, module_shape=None):
        self._module_shape = module_shape
        if self._module_shape is not None:
            self.paddedRect = self._module_shape.boundingRect()

    def set_custom_brush(self, brush):
        self.customBrush = brush
        self._needs_state_updated = True

    def paint(self, painter, option, widget=None):
        """ paint(painter: QPainter, option: QStyleOptionGraphicsItem,
                  widget: QWidget) -> None
        Peform actual painting of the module
        
        """
        if self.progress>0.0:
            width = (self.progress-1.0)*self.paddedRect.width()
            progressRect = self.paddedRect.adjusted(0, 0, width, 0)
            
        if self._needs_state_updated:
            self.setPainterState()
            self._needs_state_updated = False
            
        # draw module shape
        painter.setBrush(self.moduleBrush)
        painter.setPen(self.modulePen)
        if self._module_shape:
            painter.drawPolygon(self._module_shape)
            if self.progress>0.0:
                painter.setClipRect(progressRect)
                painter.setBrush(self.progressBrush)
                painter.drawPolygon(self._module_shape)
                painter.setClipping(False)
            painter.drawPolyline(self._module_shape)
        else:
            painter.fillRect(self.paddedRect, painter.brush())
            if self.progress>0.0:
                painter.fillRect(progressRect, self.progressBrush)
            painter.setBrush(QtCore.Qt.NoBrush)
            painter.drawRect(self.paddedRect)
    
        # draw module labels
        painter.setPen(self.labelPen)
        painter.setFont(self.labelFont)
        painter.drawText(self.labelRect, QtCore.Qt.AlignCenter, self.label)
        if self.module.is_abstraction() and not self.module.is_latest_version():
            painter.drawText(self.abstRect, QtCore.Qt.AlignCenter, '!')
        if self.descRect:
            painter.setFont(self.descFont)
            painter.drawText(self.descRect, QtCore.Qt.AlignCenter,
                             self.description)

    def paintToPixmap(self, scale_x, scale_y):
        bounding_rect = self.paddedRect.adjusted(-6,-6,6,6)
        center_x = (bounding_rect.width() / 2.0) #* m.m11()
        center_y = (bounding_rect.height() / 2.0) #* m.m22()
        pixmap = QtGui.QPixmap(int(bounding_rect.width() * scale_x),
                         int(bounding_rect.height() * scale_y))
        pixmap.fill(QtGui.QColor(255,255,255,0))
        painter = QtGui.QPainter(pixmap)
        painter.setOpacity(0.5)
        painter.scale(scale_x, scale_y)
        painter.setRenderHints(QtGui.QPainter.Antialiasing |
                               QtGui.QPainter.SmoothPixmapTransform)
        painter.translate(center_x, center_y)
        self.paint(painter, QtGui.QStyleOptionGraphicsItem())
        for port in self.inputPorts.itervalues():
            m = port.matrix()
            painter.save()
            painter.translate(m.dx(), m.dy())
            port.paint(painter, QtGui.QStyleOptionGraphicsItem())
            painter.restore()
        for port in self.outputPorts.itervalues():
            m = port.matrix()
            painter.save()
            painter.translate(m.dx(), m.dy())
            port.paint(painter, QtGui.QStyleOptionGraphicsItem())
            painter.restore()
        painter.end()
        return pixmap

    def adjustWidthToMin(self, minWidth):
        """ adjustWidthToContain(minWidth: int) -> None
        Resize the module width to at least be minWidth
        
        """
        if minWidth>self.paddedRect.width():
            diff = minWidth - self.paddedRect.width() + 1
            self.paddedRect.adjust(-diff/2, 0, diff/2, 0)

    def setupModule(self, module):
        """ setupModule(module: Module) -> None
        Set up the item to reflect the info in 'module'
        
        """
        # Update module info and visual
        self.id = module.id
        self.setZValue(float(self.id))
        self.module = module
        self.center = copy.copy(module.center)
        if '__desc__' in module.db_annotations_key_index:
            self.label = module.get_annotation_by_key('__desc__').value.strip()
            self.description = module.label
        else:
            self.label = module.label
            self.description = ''
        self.setToolTip(self.description)
        self.computeBoundingRect()
        self.setPos(module.center.x, -module.center.y)

        # Check to see which ports will be shown on the screen
        # setupModule is in a hotpath, performance-wise, which is the
        # reason for the strange ._db_name lookup - we're
        # avoiding property calls
        inputPorts = []
        self.inputPorts = {}
        visibleOptionalInputPorts = []
        self.optionalInputPorts = []

        outputPorts = []
        self.outputPorts = {}
        visibleOptionalOutputPorts = []
        self.optionalOutputPorts = []

        error = None
        if module.is_valid:
            try:
                d = PortEndPoint.Destination
                for p in module.destinationPorts():
                    if not p.optional:
                        inputPorts.append(p)
                    # elif (d, p.name) in module.portVisible:
                    elif p.name in module.visible_input_ports:
                        visibleOptionalInputPorts.append(p)
                    else:
                        self.optionalInputPorts.append(p)
                inputPorts += visibleOptionalInputPorts

                s = PortEndPoint.Source
                for p in module.sourcePorts():
                    if not p.optional:
                        outputPorts.append(p)
                    # elif (s, p.name) in module.portVisible:
                    elif p.name in module.visible_output_ports:
                        visibleOptionalOutputPorts.append(p)
                    else:
                        self.optionalOutputPorts.append(p)
                outputPorts += visibleOptionalOutputPorts
            except ModuleRegistryException, e:
                error = e

        # Local dictionary lookups are faster than global ones..
        t = CurrentTheme
        (mpm0, mpm1, mpm2, mpm3) = t.MODULE_PORT_MARGIN

        # Adjust the width to fit all ports
        maxPortCount = max(len(inputPorts), len(outputPorts))
        minWidth = (mpm0 +
                    t.PORT_WIDTH*maxPortCount +
                    t.MODULE_PORT_SPACE*(maxPortCount-1) +
                    mpm2 +
                    t.MODULE_PORT_PADDED_SPACE)
        self.adjustWidthToMin(minWidth)

        self.nextInputPortPos = [self.paddedRect.x() + mpm0,
                                 self.paddedRect.y() + mpm1]
        self.nextOutputPortPos = [self.paddedRect.right() - \
                                      t.PORT_WIDTH - mpm2,
                                  self.paddedRect.bottom() - \
                                      t.PORT_HEIGHT - mpm3]

        # Update input ports
        [x, y] = self.nextInputPortPos
        for port in inputPorts:
            self.inputPorts[port] = self.createPortItem(port, x, y)
            x += t.PORT_WIDTH + t.MODULE_PORT_SPACE
        self.nextInputPortPos = [x,y]

        # Update output ports
        [x, y] = self.nextOutputPortPos
        for port in outputPorts:            
            self.outputPorts[port] = self.createPortItem(port, x, y)
            x -= t.PORT_WIDTH + t.MODULE_PORT_SPACE
        self.nextOutputPortPos = [x, y]

        # Add a configure button
        y = self.paddedRect.y() + mpm1
        x = (self.paddedRect.right() - t.CONFIGURE_WIDTH
             - mpm2)
        self.createConfigureItem(x, y)

        if module.is_valid:
            try:
                # update module color and shape
                descriptor = module.module_descriptor
    #             c = registry.get_module_color(module.package, module.name, 
    #                                       module.namespace)
                c = descriptor.module_color()
                if c:
                    ic = [int(cl*255) for cl in c]
                    b = QtGui.QBrush(QtGui.QColor(ic[0], ic[1], ic[2]))
                    self.set_custom_brush(b)
    #             fringe = registry.get_module_fringe(module.package,
    #                                                 module.name,
    #                                                 module.namespace)
                fringe = descriptor.module_fringe()
                if fringe:
                    self.set_module_shape(self.create_shape_from_fringe(fringe))
            except ModuleRegistryException, e:
                error = e

            self.update_function_ports()
        else:
            self.setInvalid(True)
            
    def create_shape_from_fringe(self, fringe):
        left_fringe, right_fringe = fringe
        if left_fringe[0] != (0.0, 0.0):
            left_fringe = [(0.0, 0.0)] + left_fringe
        if left_fringe[-1] != (0.0, 1.0):
            left_fringe = left_fringe + [(0.0, 1.0)]

        if right_fringe[0] != (0.0, 0.0):
            right_fringe = [(0.0, 0.0)] + right_fringe
        if right_fringe[-1] != (0.0, 1.0):
            right_fringe = right_fringe + [(0.0, 1.0)]

        P = QtCore.QPointF
        module_shape = QtGui.QPolygonF()
        height = self.paddedRect.height()

        # right side of shape
        for (px, py) in right_fringe:
            p = P(px, -py)
            p *= height
            p += self.paddedRect.bottomRight()
            module_shape.append(p)

        # left side of shape
        for (px, py) in reversed(left_fringe):
            p = P(px, -py)
            p *= height
            p += self.paddedRect.bottomLeft()
            module_shape.append(p)
        # close polygon
        module_shape.append(module_shape[0])
        return module_shape

    def createPortItem(self, port, x, y):
        """ createPortItem(port: Port, x: int, y: int) -> QGraphicsPortItem
        Create a item from the port spec
        
        """
        # pts = [(0,2),(0,-2), (2,None), (-2,None),
        #        (None,-2), (None,2), (-2,0), (2,0)]
        # pts = [(0,0.2), (0, 0.8), (0.2, None), (0.8, None), 
        #        (None, 0.8), (None, 0.2), (0.8,0), (0.2, 0)]
        # portShape = QGraphicsPortPolygonItem(x, y, self.ghosted, self, 
        #                                      port.optional, port.min_conns,
        #                                      port.max_conns, points=pts)
        # portShape = QGraphicsPortTriangleItem(x, y, self.ghosted, self, 
        #                                       port.optional, port.min_conns,
        #                                       port.max_conns, angle=0)
        # portShape = QGraphicsPortDiamondItem(x, y, self.ghosted, self, 
        #                                      port.optional, port.min_conns,
        #                                      port.max_conns)
    
        port_klass = QGraphicsPortRectItem
        kwargs = {}
        shape = port.shape()
        if shape is not None:
            if isinstance(shape, basestring):
                if shape.startswith("triangle"):
                    port_klass = QGraphicsPortTriangleItem
                    try:
                        kwargs['angle'] = int(shape[8:])
                    except:
                        kwargs['angle'] = 0
                elif shape == "diamond":
                    port_klass = QGraphicsPortDiamondItem
                elif shape == "circle" or shape == "ellipse":
                    port_klass = QGraphicsPortEllipseItem
            else:
                is_iterable = False
                try:
                    shape.__iter__()
                    is_iterable = True
                    port_klass = QGraphicsPortPolygonItem
                    kwargs['points'] = shape
                except:
                    pass

        portShape = port_klass(port, x, y, self.ghosted, self, **kwargs)
        # portShape = QGraphicsPortRectItem(port, x, y, self.ghosted, self)

        portShape.controller = self.controller
        portShape.port = port
        if not port.is_valid:
            portShape.setInvalid(True)
        return portShape

    def createConfigureItem(self, x, y):
        """ createConfigureItem(x: int, y: int) -> QGraphicsConfigureItem
        Create a item from the configure spec
        
        """
        if self.module.is_valid:
            configureShape = QGraphicsConfigureItem(self, self.scene())
            configureShape.controller = self.controller
            configureShape.moduleId = self.id
            configureShape.setGhosted(self.ghosted)
            configureShape.setBreakpoint(self.module.is_breakpoint)
            configureShape.translate(x, y)
            return configureShape
        return None

    def getPortItem(self, port, port_dict=None):
        # print 'looking for port', port.name, port.type, port_type
            
        registry = get_module_registry()

        # if we haven't validated pipeline, don't try to use the registry
        if self.module.is_valid:
            # check enabled ports
            for (p, item) in port_dict.iteritems():
                if registry.port_and_port_spec_match(port, p):
                    return item
                        
        # FIXME Raise Error!
        # else not available for some reason, just draw port and raise error?
        # can also decide to use Variant/Module types
        # or use types from the signature
        # port_descs = port.descriptors()
                
        # first, check if we've already added the port
        for (p, item) in port_dict.iteritems():
            if (PortSpec.port_type_map.inverse[port.type] == p.type and
                port.name == p.name and 
                port.sigstring == p.sigstring):
                return item

        return None

    def buildPortItem(self, port, port_dict, optional_ports, visible_ports,
                      next_pos, next_op, default_sig):
        """buildPortItem(port: Port,
                         port_dict: {PortSpec: QGraphicsPortItem},
                         optional_ports: [PortSpec],
                         visible_ports: set(string),
                         next_pos: [float, float],
                         next_op: operator (operator.add, operator.sub),
                         default_sig: str
                         ) -> QPointF
        Return the scene position of a port matched 'port' in port_dict
        
        """
        registry = get_module_registry()
        
        # check optional ports
        if self.module.is_valid:
            for p in optional_ports:
                if registry.port_and_port_spec_match(port, p):
                    item = self.createPortItem(p, *next_pos)
                    visible_ports.add(port.name)
                    port_dict[p] = item
                    next_pos[0] = next_op(next_pos[0], 
                                          (CurrentTheme.PORT_WIDTH +
                                           CurrentTheme.MODULE_PORT_SPACE))
                    return item

        debug.log("PORT SIG:" + port.signature)
        if not port.signature or port.signature == '()':
            # or len(port_descs) == 0:
            sigstring = default_sig
        else:
            sigstring = port.signature
        port_type = PortSpec.port_type_map.inverse[port.type]
        names = []
        for sig in sigstring[1:-1].split(','):
            k = sig.split(':', 2)
            if len(k) < 2:
                names.append(k[0])
            else:
                names.append(k[1])
        short_sigstring = '(' + ','.join(names) + ')'
        tooltip = "%s port %s\n%s" % (port_type.capitalize(),
                                      port.name,
                                      short_sigstring)
        new_spec = PortSpec(id=-1,
                            name=port.name,
                            type=port_type,
                            sigstring=sigstring,
                            tooltip=tooltip,
                            optional=True)

        item = self.createPortItem(new_spec, *next_pos)
        item.setInvalid(True)
        port_dict[new_spec] = item
        next_pos[0] = next_op(next_pos[0], 
                              (CurrentTheme.PORT_WIDTH +
                               CurrentTheme.MODULE_PORT_SPACE))
        return item

    def getInputPortItem(self, port, do_create=False):
        item = self.getPortItem(port, self.inputPorts)
        if not item and do_create:
            item = self.buildPortItem(port,
                                      self.inputPorts,
                                      self.optionalInputPorts,
                                      self.module.visible_input_ports,
                                      self.nextInputPortPos,
                                      operator.add,
                                      '(%s:Variant)' % \
                                          get_vistrails_basic_pkg_id())
        return item

    def getOutputPortItem(self, port, do_create=False):
        item = self.getPortItem(port, self.outputPorts)
        if not item and do_create:
            item = self.buildPortItem(port,
                                      self.outputPorts,
                                      self.optionalOutputPorts,
                                      self.module.visible_output_ports,
                                      self.nextOutputPortPos,
                                      operator.sub,
                                      '(%s:Module)' % \
                                          get_vistrails_basic_pkg_id())
        return item

    def addConnectionItem(self, item):
        self.connectionItems[item.connection.id] = item

    def removeConnectionItem(self, item):
        if item.connectingModules[0].id == self.module.id:
            if item.srcPortItem is not None:
                item.srcPortItem.disconnect()
        if item.connectingModules[1].id == self.module.id:
            if item.dstPortItem is not None:
                item.dstPortItem.disconnect()
        del self.connectionItems[item.connection.id]

    # returns a dictionary of (id, connection) key-value pairs!
    def dependingConnectionItems(self):
        return self.connectionItems

    # this is a generator that yields (connection, is_source [bool]) pairs
    def dependingConnectionItemsWithDir(self):
        for item in self.connectionItems.itervalues():
            if item.connectingModules[0].id == self.id:
                yield (item, False)
            else:
                yield (item, True)

    def itemChange(self, change, value):
        """ itemChange(change: GraphicsItemChange, value: value) -> value
        Capture move event to also move the connections.  Also unselect any
        connections between unselected modules
        
        """
        # Move connections with modules
        if change==QtGui.QGraphicsItem.ItemPositionChange and \
                self.handlePositionChanges:
            oldPos = self.pos()
            newPos = value
            dis = newPos - oldPos
            for connectionItem, s in self.dependingConnectionItemsWithDir():
                # If both modules are selected, both of them will
                # trigger itemChange events.

                # If we just add 'dis' to both connection endpoints, we'll
                # end up moving each endpoint twice.

                # But we also don't want to call setupConnection twice on these
                # connections, so we ignore one of the endpoint dependencies and
                # perform the change on the other one

                (srcModule, dstModule) = connectionItem.connectingModules
                start_s = srcModule.isSelected()
                end_s = dstModule.isSelected()

                if start_s and end_s and s:
                    continue

                start = connectionItem.startPos
                end = connectionItem.endPos
                
                if start_s: start += dis
                if end_s: end += dis
                
                connectionItem.prepareGeometryChange()
                connectionItem.setupConnection(start, end)
        # Do not allow lone connections to be selected with modules.
        # Also autoselect connections between selected modules.  Thus the
        # selection is always the subgraph
        elif change==QtGui.QGraphicsItem.ItemSelectedHasChanged:
            # Unselect any connections between modules that are not selected
            for item in self.scene().selectedItems():
                if isinstance(item,QGraphicsConnectionItem):
                    (srcModule, dstModule) = item.connectingModules
                    if (not srcModule.isSelected() or 
                        not dstModule.isSelected()):
                        item.useSelectionRules = False
                        item.setSelected(False)
            # Handle connections from self
            for item in self.dependingConnectionItems().itervalues():
                # Select any connections between self and other selected modules
                (srcModule, dstModule) = item.connectingModules
                if value:
                    if (srcModule==self and dstModule.isSelected() or
                        dstModule==self and srcModule.isSelected()):
                        # Because we are setting a state variable in the
                        # connection, do not make the change unless it is
                        # actually going to be performed
                        if not item.isSelected():
                            item.useSelectionRules = False
                            item.setSelected(True)
                # Unselect any connections between self and other modules
                else:
                    if item.isSelected():
                        item.useSelectionRules = False
                        item.setSelected(False)
            # Capture only selected modules + or - self for selection signal
            selectedItems = [m for m in self.scene().selectedItems()
                             if isinstance(m, QGraphicsModuleItem)]
            #print "selectedItems", selectedItems
            selectedId = -1
            if len(selectedItems)==1:
                selectedId = selectedItems[0].id
            self.scene().emit(QtCore.SIGNAL('moduleSelected'),
                              selectedId, selectedItems)
            self._needs_state_updated = True
        return QtGui.QGraphicsItem.itemChange(self, change, value)

def choose_converter(converters, parent=None):
    """Chooses a converter among a list.
    """
    if len(converters) == 1:
        return converters[0]

    class ConverterItem(QtGui.QListWidgetItem):
        def __init__(self, converter):
            QtGui.QListWidgetItem.__init__(self, converter.name)
            self.converter = converter

    dialog = QtGui.QDialog(parent)
    dialog.setWindowTitle("Automatic conversion")
    layout = QtGui.QVBoxLayout()

    label = QtGui.QLabel(
            "You are connecting two incompatible ports, however there are "
            "matching Converter modules. Please choose which Converter should "
            "be inserted on this connection:")
    label.setWordWrap(True)
    layout.addWidget(label)
    list_widget = QtGui.QListWidget()
    list_widget.setSelectionMode(QtGui.QAbstractItemView.SingleSelection)
    for converter in sorted(converters, key=lambda c: c.name):
        list_widget.addItem(ConverterItem(converter))
    layout.addWidget(list_widget)

    buttons = QtGui.QDialogButtonBox(
            QtGui.QDialogButtonBox.Ok | QtGui.QDialogButtonBox.Cancel,
            QtCore.Qt.Horizontal)
    QtCore.QObject.connect(buttons, QtCore.SIGNAL('accepted()'),
                           dialog, QtCore.SLOT('accept()'))
    QtCore.QObject.connect(buttons, QtCore.SIGNAL('rejected()'),
                           dialog, QtCore.SLOT('reject()'))
    layout.addWidget(buttons)

    ok = buttons.button(QtGui.QDialogButtonBox.Ok)
    ok.setEnabled(False)
    QtCore.QObject.connect(
            list_widget, QtCore.SIGNAL('itemSelectionChanged()'),
            lambda: ok.setEnabled(True))

    dialog.setLayout(layout)
    if dialog.exec_() == QtGui.QDialog.Accepted:
        return list_widget.selectedItems()[0].converter
    else:
        return None

##############################################################################
# QPipelineScene

class QPipelineScene(QInteractiveGraphicsScene):
    """
    QPipelineScene inherits from QInteractiveGraphicsScene to keep track of the
    pipeline scenes, i.e. modules, connections, selection
    
    """

    def __init__(self, parent=None):
        """ QPipelineScene(parent: QWidget) -> QPipelineScene
        Initialize the graphics scene with no shapes
        
        """
        QInteractiveGraphicsScene.__init__(self, parent)
        self.setBackgroundBrush(CurrentTheme.PIPELINE_VIEW_BACKGROUND_BRUSH)
        self.setSceneRect(QtCore.QRectF(-5000, -5000, 10000, 10000))
        self.controller = None
        self.modules = {}
        self.connections = {}
        self.noUpdate = False
        self.installEventFilter(self)
        self.pipeline_tab = None
        self._old_module_ids = set()
        self._old_connection_ids = set()
        self._var_selected_port = None
        self.pipeline = None
        self.read_only_mode = False
        self.current_pipeline = None
        self.current_version = -1

        self.tmp_module_item = None
        self.tmp_input_conn = None
        self.tmp_output_conn = None

    def addModule(self, module, moduleBrush=None):
        """ addModule(module: Module, moduleBrush: QBrush) -> QGraphicsModuleItem
        Add a module to the scene
        
        """
        moduleItem = QGraphicsModuleItem(None)
        if self.controller and self.controller.search:
            moduleQuery = (self.controller.current_version, module)
            matched = self.controller.search.matchModule(*moduleQuery)
            moduleItem.setGhosted(not matched)
        moduleItem.controller = self.controller
        moduleItem.setupModule(module)
        moduleItem.setBreakpoint(module.is_breakpoint)
        if moduleBrush:
            moduleItem.set_custom_brush(moduleBrush)
        self.addItem(moduleItem)
        self.modules[module.id] = moduleItem
        self._old_module_ids.add(module.id)
        # Hide vistrail variable modules
        if module.is_vistrail_var():
            moduleItem.hide()

        return moduleItem

    def addConnection(self, connection, connectionBrush=None):
        """ addConnection(connection: Connection) -> QGraphicsConnectionItem
        Add a connection to the scene
        
        """
        srcModule = self.modules[connection.source.moduleId]
        dstModule = self.modules[connection.destination.moduleId]
        srcPortItem = srcModule.getOutputPortItem(connection.source, True)
        dstPortItem = dstModule.getInputPortItem(connection.destination, True)
        connectionItem = QGraphicsConnectionItem(srcPortItem, dstPortItem,
                                                 srcModule, dstModule,
                                                 connection)
        srcPortItem.connect()
        dstPortItem.connect()
        connectionItem.id = connection.id
        connectionItem.connection = connection
        if connectionBrush:
            connectionItem.set_custom_brush(connectionBrush)
        self.addItem(connectionItem)
        self.connections[connection.id] = connectionItem
        self._old_connection_ids.add(connection.id)
        srcModule.addConnectionItem(connectionItem)
        dstModule.addConnectionItem(connectionItem)
        if srcModule.module.is_vistrail_var():
            connectionItem.hide()
            var_uuid = srcModule.module.get_vistrail_var()
            dstPortItem.addVistrailVar(
                self.controller.get_vistrail_variable_by_uuid(var_uuid))
        return connectionItem

    def selected_subgraph(self):
        """Returns the subgraph containing the selected modules and its
        mutual connections.
        
        """
        items = self.selectedItems()
        modules = [x.id
                   for x in items
                   if isinstance(x, QGraphicsModuleItem)]
        return self.controller.current_pipeline.graph.subgraph(modules)

#    def contextMenuEvent(self, event):
#        selectedItems = self.selectedItems()
#        if len(selectedItems) == 0:
#            return QInteractiveGraphicsScene.contextMenuEvent(self, event)
#        else:
#            self._context_menu.exec_(event.screenPos())

    def clear(self):
        """ clear() -> None
        Clear the whole scene
        
        """
        self.modules = {}
        self.connections = {}
        self._old_module_ids = set()
        self._old_connection_ids = set()
        self.unselect_all()
        self.clearItems()
        
    def remove_module(self, m_id):
        """remove_module(m_id): None

        Removes module from scene, updating appropriate data structures.

        """
        core_module = self.modules[m_id].module
        if not core_module.has_annotation_with_key('__vistrail_var__'):
            self.removeItem(self.modules[m_id])
        del self.modules[m_id]
        self._old_module_ids.remove(m_id)

    def remove_connection(self, c_id):
        """remove_connection(c_id): None

        Removes connection from scene, updating appropriate data structures.

        """
        # if c_id in self.connections:
        connItem = self.connections[c_id]
        (srcModule, dstModule) = connItem.connectingModules
        srcModule.removeConnectionItem(connItem)
        dstModule.removeConnectionItem(connItem)
        if not srcModule.module.has_annotation_with_key('__vistrail_var__'):
            self.removeItem(self.connections[c_id])
        del self.connections[c_id]
        self._old_connection_ids.remove(c_id)
        

    def recreate_module(self, pipeline, m_id):
        """recreate_module(pipeline, m_id): None

        Recreates a module on the scene."""
        selected = self.modules[m_id].isSelected()

        depending_connections = \
            [c_id for c_id in self.modules[m_id].dependingConnectionItems()]
        # old_depending_connections = self.modules[m_id]._old_connection_ids
        
        #when configuring a python source, maybe connections were deleted
        # but are not in the current pipeline. So we need to check the depending
        # connections of the module just before the configure. 
        for c_id in depending_connections:
            self.remove_connection(c_id)

        self.remove_module(m_id)
        
        self.addModule(pipeline.modules[m_id])
        for c_id in depending_connections:
            # only add back those connections that are in the pipeline
            if c_id in pipeline.connections:
                self.addConnection(pipeline.connections[c_id])
                               
        if selected:
            self.modules[m_id].setSelected(True)
            
    def update_module_functions(self, pipeline, m_id):
        self.modules[m_id].update_function_ports(pipeline.modules[m_id])

    def setupScene(self, pipeline):
        """ setupScene(pipeline: Pipeline) -> None
        Construct the scene to view a pipeline
        
        """
        old_pipeline = self.pipeline
        self.pipeline = pipeline

        if self.noUpdate: return
        if (pipeline is None or 
            (old_pipeline and not old_pipeline.is_valid) or 
            (pipeline and not pipeline.is_valid)):
            # clear things
            self.clear()
        if not pipeline: return 
            
        needReset = len(self.items())==0
        try:
            new_modules = set(pipeline.modules)
            modules_to_be_added = new_modules - self._old_module_ids
            modules_to_be_deleted = self._old_module_ids - new_modules
            common_modules = new_modules.intersection(self._old_module_ids)

            new_connections = set(pipeline.connections)
            connections_to_be_added = new_connections - self._old_connection_ids
            connections_to_be_deleted = self._old_connection_ids - new_connections
            common_connections = new_connections.intersection(self._old_connection_ids)

            # Check if connections to be added require 
            # optional ports in modules to be visible
            for c_id in connections_to_be_added:
                connection = pipeline.connections[c_id]
                smid = connection.source.moduleId
                s = connection.source.spec
                if s and s.optional:
                    smm = pipeline.modules[smid]
                    smm.portVisible.add((PortEndPoint.Source,s.name))
                dmid = connection.destination.moduleId   
                d = connection.destination.spec
                if d and d.optional:
                    dmm = pipeline.modules[dmid]
                    dmm.portVisible.add((PortEndPoint.Destination,d.name))

            # remove old connection shapes
            for c_id in connections_to_be_deleted:
                self.remove_connection(c_id)
            # remove old module shapes
            for m_id in modules_to_be_deleted:
                self.remove_module(m_id)

            selected_modules = []
            # create new module shapes
            for m_id in modules_to_be_added:
                self.addModule(pipeline.modules[m_id])
                if self.modules[m_id].isSelected():
                    selected_modules.append(m_id)

            moved = set()
            # Update common modules
            for m_id in common_modules:
                tm_item = self.modules[m_id]
                tm = tm_item.module
                nm = pipeline.modules[m_id]
                if tm_item.moduleHasChanged(nm):
                    self.recreate_module(pipeline, m_id)
                elif tm_item.moduleFunctionsHaveChanged(nm):
                    tm_item.update_function_ports(pipeline.modules[m_id])
                if tm_item.isSelected():
                    selected_modules.append(m_id)
                if self.controller and self.controller.search:
                    moduleQuery = (self.controller.current_version, nm)
                    matched = \
                        self.controller.search.matchModule(*moduleQuery)
                    tm_item.setGhosted(not matched)
                else:
                    tm_item.setGhosted(False)
                tm_item.setBreakpoint(nm.is_breakpoint)

            # create new connection shapes
            for c_id in connections_to_be_added:
                self.addConnection(pipeline.connections[c_id])

            # Update common connections
            for c_id in common_connections:
                connection = pipeline.connections[c_id]
                pip_c = self.connections[c_id]
                pip_c.connectingModules = (self.modules[connection.source.moduleId],
                                           self.modules[connection.destination.moduleId])
                (srcModule, dstModule) = pip_c.connectingModules

            self._old_module_ids = new_modules
            self._old_connection_ids = new_connections
            self.unselect_all()
            self.reset_module_colors()
            for m_id in selected_modules:
                self.modules[m_id].setSelected(True)
        except ModuleRegistryException, e:
            import traceback
            traceback.print_exc()
            views = self.views()
            assert len(views) > 0
            debug.critical("Missing package/module",
                ("Package '%s' is missing (or module '%s' is not present " +
                "in that package)") % (e._identifier, e._name))
            self.clear()
            self.controller.change_selected_version(0)

        if needReset and len(self.items())>0:
            self.fitToAllViews()

    def findModuleUnder(self, pos):
        """ findModuleUnder(pos: QPoint) -> QGraphicsItem
        Search all items under pos and return the top-most module item if any
        
        """
        for item in self.items(pos):
            if isinstance(item, QGraphicsModuleItem):
                return item
        return None

    def findModulesNear(self, pos, where_mult):
        rect = QtCore.QRectF(pos.x()-50+25*where_mult, 
                             (pos.y()-50) + 50*where_mult,
                             100, 100)
        ### code to display target rectangle
        #
        # if where_mult < 0:
        #     if not hasattr(self, 'tmp_rect'):
        #         self.tmp_rect = QtGui.QGraphicsRectItem(rect)
        #         self.tmp_rect.setPen(QtGui.QColor("red"))
        #         self.addItem(self.tmp_rect)
        #     else:
        #         self.tmp_rect.setRect(rect)
        # else:
        #     if not hasattr(self, 'tmp_rect2'):
        #         self.tmp_rect2 = QtGui.QGraphicsRectItem(rect)
        #         self.tmp_rect2.setPen(QtGui.QColor("red"))
        #         self.addItem(self.tmp_rect2)
        #     else:
        #         self.tmp_rect2.setRect(rect)
            
        closest_item = None
        min_dis = None
        for item in self.items(rect):
            if isinstance(item, QGraphicsModuleItem) and item.isVisible():
                vector = item.scenePos() - pos
                dis = vector.x() * vector.x() + vector.y() * vector.y()
                if min_dis is None or dis < min_dis:
                    min_dis = dis
                    closest_item = item
        return closest_item

    def findPortsNear(self, pos, where_mult):
        width = self.tmp_module_item.paddedRect.width() + 50
        rect = QtCore.QRectF(pos.x()-width/2+25*where_mult,
                             pos.y()-50 + 50*where_mult,
                             width, 100)
        ### code to display target rectangle
        #
        # rect = QtCore.QRectF(pos.x()-50+25*where_mult, 
        #                      (pos.y()-50) + 50*where_mult,
        #                      100, 100)
        # if where_mult < 0:
        #     if not hasattr(self, 'tmp_rect'):
        #         self.tmp_rect = QtGui.QGraphicsRectItem(rect)
        #         self.tmp_rect.setPen(QtGui.QColor("red"))
        #         self.addItem(self.tmp_rect)
        #     else:
        #         self.tmp_rect.setRect(rect)
        # else:
        #     if not hasattr(self, 'tmp_rect2'):
        #         self.tmp_rect2 = QtGui.QGraphicsRectItem(rect)
        #         self.tmp_rect2.setPen(QtGui.QColor("red"))
        #         self.addItem(self.tmp_rect2)
        #     else:
        #         self.tmp_rect2.setRect(rect)

        # if not hasattr(self, 'tmp_rect'):
        #     self.tmp_rect = QtGui.QGraphicsRectItem(rect)
        #     self.tmp_rect.setPen(QtGui.QColor("red"))
        #     self.addItem(self.tmp_rect)
        # else:
        #     self.tmp_rect.setRect(rect)
        near_ports = []
        for item in self.items(rect):
            if isinstance(item, QAbstractGraphicsPortItem) and item.isVisible():
                near_ports.append(item)
        return near_ports

    def findPortMatch(self, output_ports, input_ports, x_trans=0, 
                      fixed_out_pos=None, fixed_in_pos=None,
                      allow_conversion=False, out_converters=None):
        """findPortMatch(output_ports:  list(QAbstractGraphicsPortItem),
                         input_ports:   list(QAbstractGraphicsPortItem),
                         x_trans:       int,
                         fixed_out_pos: QPointF | None,
                         fixed_in_pos:  QPointF | None,
                         ) -> tuple(QAbstractGraphicsPortItem, 
                                    QAbstractGraphicsPortItem)
        findPortMatch returns a port from output_ports and a port from
        input_ports where the ports are compatible and the distance
        between these ports is minimal with respect to compatible
        ports

        If allow_conversion is True, we also search for ports that are not
        directly matched but can be connected if a Converter module is used. In
        this case, we extend the optional 'out_converters' list with the
        possible Converters' ModuleDescriptors.
        """

        reg = get_module_registry()
        result = (None, None)
        min_dis = None
        selected_convs = None
        for o_item in output_ports:
            if o_item.invalid:
                continue
            for i_item in input_ports:
                if i_item.invalid:
                    continue
                convs = []
                if reg.ports_can_connect(o_item.port, i_item.port,
                                         allow_conversion=True,
                                         out_converters=convs):
                    if fixed_out_pos is not None:
                        out_pos = fixed_out_pos
                    else:
                        out_pos = o_item.getPosition()
                    if fixed_in_pos is not None:
                        in_pos = fixed_in_pos
                    else:
                        in_pos = i_item.getPosition()
                    vector = (out_pos - in_pos)
                    dis = (vector.x()-x_trans)*(vector.x()-x_trans) + \
                        vector.y()*vector.y()
                    if result[0] is None or dis < min_dis:
                        min_dis = dis
                        result = (o_item, i_item)
                        selected_convs = convs
        if selected_convs and out_converters is not None:
            out_converters.extend(selected_convs)
        return result

    def updateTmpConnection(self, pos, tmp_connection_item, tmp_module_ports, 
                            where_mult, order_f):
        near_ports = self.findPortsNear(pos, where_mult)
        if len(near_ports) > 0:
            (src_item, dst_item) = \
                self.findPortMatch(*order_f([near_ports,tmp_module_ports]),
                                    x_trans=-50)
            if src_item is not None:
                if tmp_connection_item is None:
                    tmp_connection_item = QGraphicsTmpConnItem(dst_item, 1000)
                    self.addItem(tmp_connection_item)
                # We are assuming the first view is the real pipeline view
                v = self.views()[0]
                tmp_connection_item.setStartPort(dst_item)
                tmp_connection_item.setSnapPort(src_item)
                tooltip = "%s %s\n  -> %s %s" % (src_item.port.name, 
                                              src_item.port.short_sigstring,
                                              dst_item.port.name, 
                                              dst_item.port.short_sigstring)
                QtGui.QToolTip.showText(v.mapToGlobal(
                        v.mapFromScene((dst_item.getPosition() + 
                                        src_item.getPosition())/2.0)),
                                        tooltip)
                tmp_connection_item.show()
                return tmp_connection_item

        if tmp_connection_item is not None:
            tmp_connection_item.hide()
            QtGui.QToolTip.hideText()
        return tmp_connection_item
            
    def updateTmpInputConnection(self, pos):
        self.tmp_input_conn = \
            self.updateTmpConnection(pos, self.tmp_input_conn, 
                                     self.tmp_module_item.inputPorts.values(), 
                                     -1, lambda x: x)
            
    def updateTmpOutputConnection(self, pos):
        self.tmp_output_conn = \
            self.updateTmpConnection(pos, self.tmp_output_conn, 
                                     self.tmp_module_item.outputPorts.values(), 
                                     1, reversed)

    def dragEnterEvent(self, event):
        """ dragEnterEvent(event: QDragEnterEvent) -> None
        Set to accept drops from the module palette
        
        """
        if (self.controller and (
                isinstance(event.source(), QModuleTreeWidget) or
                isinstance(event.source(), QDragVariableLabel))):
            data = event.mimeData()
            if not self.read_only_mode:
                if hasattr(data, 'items'):
                    if self.tmp_module_item and \
                       get_vistrails_configuration().check('autoConnect'):
                        self.tmp_module_item.setPos(event.scenePos())
                        self.updateTmpInputConnection(event.scenePos())
                        self.updateTmpOutputConnection(event.scenePos())
                    event.accept()
                    return
                elif hasattr(data, 'variableData'):
                    event.accept()
                    return
        # Ignore if not accepted and returned by this point
        event.ignore()
        
    def dragMoveEvent(self, event):
        """ dragMoveEvent(event: QDragMoveEvent) -> None
        Set to accept drag move event from the module palette
        
        """
        if (self.controller and (
                isinstance(event.source(), QModuleTreeWidget) or
                isinstance(event.source(), QDragVariableLabel))):
            data = event.mimeData()
            if hasattr(data, 'items') and not self.read_only_mode:
                if self.tmp_module_item and \
                   get_vistrails_configuration().check('autoConnect'):
                    self.tmp_module_item.setPos(event.scenePos())
                    self.updateTmpInputConnection(event.scenePos())
                    self.updateTmpOutputConnection(event.scenePos())
                event.accept()
                return
            elif hasattr(data, 'variableData'):
                # Find nearest suitable port
                snapModule = self.findModuleUnder(event.scenePos())
                nearest_port = None
                if snapModule is not None:
                    tmp_port = QAbstractGraphicsPortItem(None, 0, 0)
                    tmp_port.port = data.variableData[0]
                    (_, nearest_port) = \
                        self.findPortMatch([tmp_port], \
                                               snapModule.inputPorts.values(), \
                                               fixed_out_pos=event.scenePos())
                    del tmp_port
                # Unhighlight previous nearest port
                if self._var_selected_port is not None:
                    self._var_selected_port.setSelected(False)
                self._var_selected_port = nearest_port
                # Highlight new nearest port
                if nearest_port is not None:
                    nearest_port.setSelected(True)
                    QtGui.QToolTip.showText(event.screenPos(), nearest_port.toolTip())
                    event.accept()
                    return
                else:
                    QtGui.QToolTip.hideText()
        # Ignore if not accepted and returned by this point
        if not systemType in ['Darwin']:
            # Workaround: On a Mac, dropEvent isn't called if dragMoveEvent is ignored
            event.ignore()

    def dragLeaveEvent(self, event):
        if (self.controller and isinstance(event.source(), QModuleTreeWidget)):
            if self.tmp_output_conn:
                self.tmp_output_conn.disconnect(True)
                self.removeItem(self.tmp_output_conn)
                self.tmp_output_conn = None
            if self.tmp_input_conn:
                self.tmp_input_conn.disconnect(True)
                self.removeItem(self.tmp_input_conn)
                self.tmp_input_conn = None
        elif isinstance(event.source(), QDragVariableLabel):
            data = event.mimeData()
            if hasattr(data, 'variableData'):
                if self._var_selected_port is not None:
                    self._var_selected_port.setPen(CurrentTheme.PORT_PEN)
                    self._var_selected_port = None
                event.accept()

    def unselect_all(self):
        self.clearSelection()
        if self.pipeline_tab:
            self.pipeline_tab.moduleSelected(-1)

    def createConnectionFromTmp(self, tmp_connection_item, module, 
                                start_is_src=False):
        if start_is_src:
            src_port_item = tmp_connection_item.startPortItem
            dst_port_item = tmp_connection_item.snapPortItem
        else:
            src_port_item = tmp_connection_item.snapPortItem
            dst_port_item = tmp_connection_item.startPortItem
        
        if src_port_item.parentItem().id < 0 or start_is_src:
            src_module_id = module.id
            dst_module_id = dst_port_item.parentItem().id
        else:
            src_module_id = src_port_item.parentItem().id
            dst_module_id = module.id

        reg = get_module_registry()

        if reg.ports_can_connect(src_port_item.port, dst_port_item.port):
            # Direct connection
            conn = self.controller.add_connection(src_module_id,
                                                  src_port_item.port,
                                                  dst_module_id,
                                                  dst_port_item.port)
            self.addConnection(conn)
        else:
            # Add a converter module
            converters = reg.get_converters(src_port_item.port.descriptors(),
                                            dst_port_item.port.descriptors())
            converter = choose_converter(converters)
            if converter is None:
                return

            src_pos = src_port_item.getPosition()
            dst_pos = dst_port_item.getPosition()
            mod_x = (src_pos.x() + dst_pos.x())/2.0
            mod_y = (src_pos.y() + dst_pos.y())/2.0
            mod = self.controller.create_module_from_descriptor(
                    converter,
                    x=mod_x,
                    y=-mod_y)
            conn1 = self.controller.create_connection(
                    self.controller.current_pipeline.modules[src_module_id],
                    src_port_item.port,
                    mod,
                    'in_value')
            conn2 = self.controller.create_connection(
                    mod, 'out_value',
                    self.controller.current_pipeline.modules[dst_module_id],
                    dst_port_item.port)
            operations = [('add', mod), ('add', conn1), ('add', conn2)]

            action = create_action(operations)
            self.controller.add_new_action(action)
            self.controller.perform_action(action)

            graphics_mod = self.addModule(mod)
            graphics_mod.update()
            self.addConnection(conn1)
            self.addConnection(conn2)

    def addConnectionFromTmp(self, tmp_connection_item, module, start_is_src):
        self.createConnectionFromTmp(tmp_connection_item, module, start_is_src)
        self.reset_module_colors()
        self._old_connection_ids = \
            set(self.controller.current_pipeline.connections)
        self._old_module_ids = set(self.controller.current_pipeline.modules)

    def add_module_event(self, event, data):
        """Adds a new module from a drop event"""
        item = data.items[0]
        self.controller.reset_pipeline_view = False
        self.noUpdate = True
        internal_version = -1L
        reg = get_module_registry()
        if reg.is_abstraction(item.descriptor):
            internal_version = item.descriptor.module.internal_version
        adder = self.controller.add_module_from_descriptor
        module = adder(item.descriptor, 
                       event.scenePos().x(),
                       -event.scenePos().y(),
                       internal_version)
        self.reset_module_colors()
        graphics_item = self.addModule(module)
        graphics_item.update()

        if get_vistrails_configuration().check('autoConnect'):
            if self.tmp_output_conn is not None:
                if self.tmp_output_conn.isVisible():
                    self.createConnectionFromTmp(self.tmp_output_conn, module)
                self.tmp_output_conn.disconnect()
                self.removeItem(self.tmp_output_conn)
                self.tmp_output_conn = None

            if self.tmp_input_conn is not None:
                if self.tmp_input_conn.isVisible():
                    self.createConnectionFromTmp(self.tmp_input_conn, module)
                self.tmp_input_conn.disconnect()
                self.removeItem(self.tmp_input_conn)
                self.tmp_input_conn = None
        
        self.unselect_all()
        # Change selection
        graphics_item.setSelected(True)

        # controller changed pipeline: update ids
        self._old_connection_ids = \
            set(self.controller.current_pipeline.connections)
        self._old_module_ids = set(self.controller.current_pipeline.modules)

        # We are assuming the first view is the real pipeline view
        self.views()[0].setFocus()

        self.noUpdate = False

    def add_tmp_module(self, desc):
        self.noUpdate = True
        self.tmp_module_item = QGraphicsModuleItem(None)
        module = Module(id=-1,
                        name=desc.name,
                        package=desc.identifier,
                        location=Location(id=-1,x=0.0,y=0.0),
                        namespace=desc.namespace,
                        )
        module.is_valid = True
        self.tmp_module_item.setupModule(module)
        self.addItem(self.tmp_module_item)
        self.tmp_module_item.hide()
        self.tmp_module_item.update()
        self.noUpdate = False
        
        return self.tmp_module_item

    def delete_tmp_module(self):
        if self.tmp_module_item is not None:
            self.removeItem(self.tmp_module_item)
            self.tmp_module_item = None

    def dropEvent(self, event):
        """ dropEvent(event: QDragMoveEvent) -> None
        Accept drop event to add a new module
        
        """
        if (self.controller and (
                isinstance(event.source(), QModuleTreeWidget) or
                isinstance(event.source(), QDragVariableLabel))):
            data = event.mimeData()
            if hasattr(data, 'items') and not self.read_only_mode and \
                self.controller.current_pipeline == self.current_pipeline:
                assert len(data.items) == 1
                self.add_module_event(event, data)
                event.accept()
                return
            elif hasattr(data, 'variableData'):
                if self._var_selected_port is not None:
                    # Unhighlight selected port and get var data
                    self._var_selected_port.setSelected(False)
                    output_portspec = data.variableData[0]
                    var_uuid = data.variableData[1]
                    var_name = data.variableData[2]
                    descriptor = output_portspec.descriptors()[0]
                    input_module = self._var_selected_port.parentItem().module
                    #input_portspec = self._var_selected_port.port
                    input_port = self._var_selected_port.port.name
                    m_pos_x = event.scenePos().x()
                    m_pos_y = -event.scenePos().y()
                    
                    (new_conn, new_module) = \
                        self.controller.connect_vistrail_var(descriptor,
                                                             var_uuid,
                                                             input_module,
                                                             input_port,
                                                             m_pos_x, 
                                                             m_pos_y)
                    if new_module is not None:
                        self.addModule(new_module)
                    if new_conn is not None:
                        self.addConnection(new_conn)
                    else:
                        msg = 'Vistrail Variable "%s" is already connected' \
                            ' to this port.' % var_name
                        QtGui.QMessageBox.information(None, 
                                                      "Already Connected",
                                                      msg)
                    event.accept()
                    return
        # Ignore if not accepted and returned by this point
        event.ignore()

    def delete_selected_items(self):
        selectedItems = self.selectedItems()
        if len(selectedItems)>0:
            modules = []
            module_ids = []
            connection_ids = []
            for it in selectedItems:
                if isinstance(it, QGraphicsModuleItem):
                    modules.append(it)
                    module_ids.append(it.id)
                elif isinstance(it, QGraphicsConnectionItem):
                    connection_ids.append(it.id)
            if len(modules)>0:
                self.noUpdate = True
                dep_connection_ids = set()
                for m in modules:
                    dep_connection_ids.update(
                        m.dependingConnectionItems().iterkeys())
                # remove_connection updates the dependency list on the
                # other side of connections, cannot use removeItem
                for c_id in dep_connection_ids:
                    self.remove_connection(c_id)
                for m_id in module_ids:
                    self.remove_module(m_id)
                self.controller.delete_module_list(module_ids)
                self.updateSceneBoundingRect()
                self.reset_module_colors()
                self.update()
                self.noUpdate = False
                # Notify that no module is selected
                self.emit(QtCore.SIGNAL('moduleSelected'),
                          -1, selectedItems)
                # Current pipeline changed, so we need to change the
                # _old_*_ids. However, remove_module takes care of
                # module ids, and the for loop above takes care of
                # connection ids. So we don't need to call anything.
            else:
                for c_id in connection_ids:
                    self.remove_connection(c_id)
                self.controller.reset_pipeline_view = False
                self.controller.delete_connection_list(connection_ids)
                self.reset_module_colors()
                self.controller.reset_pipeline_view = True
                # Current pipeline changed, so we need to change the
                # _old_connection_ids. However, remove_connection
                # above takes care of connection ids, so we don't need
                # to call anything.        

    def keyPressEvent(self, event):
        """ keyPressEvent(event: QKeyEvent) -> None
        Capture 'Del', 'Backspace' for deleting modules.
        Ctrl+C, Ctrl+V, Ctrl+A for copy, paste and select all
        
        """        
        if (self.controller and
            event.key() in [QtCore.Qt.Key_Backspace, QtCore.Qt.Key_Delete]):
            if not self.read_only_mode:
                self.delete_selected_items()
        else:
            QInteractiveGraphicsScene.keyPressEvent(self, event)
            # super(QPipelineScene, self).keyPressEvent(event)

    def get_selected_module_ids(self):
        module_ids = []
        for item in self.selectedItems():
            if isinstance(item, QGraphicsModuleItem):
                module_ids.append(item.module.id)
        return module_ids

    def get_selected_item_ids(self, dangling=False):
        """get_selected_item_ids( self, dangling: bool) -> 
             (module_ids : list, connection_ids : list)
           returns the list of selected modules and the connections
           between them.  If dangling is true, it includes connections
           for which only one end point is selected, otherwise it only
           includes connectiosn where both end points are selected

        """
        selectedItems = self.selectedItems()
        if len(selectedItems) <= 0:
            return None
        
        connection_ids = {}
        module_ids = {}
        for item in selectedItems:
            if isinstance(item, QGraphicsModuleItem):
                module_ids[item.module.id] = 1
        for item in selectedItems:
            if isinstance(item, QGraphicsModuleItem):
                for connItem in item.dependingConnectionItems().itervalues():
                    conn = connItem.connection
                    if not conn.id in connection_ids:
                        source_exists = conn.sourceId in module_ids
                        dest_exists = conn.destinationId in module_ids
                        if source_exists and dest_exists:
                            connection_ids[conn.id] = 1
                        elif dangling and (source_exists or dest_exists):
                            connection_ids[conn.id] = 1
        return (module_ids.keys(), connection_ids.keys())

    def group(self):
        items = self.get_selected_item_ids(True)
        if items is not None:
            # self.clear()
            self.controller.create_group(items[0], items[1])
            self.setupScene(self.controller.current_pipeline)

    def ungroup(self):
        items = self.get_selected_item_ids(True)
        if items is not None:
            # self.clear()
            self.controller.ungroup_set(items[0])
            self.setupScene(self.controller.current_pipeline)
        
    def layout(self):
        if len(self.items()) <= 0:
            return
        
        def _func(module):
            rect = self.modules[module.shortname].boundingRect()
            return (rect.width(), rect.height())
        
        selected = [self.modules[i].module for i in self.get_selected_module_ids()]
        self.controller.layout_modules(selected,
                                       module_size_func=_func)

    def makeAbstraction(self):
        items = self.get_selected_item_ids(True)
        if items is not None:
            # self.clear()
            self.controller.create_abstraction_with_prompt(items[0], items[1])
            self.setupScene(self.controller.current_pipeline)

    def convertToAbstraction(self):
        items = self.get_selected_item_ids(False)
        if items is not None:
            # self.clear()
            self.controller.create_abstractions_from_groups(items[0])
            self.setupScene(self.controller.current_pipeline)

    def importAbstraction(self):
        items = self.get_selected_item_ids(False)
        if items is not None:
            self.controller.import_abstractions(items[0])

    def exportAbstraction(self):
        items = self.get_selected_item_ids(False)
        if items is not None:
            self.controller.export_abstractions(items[0])

    def copySelection(self):
        """ copySelection() -> None
        Copy the current selected modules into clipboard
        
        """
        items = self.get_selected_item_ids(False)
        if items is not None:
            cb = QtGui.QApplication.clipboard()
            text = self.controller.copy_modules_and_connections(items[0],items[1])
            cb.setText(text)
            
    def pasteFromClipboard(self, center):
        """ pasteFromClipboard(center: (float, float)) -> None
        Paste modules/connections from the clipboard into this pipeline view
        
        """
        if self.controller and not self.read_only_mode:
            cb = QtGui.QApplication.clipboard()        
            text = cb.text()
            if text=='' or not text.startswith("<workflow"): return
            ids = self.controller.paste_modules_and_connections(text, center)
            self.setupScene(self.controller.current_pipeline)
            self.reset_module_colors()
            if len(ids) > 0:
                self.unselect_all()
            for moduleId in ids:
                self.modules[moduleId].setSelected(True)
            
    def event(self, e):
        """ event(e: QEvent) -> None        
        Process the set module color events
        
        """
        if e.type()==QModuleStatusEvent.TYPE:
            if e.moduleId>=0:
                item = self.modules.get(e.moduleId, None)
                if not item:
                    return True
                item.setToolTip(e.toolTip)
                item.errorTrace = e.errorTrace
                statusMap =  {
                    0: CurrentTheme.SUCCESS_MODULE_BRUSH,
                    1: CurrentTheme.ERROR_MODULE_BRUSH,
                    2: CurrentTheme.NOT_EXECUTED_MODULE_BRUSH,
                    3: CurrentTheme.ACTIVE_MODULE_BRUSH,
                    4: CurrentTheme.COMPUTING_MODULE_BRUSH,
                    6: CurrentTheme.PERSISTENT_MODULE_BRUSH,
                    7: CurrentTheme.SUSPENDED_MODULE_BRUSH,
                    }
                item.setProgress(e.progress)
                if item.statusBrush is not None and e.status == 3:
                    # do not update, already in cache
                    pass
                elif e.status in statusMap:
                    item.statusBrush = statusMap[e.status]
                else:
                    item.statusBrush = None
                item._needs_state_updated = True
                item.update()
            return True
        return QInteractiveGraphicsScene.event(self, e)

    def selectAll(self):
        """ selectAll() -> None
        Select all module items in the scene
        
        """
        for item in self.items():
            if isinstance(item, QGraphicsModuleItem) or \
                    isinstance(item, QGraphicsConnectionItem):
                item.setSelected(True)

    def open_configure_window(self, id):
        """ open_configure_window(int) -> None
        Open the modal configuration window for module with given id
        """
        from vistrails.gui.vistrails_window import _app
        _app.configure_module()
            
    def perform_configure_done_actions(self, module_id):
        if self.controller:
            self.reset_module_colors()
            self.flushMoveActions()
            self.recreate_module(self.controller.current_pipeline, module_id)
             
    def open_documentation_window(self, id):
        """ open_documentation_window(int) -> None
        Opens the modal module documentation window for module with given id
        """
        from vistrails.gui.vistrails_window import _app
        _app.show_documentation()

    def toggle_breakpoint(self, id):
        """ toggle_breakpoint(int) -> None
        Toggles the breakpoint attribute for the module with given id
        """
        if self.controller:
            module = self.controller.current_pipeline.modules[id]
            module.toggle_breakpoint()
            self.recreate_module(self.controller.current_pipeline, id)

    def toggle_watched(self, id):
        if self.controller:
            module = self.controller.current_pipeline.modules[id]
            module.toggle_watched()

    def print_error(self, id):
        toolTip = str(self.modules[id].toolTip())
        errorTrace = self.modules[id].errorTrace
        if not toolTip and not errorTrace:
            return
        text = toolTip
        if errorTrace and errorTrace.strip() != 'None':
            text += '\n\n' + errorTrace
        class StackPopup(QtGui.QDialog):
            def __init__(self, errorTrace='', parent=None):
                QtGui.QDialog.__init__(self, parent)
                self.resize(700, 400)
                self.setWindowTitle('Module Error')
                layout = QtGui.QVBoxLayout()
                self.setLayout(layout)
                text = QtGui.QTextEdit('')
                text.insertPlainText(errorTrace)
                text.setReadOnly(True)
                text.setLineWrapMode(QtGui.QTextEdit.NoWrap)
                layout.addWidget(text)
                close = QtGui.QPushButton('Close', self)
                close.setFixedWidth(100)
                layout.addWidget(close)
                self.connect(close, QtCore.SIGNAL('clicked()'),
                             self, QtCore.SLOT('close()'))
        sp = StackPopup(text)
        sp.exec_()

    def open_annotations_window(self, id):
        """ open_annotations_window(int) -> None
        Opens the modal annotations window for module with given id
        """
        if self.controller:
            from vistrails.gui.module_info import QModuleInfo
            module_info = QModuleInfo.instance()
            module_info.show_annotations()

    def open_module_label_window(self, id):
        """ open_module_label_window(int) -> None
        Opens the modal module label window for setting module label
        """
        if self.controller:
            module = self.controller.current_pipeline.modules[id]
            if module.has_annotation_with_key('__desc__'):
                currentLabel = module.get_annotation_by_key('__desc__').value.strip()
            else:
                currentLabel = ''
            (text, ok) = QtGui.QInputDialog.getText(None, 'Set Module Label',
                                                    'Enter the module label',
                                                    QtGui.QLineEdit.Normal,
                                                    currentLabel)
            if ok:
                if not text:
                    if module.has_annotation_with_key('__desc__'):
                        self.controller.delete_annotation('__desc__', id)
                        self.recreate_module(self.controller.current_pipeline, id)
                else:
                    self.controller.add_annotation(('__desc__', str(text)), id)
                    self.recreate_module(self.controller.current_pipeline, id)

    ##########################################################################
    # Execution reporting API

    def check_progress_canceled(self):
        """Checks if the user have canceled the execution and takes
           appropriate action
        """
        p = self.controller.progress
        if p.wasCanceled():
            if p._progress_canceled:
                # It has already been confirmed in a progress update
                p._progress_canceled = False
                raise AbortExecution("Execution aborted by user")
            r = QtGui.QMessageBox.question(self.parent(),
                'Execution Paused',
                'Are you sure you want to abort the execution?',
                QtGui.QMessageBox.Yes | QtGui.QMessageBox.No,
                QtGui.QMessageBox.No)
            if r == QtGui.QMessageBox.Yes:
                raise AbortExecution("Execution aborted by user")
            else:
                p.goOn()

    def set_module_success(self, moduleId):
        """ set_module_success(moduleId: int) -> None
        Post an event to the scene (self) for updating the module color
        
        """
        QtGui.QApplication.postEvent(self,
                                     QModuleStatusEvent(moduleId, 0, ''))
        QtCore.QCoreApplication.processEvents()

    def set_module_error(self, moduleId, error, errorTrace=None):
        """ set_module_error(moduleId: int, error: str) -> None
        Post an event to the scene (self) for updating the module color
        
        """
        QtGui.QApplication.postEvent(self,
                                     QModuleStatusEvent(moduleId, 1, error.msg,
                                                        errorTrace=errorTrace))
        QtCore.QCoreApplication.processEvents()

    def set_module_not_executed(self, moduleId):
        """ set_module_not_executed(moduleId: int) -> None
        Post an event to the scene (self) for updating the module color
        
        """
        QtGui.QApplication.postEvent(self,
                                     QModuleStatusEvent(moduleId, 2, ''))
        QtCore.QCoreApplication.processEvents()

    def set_module_active(self, moduleId):
        """ set_module_active(moduleId: int) -> None
        Post an event to the scene (self) for updating the module color
        
        """
        QtGui.QApplication.postEvent(self,
                                     QModuleStatusEvent(moduleId, 3, ''))
        QtCore.QCoreApplication.processEvents()

    def set_module_computing(self, moduleId):
        """ set_module_computing(moduleId: int) -> None
        Post an event to the scene (self) for updating the module color
        
        """
        p = self.controller.progress
        if p is not None:
            self.check_progress_canceled()
            pipeline = self.controller.current_pipeline
            module = pipeline.get_module_by_id(moduleId)
            p.setLabelText(module.name)
        QtGui.QApplication.postEvent(self,
                                     QModuleStatusEvent(moduleId, 4, ''))
        QtCore.QCoreApplication.processEvents()
        
    def set_module_progress(self, moduleId, progress=0.0):
        """ set_module_computing(moduleId: int, progress: float) -> None
        Post an event to the scene (self) for updating the module color
        
        """
        p = self.controller.progress
        if p is not None:
            try:
                self.check_progress_canceled()
            except AbortExecution:
                p._progress_canceled = True
                raise
        status = '%d%% Completed' % int(progress*100)
        QtGui.QApplication.postEvent(self,
                                     QModuleStatusEvent(moduleId, 5,
                                                        status, progress))
        QtCore.QCoreApplication.processEvents()

    def set_module_persistent(self, moduleId):
        QtGui.QApplication.postEvent(self,
                                     QModuleStatusEvent(moduleId, 6, ''))
        QtCore.QCoreApplication.processEvents()

    def set_module_suspended(self, moduleId, error):
        """ set_module_suspended(moduleId: int, error: str/instance) -> None
        Post an event to the scene (self) for updating the module color
        
        """
        status = "Module is suspended, reason: %s" % error
        QtGui.QApplication.postEvent(self,
                                     QModuleStatusEvent(moduleId, 7, status))
        QtCore.QCoreApplication.processEvents()
<<<<<<< HEAD
        # add to suspended modules dialog
        if isinstance(error, str):
            return
        from vistrails.gui.job_monitor import QJobView
        jobView = QJobView.instance()
        try:
            result = jobView.add_job(self.controller, error)
            if result:
                jobView.set_visible(True)
        except Exception, e:
            import traceback
            debug.critical("Error Monitoring Job", traceback.format_exc())
            
=======

    def set_execution_progress(self, progress):
        p = self.controller.progress
        if p is not None:
            p.setValue(int(progress * 100))

>>>>>>> ea337db8
    def reset_module_colors(self):
        for module in self.modules.itervalues():
            module.statusBrush = None
            module._needs_state_updated = True

    def hasMoveActions(self):
        controller = self.controller
        for (mId, item) in self.modules.iteritems():
            module = controller.current_pipeline.modules[mId]
            (dx,dy) = (item.scenePos().x(), -item.scenePos().y())
            if (dx != module.center.x or dy != module.center.y):
                return True
        return False

    def flushMoveActions(self):
        """ flushMoveActions() -> None
        Update all move actions into vistrail
        
        """
        controller = self.controller
        moves = []
        for (mId, item) in self.modules.iteritems():
            module = controller.current_pipeline.modules[mId]
            (dx,dy) = (item.scenePos().x(), -item.scenePos().y())
            if (dx != module.center.x or dy != module.center.y):
                moves.append((mId, dx, dy))
        if len(moves)>0:
            controller.quiet = True
            controller.move_module_list(moves)
            controller.quiet = False
            return True
        return False

    def set_read_only_mode(self, on):
        """set_read_only_mode(on: bool) -> None
        This will prevent user to add/remove modules and connections."""
        self.read_only_mode = on

class QModuleStatusEvent(QtCore.QEvent):
    """
    QModuleStatusEvent is trying to handle thread-safe real-time
    module updates in the scene through post-event
    
    """
    TYPE = QtCore.QEvent.Type(QtCore.QEvent.User)
    def __init__(self, moduleId, status, toolTip, progress=0.0,
                 errorTrace=None):
        """ QModuleStatusEvent(type: int) -> None        
        Initialize the specific event with the module status. Status 0
        for success, 1 for error and 2 for not execute, 3 for active,
        and 4 for computing
        
        """
        QtCore.QEvent.__init__(self, QModuleStatusEvent.TYPE)
        self.moduleId = moduleId
        self.status = status
        self.toolTip = toolTip
        self.progress = progress
        self.errorTrace = errorTrace
            
class QPipelineView(QInteractiveGraphicsView, BaseView):
    """
    QPipelineView inherits from QInteractiveGraphicsView that will
    handle drawing of module, connection shapes and selecting
    mechanism.
    
    """

    def __init__(self, parent=None):
        """ QPipelineView(parent: QWidget) -> QPipelineView
        Initialize the graphics view and its properties
        
        """
        QInteractiveGraphicsView.__init__(self, parent)
        BaseView.__init__(self)
        self.setScene(QPipelineScene(self))
        self.set_title('Pipeline')
        self.controller = None
        self.detachable = True

    def set_default_layout(self):
        from vistrails.gui.module_palette import QModulePalette
        from vistrails.gui.module_info import QModuleInfo
        self.set_palette_layout(
            {QtCore.Qt.LeftDockWidgetArea: QModulePalette,
             QtCore.Qt.RightDockWidgetArea: QModuleInfo,
             })
            
    def set_action_links(self):
        # FIXME execute should be tied to a pipleine_changed signal...
        self.action_links = \
            {'copy': ('module_changed', self.has_selected_modules),
             'paste': ('clipboard_changed', self.clipboard_non_empty),
             'layout': ('pipeline_changed', self.pipeline_non_empty),
             'group': ('module_changed', self.has_selected_modules),
             'ungroup': ('module_changed', self.has_selected_groups),
             'showGroup': ('module_changed', self.has_selected_group),
             'makeAbstraction': ('module_changed', self.has_selected_modules),
             'execute': ('pipeline_changed', self.pipeline_non_empty),
             'configureModule': ('module_changed', self.has_selected_module),
             'documentModule': ('module_changed', self.has_selected_module),
             'makeAbstraction': ('module_changed', self.has_selected_modules),
             'convertToAbstraction': ('module_changed', 
                                      self.has_selected_group),
             'editAbstraction': ('module_changed', self.has_selected_abs),
             'importAbstraction': ('module_changed', self.has_selected_abs),
             'exportAbstraction': ('module_changed', self.has_selected_abs),
             'publishWeb' : ('pipeline_changed', self.check_publish_db),
             'publishPaper' : ('pipeline_changed', self.pipeline_non_empty),
             'controlFlowAssist': ('pipeline_changed', self.pipeline_non_empty),
             'redo': ('version_changed', self.can_redo),
             'undo': ('version_changed', self.can_undo),
             }

    def can_redo(self, versionId):
        return self.controller and self.controller.can_redo()

    def can_undo(self, versionId):
        return self.controller and self.controller.can_undo()
    
    def set_action_defaults(self):
        self.action_defaults.update(
        { 'execute': [('setEnabled', True, self.set_execute_action),
                      ('setIcon', False, CurrentTheme.EXECUTE_PIPELINE_ICON),
                      ('setToolTip', False, 'Execute the current pipeline')],
        })
        
    def set_execute_action(self):
        if self.controller:
            return self.pipeline_non_empty(self.controller.current_pipeline)
        return False
    
    def execute(self, target=None):
        # reset job view
<<<<<<< HEAD
        from vistrails.gui.job_monitor import QJobView
        jobView = QJobView.instance()
        if jobView.updating_now:
            debug.critical("Execution Aborted: Job Monitor is updating. Please wait a few seconds and try again.")
            return
        jobView.delete_job(self.controller)
        jobView.updating_now = True

        try:
            modules = len(self.controller.current_pipeline.modules)
            progress = ExecutionProgressDialog(modules)
            self.scene().progress = progress
            progress.show()

            if target is not None:
                self.controller.execute_current_workflow(
                        sinks=[target],
                        reason="Execute specific module")
            else:
                self.controller.execute_current_workflow()

            progress.setValue(modules)
            #progress.hide()
            self.scene().progress = None
        except Exception, e:
            import traceback
            debug.critical(debug.format_exception(e),
                           traceback.format_exc())
        finally:
            self.scene().progress = None
            jobView.updating_now = False
            from vistrails.gui.vistrails_window import _app
            _app.notify('execution_updated')
=======
        if target is not None:
            self.controller.execute_user_workflow(
                    sinks=[target],
                    reason="Execute specific module")
        else:
            self.controller.execute_user_workflow()
        from vistrails.gui.vistrails_window import _app
        _app.notify('execution_updated')
>>>>>>> ea337db8
        
    def publish_to_web(self):
        from vistrails.gui.publishing import QVersionEmbed
        panel = QVersionEmbed.instance()
        panel.switchType('Wiki')
        panel.set_visible(True)
        
    def publish_to_paper(self):
        from vistrails.gui.publishing import QVersionEmbed
        panel = QVersionEmbed.instance()
        panel.switchType('Latex')
        panel.set_visible(True)
        
    def check_publish_db(self, pipeline):
        loc = self.controller.locator
        result = False
        if hasattr(loc,'host'):
            result = True    
        return result and self.pipeline_non_empty(pipeline)
    
    def has_selected_modules(self, module, only_one=False):
        module_ids_len = len(self.scene().get_selected_module_ids())
        #print '  module_ids_len:', module_ids_len
        if only_one and module_ids_len != 1:
            return False
        return module_ids_len > 0

    def has_selected_module(self, module):
        # 'calling has_selected_module'
        return self.has_selected_modules(module, True)

    def has_selected_groups(self, module, only_one=False):
        module_ids = self.scene().get_selected_module_ids()
        if len(module_ids) <= 0:
            return False
        if only_one and len(module_ids) != 1:
            return False
        for m_id in module_ids:
            if not self.scene().current_pipeline.modules[m_id].is_group():
                return False
        return True

    def has_selected_group(self, module):
        return self.has_selected_groups(True)

    def has_selected_abs(self, module):
        module_ids = self.scene().get_selected_module_ids()
        if len(module_ids) != 1:
            return False
        for m_id in module_ids:
            if not self.scene().current_pipeline.modules[m_id].is_abstraction():
                return False
        return True        

    def clipboard_non_empty(self):
        clipboard = QtGui.QApplication.clipboard()
        clipboard_text = clipboard.text()
        return bool(clipboard_text) #and \
        #    str(clipboard_text).startswith("<workflow")

    def pipeline_non_empty(self, pipeline):
        return pipeline is not None and len(pipeline.modules) > 0

    def pasteFromClipboard(self):
        center = self.mapToScene(self.width()/2.0, self.height()/2.0)
        self.scene().pasteFromClipboard((center.x(), -center.y()))

    def setQueryEnabled(self, on):
        QInteractiveGraphicsView.setQueryEnabled(self, on)
        if not self.scene().noUpdate and self.scene().controller:
            self.scene().setupScene(self.scene().controller.current_pipeline)
            
    def setReadOnlyMode(self, on):
        self.scene().set_read_only_mode(on)

    def set_title(self, title):
        BaseView.set_title(self, title)
        self.setWindowTitle(title)

    def set_controller(self, controller):
        oldController = self.controller
        if oldController != controller:
            if oldController != None:
                # self.disconnect(oldController,
                #                 QtCore.SIGNAL('versionWasChanged'),
                #                 self.version_changed)
                oldController.current_pipeline_view = None
            self.controller = controller
            self.scene().controller = controller
            # self.connect(controller,
            #              QtCore.SIGNAL('versionWasChanged'),
            #              self.version_changed)
            # self.module_info.set_controller(controller)
            # self.moduleConfig.controller = controller
            # controller.current_pipeline_view = self.scene()

    def set_to_current(self):
        QModuleInfo.instance().setReadOnly(self.scene().read_only_mode)
        self.controller.set_pipeline_view(self)

    def get_long_title(self):
        pip_name = self.controller.get_pipeline_name()
        vt_name = self.controller.name
        self.long_title = "Pipeline %s from %s" % (pip_name,vt_name)
        return self.long_title
    
    def get_controller(self):
        return self.controller

    def version_changed(self):
        self.scene().setupScene(self.controller.current_pipeline)

    def run_control_flow_assist(self):
        currentScene = self.scene()
        if currentScene.controller:
            selected_items = currentScene.get_selected_item_ids(True)
            if selected_items is None:
                selected_items = ([],[])
            selected_module_ids = selected_items[0]
            selected_connection_ids = selected_items[1]
            if len(selected_module_ids) > 0:
                try:
                    dialog = QControlFlowAssistDialog(
                            self,
                            selected_module_ids, selected_connection_ids,
                            currentScene)
                except MissingPackage:
                    debug.critical("The controlflow package is not available")
                else:
                    dialog.exec_()
            else:
                QtGui.QMessageBox.warning(
                        self,
                        'No modules selected',
                        'You must select at least one module to use the '
                        'Control Flow Assistant')
                
    def done_configure(self, mid):
        self.scene().perform_configure_done_actions(mid)

    def paintModuleToPixmap(self, module_item):
        m = self.matrix()
        return module_item.paintToPixmap(m.m11(), m.m22())

################################################################################
# Testing


class TestPipelineView(vistrails.gui.utils.TestVisTrailsGUI):

    def test_quick_change_version_with_ports(self):
        import vistrails.core.system
        filename = (vistrails.core.system.vistrails_root_directory() + 
                    '/tests/resources/triangle_count.vt')
        view = vistrails.api.open_vistrail_from_file(filename)
        vistrails.api.select_version(-1, view.controller)
        vistrails.api.select_version('count + area', view.controller)
        vistrails.api.select_version('writing to file', view.controller)

    def test_change_version_with_common_connections(self):
        import vistrails.core.system
        filename = (vistrails.core.system.vistrails_root_directory() + 
                    '/tests/resources/terminator.vt')
        view = vistrails.api.open_vistrail_from_file(filename)
        vistrails.api.select_version('Image Slices HW', view.controller)
        vistrails.api.select_version('Combined Rendering HW', view.controller)

    def test_switch_mode(self):
        vistrails.api.switch_to_pipeline_view()
        vistrails.api.switch_to_history_view()
        vistrails.api.switch_to_query_view()
        vistrails.api.switch_to_pipeline_view()
        vistrails.api.switch_to_history_view()
        vistrails.api.switch_to_query_view()

    def test_group(self):
        vistrails.api.new_vistrail()
        basic_pkg = get_vistrails_basic_pkg_id()
        m1 = vistrails.api.add_module(0, 0,    basic_pkg, 'File', '')
        m2 = vistrails.api.add_module(0, -100, basic_pkg, 'File', '')
        m3 = vistrails.api.add_module(0, -100, basic_pkg, 'File', '')
        r = vistrails.api.get_module_registry()
        src = r.get_port_spec(basic_pkg, 'File', None, 'value_as_string', 
                              'output')
        dst = r.get_port_spec(basic_pkg, 'File', None, 'name', 'input')
#         src = r.module_source_ports(True, basic_pkg, 'File', '')[1]
#         assert src.name == 'value_as_string'
#         dst = r.module_destination_ports(True, basic_pkg, 'File', '')[1]
#         assert dst.name == 'name'
        vistrails.api.add_connection(m1.id, src, m2.id, dst)
        vistrails.api.add_connection(m2.id, src, m3.id, dst)
        vistrails.api.create_group([0, 1, 2], [0, 1])
<|MERGE_RESOLUTION|>--- conflicted
+++ resolved
@@ -3014,28 +3014,12 @@
         QtGui.QApplication.postEvent(self,
                                      QModuleStatusEvent(moduleId, 7, status))
         QtCore.QCoreApplication.processEvents()
-<<<<<<< HEAD
-        # add to suspended modules dialog
-        if isinstance(error, str):
-            return
-        from vistrails.gui.job_monitor import QJobView
-        jobView = QJobView.instance()
-        try:
-            result = jobView.add_job(self.controller, error)
-            if result:
-                jobView.set_visible(True)
-        except Exception, e:
-            import traceback
-            debug.critical("Error Monitoring Job", traceback.format_exc())
-            
-=======
 
     def set_execution_progress(self, progress):
         p = self.controller.progress
         if p is not None:
             p.setValue(int(progress * 100))
 
->>>>>>> ea337db8
     def reset_module_colors(self):
         for module in self.modules.itervalues():
             module.statusBrush = None
@@ -3170,41 +3154,6 @@
     
     def execute(self, target=None):
         # reset job view
-<<<<<<< HEAD
-        from vistrails.gui.job_monitor import QJobView
-        jobView = QJobView.instance()
-        if jobView.updating_now:
-            debug.critical("Execution Aborted: Job Monitor is updating. Please wait a few seconds and try again.")
-            return
-        jobView.delete_job(self.controller)
-        jobView.updating_now = True
-
-        try:
-            modules = len(self.controller.current_pipeline.modules)
-            progress = ExecutionProgressDialog(modules)
-            self.scene().progress = progress
-            progress.show()
-
-            if target is not None:
-                self.controller.execute_current_workflow(
-                        sinks=[target],
-                        reason="Execute specific module")
-            else:
-                self.controller.execute_current_workflow()
-
-            progress.setValue(modules)
-            #progress.hide()
-            self.scene().progress = None
-        except Exception, e:
-            import traceback
-            debug.critical(debug.format_exception(e),
-                           traceback.format_exc())
-        finally:
-            self.scene().progress = None
-            jobView.updating_now = False
-            from vistrails.gui.vistrails_window import _app
-            _app.notify('execution_updated')
-=======
         if target is not None:
             self.controller.execute_user_workflow(
                     sinks=[target],
@@ -3213,7 +3162,6 @@
             self.controller.execute_user_workflow()
         from vistrails.gui.vistrails_window import _app
         _app.notify('execution_updated')
->>>>>>> ea337db8
         
     def publish_to_web(self):
         from vistrails.gui.publishing import QVersionEmbed
