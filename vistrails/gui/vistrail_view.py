--- conflicted
+++ resolved
@@ -359,22 +359,8 @@
         if checked:
             self.query_selected()
         else:
-<<<<<<< HEAD
-            self.pipelineTab.moduleConfig.toolWindow().hide()
-            
-    def setVistrailVarsMode(self, on):
-        """ setVistrailVarsMode(on: bool) -> None
-        Set the vistrail variable panel state for the view
-
-        """
-        if on:
-            self.pipelineTab.vistrailVars.toolWindow().show()
-        else:
-            self.pipelineTab.vistrailVars.toolWindow().hide()
-=======
             self.query_unselected()
         self.view_changed()
->>>>>>> a08e8dc0
 
     def explore_change(self, checked):
         if checked:
